FROM ubuntu:devel
%%%OS%%%
<<<<<<< HEAD
=======
ENV CI_NETWORK true
>>>>>>> bbb1a813
ENV CC clang
RUN echo fubar > /etc/machine-id
%%%ARCH_SPECIFIC_COMMAND%%%
%%%INSTALL_DEPENDENCIES_COMMAND%%%
RUN mkdir /build
WORKDIR /build
COPY . .
CMD ["./contrib/ci/ubuntu.sh"]<|MERGE_RESOLUTION|>--- conflicted
+++ resolved
@@ -1,9 +1,6 @@
 FROM ubuntu:devel
 %%%OS%%%
-<<<<<<< HEAD
-=======
 ENV CI_NETWORK true
->>>>>>> bbb1a813
 ENV CC clang
 RUN echo fubar > /etc/machine-id
 %%%ARCH_SPECIFIC_COMMAND%%%
