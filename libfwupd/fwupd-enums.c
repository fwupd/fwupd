--- conflicted
+++ resolved
@@ -197,13 +197,10 @@
 		return "updatable-hidden";
 	if (device_flag == FWUPD_DEVICE_FLAG_SKIPS_RESTART)
 		return "skips-restart";
-<<<<<<< HEAD
-=======
 	if (device_flag == FWUPD_DEVICE_FLAG_HAS_MULTIPLE_BRANCHES)
 		return "has-multiple-branches";
 	if (device_flag == FWUPD_DEVICE_FLAG_BACKUP_BEFORE_INSTALL)
 		return "backup-before-install";
->>>>>>> bbb1a813
 	if (device_flag == FWUPD_DEVICE_FLAG_UNKNOWN)
 		return "unknown";
 	return NULL;
@@ -302,8 +299,6 @@
 		return FWUPD_DEVICE_FLAG_UPDATABLE_HIDDEN;
 	if (g_strcmp0 (device_flag, "skips-restart") == 0)
 		return FWUPD_DEVICE_FLAG_SKIPS_RESTART;
-<<<<<<< HEAD
-=======
 	if (g_strcmp0 (device_flag, "has-multiple-branches") == 0)
 		return FWUPD_DEVICE_FLAG_HAS_MULTIPLE_BRANCHES;
 	if (g_strcmp0 (device_flag, "backup-before-install") == 0)
@@ -386,7 +381,6 @@
 		return FWUPD_PLUGIN_FLAG_LEGACY_BIOS;
 	if (g_strcmp0 (plugin_flag, "failed-open") == 0)
 		return FWUPD_PLUGIN_FLAG_FAILED_OPEN;
->>>>>>> bbb1a813
 	return FWUPD_DEVICE_FLAG_UNKNOWN;
 }
 
@@ -511,11 +505,8 @@
 		return "detach-action";
 	if (feature_flag == FWUPD_FEATURE_FLAG_UPDATE_ACTION)
 		return "update-action";
-<<<<<<< HEAD
-=======
 	if (feature_flag == FWUPD_FEATURE_FLAG_SWITCH_BRANCH)
 		return "switch-branch";
->>>>>>> bbb1a813
 	return NULL;
 }
 
@@ -540,11 +531,8 @@
 		return FWUPD_FEATURE_FLAG_DETACH_ACTION;
 	if (g_strcmp0 (feature_flag, "update-action") == 0)
 		return FWUPD_FEATURE_FLAG_UPDATE_ACTION;
-<<<<<<< HEAD
-=======
 	if (g_strcmp0 (feature_flag, "switch-branch") == 0)
 		return FWUPD_FEATURE_FLAG_SWITCH_BRANCH;
->>>>>>> bbb1a813
 	return FWUPD_FEATURE_FLAG_LAST;
 }
 
