# generated automatically, do not edit!

LIBFWUPD_0.1.1 {
  global:
    fwupd_error_quark;
    fwupd_status_from_string;
    fwupd_status_to_string;
  local: *;
};

LIBFWUPD_0.7.0 {
  global:
    fwupd_client_clear_results;
    fwupd_client_get_results;
    fwupd_client_get_type;
    fwupd_client_install;
    fwupd_client_new;
    fwupd_client_unlock;
    fwupd_client_verify;
    fwupd_device_flag_from_string;
    fwupd_device_flag_to_string;
    fwupd_error_from_string;
    fwupd_error_to_string;
    fwupd_trust_flag_from_string;
    fwupd_trust_flag_to_string;
    fwupd_update_state_from_string;
    fwupd_update_state_to_string;
  local: *;
} LIBFWUPD_0.1.1;

LIBFWUPD_0.7.1 {
  global:
    fwupd_client_connect;
  local: *;
} LIBFWUPD_0.7.0;

LIBFWUPD_0.7.3 {
  global:
    fwupd_client_get_percentage;
    fwupd_client_get_status;
  local: *;
} LIBFWUPD_0.7.1;

LIBFWUPD_0.8.0 {
  global:
    fwupd_client_verify_update;
  local: *;
} LIBFWUPD_0.7.3;

LIBFWUPD_0.9.2 {
  global:
    fwupd_client_get_devices;
  local: *;
} LIBFWUPD_0.8.0;

LIBFWUPD_0.9.3 {
  global:
    fwupd_checksum_format_for_display;
    fwupd_checksum_guess_kind;
    fwupd_client_get_device_by_id;
    fwupd_client_get_releases;
    fwupd_client_get_remote_by_id;
    fwupd_client_get_remotes;
    fwupd_device_add_checksum;
    fwupd_device_add_flag;
    fwupd_device_add_guid;
    fwupd_device_get_checksums;
    fwupd_device_get_created;
    fwupd_device_get_description;
    fwupd_device_get_flags;
    fwupd_device_get_flashes_left;
    fwupd_device_get_guid_default;
    fwupd_device_get_guids;
    fwupd_device_get_id;
    fwupd_device_get_modified;
    fwupd_device_get_name;
    fwupd_device_get_summary;
    fwupd_device_get_type;
    fwupd_device_get_vendor;
    fwupd_device_get_version;
    fwupd_device_get_version_bootloader;
    fwupd_device_get_version_lowest;
    fwupd_device_has_flag;
    fwupd_device_has_guid;
    fwupd_device_new;
    fwupd_device_remove_flag;
    fwupd_device_set_created;
    fwupd_device_set_description;
    fwupd_device_set_flags;
    fwupd_device_set_flashes_left;
    fwupd_device_set_id;
    fwupd_device_set_modified;
    fwupd_device_set_name;
    fwupd_device_set_summary;
    fwupd_device_set_vendor;
    fwupd_device_set_version;
    fwupd_device_set_version_bootloader;
    fwupd_device_set_version_lowest;
    fwupd_device_to_string;
    fwupd_release_add_checksum;
    fwupd_release_get_appstream_id;
    fwupd_release_get_checksums;
    fwupd_release_get_description;
    fwupd_release_get_filename;
    fwupd_release_get_homepage;
    fwupd_release_get_license;
    fwupd_release_get_name;
    fwupd_release_get_remote_id;
    fwupd_release_get_size;
    fwupd_release_get_summary;
    fwupd_release_get_type;
    fwupd_release_get_uri;
    fwupd_release_get_vendor;
    fwupd_release_get_version;
    fwupd_release_new;
    fwupd_release_set_appstream_id;
    fwupd_release_set_description;
    fwupd_release_set_filename;
    fwupd_release_set_homepage;
    fwupd_release_set_license;
    fwupd_release_set_name;
    fwupd_release_set_remote_id;
    fwupd_release_set_size;
    fwupd_release_set_summary;
    fwupd_release_set_uri;
    fwupd_release_set_vendor;
    fwupd_release_set_version;
    fwupd_release_to_string;
    fwupd_remote_get_enabled;
    fwupd_remote_get_id;
    fwupd_remote_get_type;
    fwupd_remote_load_from_filename;
    fwupd_remote_new;
  local: *;
} LIBFWUPD_0.9.2;

LIBFWUPD_0.9.4 {
  global:
    fwupd_checksum_get_best;
    fwupd_checksum_get_by_kind;
    fwupd_device_get_vendor_id;
    fwupd_device_set_vendor_id;
  local: *;
} LIBFWUPD_0.9.3;

LIBFWUPD_0.9.5 {
  global:
    fwupd_remote_get_age;
    fwupd_remote_get_order_after;
    fwupd_remote_get_order_before;
    fwupd_remote_get_password;
    fwupd_remote_get_priority;
    fwupd_remote_get_username;
    fwupd_remote_set_mtime;
    fwupd_remote_set_priority;
  local: *;
} LIBFWUPD_0.9.4;

LIBFWUPD_0.9.6 {
  global:
    fwupd_client_get_daemon_version;
    fwupd_remote_get_filename_cache;
    fwupd_remote_get_kind;
    fwupd_remote_kind_from_string;
    fwupd_remote_kind_to_string;
  local: *;
} LIBFWUPD_0.9.5;

LIBFWUPD_0.9.7 {
  global:
    fwupd_keyring_kind_from_string;
    fwupd_keyring_kind_to_string;
    fwupd_remote_build_firmware_uri;
    fwupd_remote_get_filename_cache_sig;
    fwupd_remote_get_firmware_base_uri;
    fwupd_remote_get_keyring_kind;
    fwupd_remote_get_metadata_uri;
    fwupd_remote_get_metadata_uri_sig;
  local: *;
} LIBFWUPD_0.9.6;

LIBFWUPD_0.9.8 {
  global:
    fwupd_client_get_downgrades;
    fwupd_client_get_upgrades;
    fwupd_client_modify_remote;
    fwupd_device_add_icon;
    fwupd_device_add_release;
    fwupd_device_get_icons;
    fwupd_device_get_release_default;
    fwupd_device_get_releases;
    fwupd_device_get_update_error;
    fwupd_device_get_update_state;
    fwupd_device_set_update_error;
    fwupd_device_set_update_state;
    fwupd_release_get_trust_flags;
    fwupd_release_set_trust_flags;
    fwupd_remote_get_filename_source;
    fwupd_remote_get_title;
  local: *;
} LIBFWUPD_0.9.7;

LIBFWUPD_1.0.0 {
  global:
    fwupd_client_get_details;
    fwupd_client_update_metadata;
    fwupd_device_from_variant;
    fwupd_device_get_plugin;
    fwupd_device_set_plugin;
    fwupd_device_to_variant;
    fwupd_release_from_variant;
    fwupd_release_to_variant;
    fwupd_remote_from_variant;
    fwupd_remote_get_checksum;
    fwupd_remote_to_variant;
  local: *;
} LIBFWUPD_0.9.8;

LIBFWUPD_1.0.3 {
  global:
    fwupd_build_user_agent;
  local: *;
} LIBFWUPD_1.0.0;

LIBFWUPD_1.0.4 {
  global:
    fwupd_build_history_report_json;
    fwupd_build_machine_id;
    fwupd_client_get_history;
    fwupd_client_modify_device;
    fwupd_release_add_metadata;
    fwupd_release_add_metadata_item;
    fwupd_release_get_metadata;
    fwupd_release_get_metadata_item;
    fwupd_remote_get_report_uri;
  local: *;
} LIBFWUPD_1.0.3;

LIBFWUPD_1.0.7 {
  global:
    fwupd_get_os_release;
    fwupd_remote_get_agreement;
    fwupd_remote_set_agreement;
  local: *;
} LIBFWUPD_1.0.4;

LIBFWUPD_1.0.8 {
  global:
    fwupd_device_get_parent;
    fwupd_device_get_parent_id;
    fwupd_device_set_parent;
    fwupd_device_set_parent_id;
  local: *;
} LIBFWUPD_1.0.7;

LIBFWUPD_1.1.0 {
  global:
    fwupd_device_incorporate;
  local: *;
} LIBFWUPD_1.0.8;

LIBFWUPD_1.1.1 {
  global:
    fwupd_device_compare;
  local: *;
} LIBFWUPD_1.1.0;

LIBFWUPD_1.1.2 {
  global:
    fwupd_device_get_serial;
    fwupd_device_set_serial;
    fwupd_device_to_variant_full;
  local: *;
} LIBFWUPD_1.1.1;

LIBFWUPD_1.1.3 {
  global:
    fwupd_device_get_install_duration;
    fwupd_device_set_install_duration;
  local: *;
} LIBFWUPD_1.1.2;

LIBFWUPD_1.2.1 {
  global:
    fwupd_release_get_install_duration;
    fwupd_release_set_install_duration;
  local: *;
} LIBFWUPD_1.1.3;

LIBFWUPD_1.2.2 {
  global:
    fwupd_release_get_protocol;
    fwupd_release_set_protocol;
  local: *;
} LIBFWUPD_1.2.1;

LIBFWUPD_1.2.4 {
  global:
    fwupd_client_get_tainted;
    fwupd_device_get_update_message;
    fwupd_device_set_update_message;
    fwupd_release_get_details_url;
    fwupd_release_get_source_url;
    fwupd_release_get_update_message;
    fwupd_release_set_details_url;
    fwupd_release_set_source_url;
    fwupd_release_set_update_message;
  local: *;
} LIBFWUPD_1.2.2;

LIBFWUPD_1.2.5 {
  global:
    fwupd_device_add_instance_id;
    fwupd_device_get_instance_ids;
    fwupd_device_has_instance_id;
    fwupd_guid_from_string;
    fwupd_guid_hash_data;
    fwupd_guid_hash_string;
    fwupd_guid_is_valid;
    fwupd_guid_to_string;
  local: *;
} LIBFWUPD_1.2.4;

LIBFWUPD_1.2.6 {
  global:
    fwupd_client_activate;
    fwupd_client_get_approved_firmware;
    fwupd_client_self_sign;
    fwupd_client_set_approved_firmware;
    fwupd_device_to_json;
    fwupd_release_add_flag;
    fwupd_release_flag_from_string;
    fwupd_release_flag_to_string;
    fwupd_release_get_flags;
    fwupd_release_has_checksum;
    fwupd_release_has_flag;
    fwupd_release_remove_flag;
    fwupd_release_set_flags;
    fwupd_release_to_json;
    fwupd_remote_get_approval_required;
  local: *;
} LIBFWUPD_1.2.5;

LIBFWUPD_1.2.7 {
  global:
    fwupd_release_add_category;
    fwupd_release_get_categories;
    fwupd_release_has_category;
  local: *;
} LIBFWUPD_1.2.6;

LIBFWUPD_1.2.8 {
  global:
    fwupd_client_modify_config;
  local: *;
} LIBFWUPD_1.2.7;

LIBFWUPD_1.2.9 {
  global:
    fwupd_device_get_version_format;
    fwupd_device_set_version_format;
    fwupd_version_format_from_string;
    fwupd_version_format_to_string;
  local: *;
} LIBFWUPD_1.2.8;

LIBFWUPD_1.2.10 {
  global:
    fwupd_device_array_from_variant;
    fwupd_release_array_from_variant;
    fwupd_remote_array_from_variant;
  local: *;
} LIBFWUPD_1.2.9;

LIBFWUPD_1.3.1 {
  global:
    fwupd_client_get_host_product;
    fwupd_remote_get_remotes_dir;
    fwupd_remote_set_remotes_dir;
  local: *;
} LIBFWUPD_1.2.10;

LIBFWUPD_1.3.2 {
  global:
    fwupd_client_get_host_machine_id;
    fwupd_release_add_issue;
    fwupd_release_get_issues;
    fwupd_release_get_name_variant_suffix;
    fwupd_release_set_name_variant_suffix;
  local: *;
} LIBFWUPD_1.3.1;

LIBFWUPD_1.3.3 {
  global:
    fwupd_release_get_detach_caption;
    fwupd_release_get_detach_image;
    fwupd_release_set_detach_caption;
    fwupd_release_set_detach_image;
    fwupd_remote_get_automatic_reports;
  local: *;
} LIBFWUPD_1.3.2;

LIBFWUPD_1.3.4 {
  global:
    fwupd_client_get_daemon_interactive;
  local: *;
} LIBFWUPD_1.3.3;

LIBFWUPD_1.3.6 {
  global:
    fwupd_device_get_protocol;
    fwupd_device_get_version_raw;
    fwupd_device_set_protocol;
    fwupd_device_set_version_raw;
  local: *;
} LIBFWUPD_1.3.4;

LIBFWUPD_1.3.7 {
  global:
    fwupd_device_array_ensure_parents;
    fwupd_device_get_children;
  local: *;
} LIBFWUPD_1.3.6;

LIBFWUPD_1.4.0 {
  global:
    fwupd_device_get_status;
    fwupd_device_get_version_bootloader_raw;
    fwupd_device_get_version_lowest_raw;
    fwupd_device_set_status;
    fwupd_device_set_version_bootloader_raw;
    fwupd_device_set_version_lowest_raw;
    fwupd_release_get_created;
    fwupd_release_get_urgency;
    fwupd_release_set_created;
    fwupd_release_set_urgency;
    fwupd_release_urgency_from_string;
    fwupd_release_urgency_to_string;
    fwupd_remote_load_signature;
  local: *;
} LIBFWUPD_1.3.7;

LIBFWUPD_1.4.1 {
  global:
    fwupd_client_get_devices_by_guid;
    fwupd_device_id_is_valid;
  local: *;
} LIBFWUPD_1.4.0;

LIBFWUPD_1.4.5 {
  global:
    fwupd_client_download_bytes;
    fwupd_client_ensure_networking;
    fwupd_client_install_bytes;
    fwupd_client_install_release;
    fwupd_client_refresh_remote;
    fwupd_client_set_feature_flags;
    fwupd_client_set_user_agent;
    fwupd_client_set_user_agent_for_package;
    fwupd_client_update_metadata_bytes;
    fwupd_client_upload_bytes;
    fwupd_device_get_update_image;
    fwupd_device_set_update_image;
    fwupd_feature_flag_from_string;
    fwupd_feature_flag_to_string;
    fwupd_release_get_update_image;
    fwupd_release_set_update_image;
    fwupd_remote_load_signature_bytes;
  local: *;
} LIBFWUPD_1.4.1;

LIBFWUPD_1.4.6 {
  global:
    fwupd_client_get_blocked_firmware;
    fwupd_client_set_blocked_firmware;
  local: *;
<<<<<<< HEAD
} LIBFWUPD_1.4.5;
=======
} LIBFWUPD_1.4.5;

LIBFWUPD_1.5.0 {
  global:
    fwupd_client_activate_async;
    fwupd_client_activate_finish;
    fwupd_client_clear_results_async;
    fwupd_client_clear_results_finish;
    fwupd_client_connect_async;
    fwupd_client_connect_finish;
    fwupd_client_download_bytes_async;
    fwupd_client_download_bytes_finish;
    fwupd_client_get_approved_firmware_async;
    fwupd_client_get_approved_firmware_finish;
    fwupd_client_get_blocked_firmware_async;
    fwupd_client_get_blocked_firmware_finish;
    fwupd_client_get_details_bytes;
    fwupd_client_get_details_bytes_async;
    fwupd_client_get_details_bytes_finish;
    fwupd_client_get_device_by_id_async;
    fwupd_client_get_device_by_id_finish;
    fwupd_client_get_devices_async;
    fwupd_client_get_devices_by_guid_async;
    fwupd_client_get_devices_by_guid_finish;
    fwupd_client_get_devices_finish;
    fwupd_client_get_downgrades_async;
    fwupd_client_get_downgrades_finish;
    fwupd_client_get_history_async;
    fwupd_client_get_history_finish;
    fwupd_client_get_host_security_attrs;
    fwupd_client_get_host_security_attrs_async;
    fwupd_client_get_host_security_attrs_finish;
    fwupd_client_get_host_security_id;
    fwupd_client_get_plugins;
    fwupd_client_get_plugins_async;
    fwupd_client_get_plugins_finish;
    fwupd_client_get_releases_async;
    fwupd_client_get_releases_finish;
    fwupd_client_get_remote_by_id_async;
    fwupd_client_get_remote_by_id_finish;
    fwupd_client_get_remotes_async;
    fwupd_client_get_remotes_finish;
    fwupd_client_get_report_metadata;
    fwupd_client_get_report_metadata_async;
    fwupd_client_get_report_metadata_finish;
    fwupd_client_get_results_async;
    fwupd_client_get_results_finish;
    fwupd_client_get_upgrades_async;
    fwupd_client_get_upgrades_finish;
    fwupd_client_install_async;
    fwupd_client_install_bytes_async;
    fwupd_client_install_bytes_finish;
    fwupd_client_install_finish;
    fwupd_client_install_release_async;
    fwupd_client_install_release_finish;
    fwupd_client_modify_config_async;
    fwupd_client_modify_config_finish;
    fwupd_client_modify_device_async;
    fwupd_client_modify_device_finish;
    fwupd_client_modify_remote_async;
    fwupd_client_modify_remote_finish;
    fwupd_client_refresh_remote_async;
    fwupd_client_refresh_remote_finish;
    fwupd_client_self_sign_async;
    fwupd_client_self_sign_finish;
    fwupd_client_set_approved_firmware_async;
    fwupd_client_set_approved_firmware_finish;
    fwupd_client_set_blocked_firmware_async;
    fwupd_client_set_blocked_firmware_finish;
    fwupd_client_set_feature_flags_async;
    fwupd_client_set_feature_flags_finish;
    fwupd_client_unlock_async;
    fwupd_client_unlock_finish;
    fwupd_client_update_metadata_bytes_async;
    fwupd_client_update_metadata_bytes_finish;
    fwupd_client_upload_bytes_async;
    fwupd_client_upload_bytes_finish;
    fwupd_client_verify_async;
    fwupd_client_verify_finish;
    fwupd_client_verify_update_async;
    fwupd_client_verify_update_finish;
    fwupd_device_get_branch;
    fwupd_device_set_branch;
    fwupd_plugin_add_flag;
    fwupd_plugin_array_from_variant;
    fwupd_plugin_flag_from_string;
    fwupd_plugin_flag_to_string;
    fwupd_plugin_from_variant;
    fwupd_plugin_get_flags;
    fwupd_plugin_get_name;
    fwupd_plugin_get_type;
    fwupd_plugin_has_flag;
    fwupd_plugin_new;
    fwupd_plugin_remove_flag;
    fwupd_plugin_set_flags;
    fwupd_plugin_set_name;
    fwupd_plugin_to_json;
    fwupd_plugin_to_string;
    fwupd_plugin_to_variant;
    fwupd_release_get_branch;
    fwupd_release_set_branch;
    fwupd_remote_get_automatic_security_reports;
    fwupd_remote_get_security_report_uri;
    fwupd_security_attr_add_flag;
    fwupd_security_attr_add_metadata;
    fwupd_security_attr_add_obsolete;
    fwupd_security_attr_array_from_variant;
    fwupd_security_attr_flag_to_string;
    fwupd_security_attr_flag_to_suffix;
    fwupd_security_attr_from_variant;
    fwupd_security_attr_get_appstream_id;
    fwupd_security_attr_get_flags;
    fwupd_security_attr_get_level;
    fwupd_security_attr_get_metadata;
    fwupd_security_attr_get_name;
    fwupd_security_attr_get_obsoletes;
    fwupd_security_attr_get_plugin;
    fwupd_security_attr_get_result;
    fwupd_security_attr_get_type;
    fwupd_security_attr_get_url;
    fwupd_security_attr_has_flag;
    fwupd_security_attr_has_obsolete;
    fwupd_security_attr_new;
    fwupd_security_attr_result_to_string;
    fwupd_security_attr_set_appstream_id;
    fwupd_security_attr_set_flags;
    fwupd_security_attr_set_level;
    fwupd_security_attr_set_name;
    fwupd_security_attr_set_plugin;
    fwupd_security_attr_set_result;
    fwupd_security_attr_set_url;
    fwupd_security_attr_to_json;
    fwupd_security_attr_to_string;
    fwupd_security_attr_to_variant;
  local: *;
} LIBFWUPD_1.4.6;

LIBFWUPD_1.5.1 {
  global:
    fwupd_device_add_child;
  local: *;
} LIBFWUPD_1.5.0;
>>>>>>> bbb1a813
<|MERGE_RESOLUTION|>--- conflicted
+++ resolved
@@ -474,9 +474,6 @@
     fwupd_client_get_blocked_firmware;
     fwupd_client_set_blocked_firmware;
   local: *;
-<<<<<<< HEAD
-} LIBFWUPD_1.4.5;
-=======
 } LIBFWUPD_1.4.5;
 
 LIBFWUPD_1.5.0 {
@@ -618,5 +615,4 @@
   global:
     fwupd_device_add_child;
   local: *;
-} LIBFWUPD_1.5.0;
->>>>>>> bbb1a813
+} LIBFWUPD_1.5.0;