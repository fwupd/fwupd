/*
 * Copyright (C) 2017 Richard Hughes <richard@hughsie.com>
 *
 * SPDX-License-Identifier: LGPL-2.1+
 */

#pragma once

#include <gio/gio.h>

#ifdef HAVE_GIO_UNIX
#include <gio/gunixinputstream.h>
#endif

#ifdef HAVE_GIO_UNIX
#include <gio/gunixinputstream.h>
#endif

#include "fwupd-common.h"

G_BEGIN_DECLS

gchar		*fwupd_checksum_format_for_display	(const gchar	*checksum);
GVariant	*fwupd_hash_kv_to_variant		(GHashTable	*hash);
GHashTable	*fwupd_variant_to_hash_kv		(GVariant	*dict);
gchar		*fwupd_build_user_agent_system		(void);

<<<<<<< HEAD
=======
void		 fwupd_input_stream_read_bytes_async	(GInputStream	*stream,
							 GCancellable	*cancellable,
							 GAsyncReadyCallback callback,
							 gpointer	 callback_data);
GBytes		*fwupd_input_stream_read_bytes_finish	(GInputStream	*stream,
							 GAsyncResult	*res,
							 GError		**error);

>>>>>>> bbb1a813
#ifdef HAVE_GIO_UNIX
GUnixInputStream *fwupd_unix_input_stream_from_bytes	(GBytes		*bytes,
							 GError		**error);
GUnixInputStream *fwupd_unix_input_stream_from_fn	(const gchar	*fn,
							 GError		**error);
#endif

G_END_DECLS<|MERGE_RESOLUTION|>--- conflicted
+++ resolved
@@ -12,10 +12,6 @@
 #include <gio/gunixinputstream.h>
 #endif
 
-#ifdef HAVE_GIO_UNIX
-#include <gio/gunixinputstream.h>
-#endif
-
 #include "fwupd-common.h"
 
 G_BEGIN_DECLS
@@ -25,8 +21,6 @@
 GHashTable	*fwupd_variant_to_hash_kv		(GVariant	*dict);
 gchar		*fwupd_build_user_agent_system		(void);
 
-<<<<<<< HEAD
-=======
 void		 fwupd_input_stream_read_bytes_async	(GInputStream	*stream,
 							 GCancellable	*cancellable,
 							 GAsyncReadyCallback callback,
@@ -35,7 +29,6 @@
 							 GAsyncResult	*res,
 							 GError		**error);
 
->>>>>>> bbb1a813
 #ifdef HAVE_GIO_UNIX
 GUnixInputStream *fwupd_unix_input_stream_from_bytes	(GBytes		*bytes,
 							 GError		**error);
