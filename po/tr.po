--- conflicted
+++ resolved
@@ -6,10 +6,7 @@
 # Emin Tufan <etcetin@gmail.com>, 2020
 # Muhammet Kara <muhammetk@gmail.com>, 2016
 # Sabri Ünal <libreajans@gmail.com>, 2019
-<<<<<<< HEAD
-=======
 # Sabri Ünal <yakushabb@gmail.com>, 2020
->>>>>>> 37d3879e
 # Serdar Sağlam <teknomobil@msn.com>, 2020
 msgid ""
 msgstr ""
@@ -22,8 +19,6 @@
 "Language: tr\n"
 "Plural-Forms: nplurals=2; plural=(n > 1);\n"
 
-<<<<<<< HEAD
-=======
 #. more than a minute
 #, c-format
 msgid "%.0f minute remaining"
@@ -31,7 +26,6 @@
 msgstr[0] "%.0f dakika kaldı"
 msgstr[1] "%.0f dakika kaldı"
 
->>>>>>> 37d3879e
 #. TRANSLATORS: ME stands for Management Engine, where
 #. * the first %s is the device name, e.g. 'ThinkPad P50`
 #, c-format
@@ -90,14 +84,11 @@
 msgid "%s Update"
 msgstr "%s Güncellemesi"
 
-<<<<<<< HEAD
-=======
 #. TRANSLATORS: warn the user before updating, %1 is a machine name
 #, c-format
 msgid "%s must remain plugged into a power source for the duration of the update to avoid damage."
 msgstr "%s, hasar oluşmaması için güncelleme süresince güç kaynağına bağlı kalmalıdır."
 
->>>>>>> 37d3879e
 #. TRANSLATORS: duration in days!
 #, c-format
 msgid "%u day"
@@ -112,8 +103,6 @@
 msgstr[0] "%u saat"
 msgstr[1] "%u saat"
 
-<<<<<<< HEAD
-=======
 #. TRANSLATORS: how many local devices can expect updates now
 #, c-format
 msgid "%u local device supported"
@@ -121,7 +110,6 @@
 msgstr[0] "%u yerel cihaz destekleniyor"
 msgstr[1] "%u yerel cihaz destekleniyor"
 
->>>>>>> 37d3879e
 #. TRANSLATORS: duration in minutes
 #, c-format
 msgid "%u minute"
@@ -143,13 +131,10 @@
 msgid "Activate the new firmware on the device"
 msgstr "Aygıttaki yeni ürün yazılımını etkinleştirin"
 
-<<<<<<< HEAD
-=======
 #. TRANSLATORS: shown when shutting down to switch to the new version
 msgid "Activating firmware update"
 msgstr "Ürün yazılımı güncellemesini etkinleştir"
 
->>>>>>> 37d3879e
 #. TRANSLATORS: this is when a device is hotplugged
 msgid "Added"
 msgstr "Eklendi"
@@ -163,8 +148,6 @@
 msgid "Alias to %s"
 msgstr "Takma ad %s"
 
-<<<<<<< HEAD
-=======
 #. TRANSLATORS: command line option
 msgid "Allow downgrading firmware versions"
 msgstr "Ürün yazılımı sürümünün düşürülmesine izin ver"
@@ -173,7 +156,6 @@
 msgid "Allow reinstalling existing firmware versions"
 msgstr "Varolan ürün yazılımı sürümlerinin yeniden kurulumuna izin ver"
 
->>>>>>> 37d3879e
 #. TRANSLATORS: explain why we want to reboot
 msgid "An update requires a reboot to complete."
 msgstr "Güncelleme işlemi için yeniden başlatma gerekir."
@@ -183,13 +165,10 @@
 msgstr "Güncelleme işlemi için sistemin kapanması gerekir."
 
 #. TRANSLATORS: command line option
-<<<<<<< HEAD
-=======
 msgid "Answer yes to all questions"
 msgstr "Tüm sorulara evet yanıtı ver"
 
 #. TRANSLATORS: command line option
->>>>>>> 37d3879e
 msgid "Apply firmware updates"
 msgstr "Ürün yazılımı güncellemelerini uygula"
 
@@ -218,21 +197,6 @@
 
 #. TRANSLATORS: this is the PolicyKit modal dialog
 msgid "Authentication is required to modify daemon configuration"
-<<<<<<< HEAD
-msgstr "Arka plan yapılandırmasını değiştirmek için kimlik doğrulaması gerekiyor"
-
-#. TRANSLATORS: this is the PolicyKit modal dialog
-msgid "Authentication is required to set the list of approved firmware"
-msgstr "Onaylanan ürün yazılımı listesini ayarlamak için kimlik doğrulaması gerekiyor"
-
-#. TRANSLATORS: this is the PolicyKit modal dialog
-msgid "Authentication is required to sign data using the client certificate"
-msgstr "İstemci sertifikasını kullanarak veri imzası için kimlik doğrulaması gerekli"
-
-#. TRANSLATORS: this is the PolicyKit modal dialog
-msgid "Authentication is required to switch to the new firmware version"
-msgstr "Bu makine üzerindeki ürün yazılımını güncellemek için kimlik doğrulaması gerekir"
-=======
 msgstr "Artalan süreci yapılandırmasını değiştirmek için kimlik doğrulama gerekir"
 
 #. TRANSLATORS: this is the PolicyKit modal dialog
@@ -246,7 +210,6 @@
 #. TRANSLATORS: this is the PolicyKit modal dialog
 msgid "Authentication is required to switch to the new firmware version"
 msgstr "Bu makine üzerindeki ürün yazılımını güncellemek için kimlik doğrulama gerekir"
->>>>>>> 37d3879e
 
 #. TRANSLATORS: this is the PolicyKit modal dialog
 msgid "Authentication is required to unlock a device"
@@ -262,31 +225,20 @@
 
 #. TRANSLATORS: this is the PolicyKit modal dialog
 msgid "Authentication is required to update the stored checksums for the device"
-<<<<<<< HEAD
-msgstr "Aygıtın saklanan sağlama toplamlarını güncellemek için kimlik doğrulama gerekiyor"
-
-#. TRANSLATORS: Boolean value to automatically send reports
-msgid "Automatic Reporting"
-msgstr "Kendiliğinden Raporla"
-=======
 msgstr "Aygıtın saklanan sağlama toplamlarını güncellemek için kimlik doğrulama gerekir"
 
 #. TRANSLATORS: Boolean value to automatically send reports
 msgid "Automatic Reporting"
 msgstr "Otomatik Raporla"
->>>>>>> 37d3879e
 
 #. TRANSLATORS: firmware version of bootloader
 msgid "Bootloader Version"
 msgstr "Önyükleyici Sürümü"
 
-<<<<<<< HEAD
-=======
 #. TRANSLATORS: command description
 msgid "Build firmware using a sandbox"
 msgstr "Ürün yazılımını korumalı alan kullanarak oluştur"
 
->>>>>>> 37d3879e
 #. TRANSLATORS: this is to abort the interactive prompt
 msgid "Cancel"
 msgstr "İptal"
@@ -332,11 +284,6 @@
 msgid "Continue with update?"
 msgstr "Güncellemeye devam edilsin mi?"
 
-<<<<<<< HEAD
-#. TRANSLATORS: command description
-msgid "Convert firmware to DFU format"
-msgstr "Ürün yazılımını DFU biçimine dönüştür"
-=======
 #. TRANSLATORS: version number of current firmware
 msgid "Current version"
 msgstr "Var olan sürüm"
@@ -348,19 +295,6 @@
 #. TRANSLATORS: for the --verbose arg
 msgid "Debugging Options"
 msgstr "Hata Ayıklama Seçenekleri"
->>>>>>> 37d3879e
-
-#. TRANSLATORS: version number of current firmware
-msgid "Current version"
-msgstr "Var olan sürüm"
-
-#. TRANSLATORS: DFU stands for device firmware update
-msgid "DFU Utility"
-msgstr "DFU Yardımcı Programı"
-
-#. TRANSLATORS: for the --verbose arg
-msgid "Debugging Options"
-msgstr "Hata Ayıklama Seçenekleri"
 
 #. TRANSLATORS: decompressing the firmware file
 msgid "Decompressing…"
@@ -398,18 +332,13 @@
 msgid "Device removed:"
 msgstr "Aygıt çıkarıldı:"
 
-<<<<<<< HEAD
-=======
 msgid "Disabled fwupdate debugging"
 msgstr "fwupdate hata ayıklama devre dışı bırakıldı"
 
->>>>>>> 37d3879e
 #. TRANSLATORS: command line option
 msgid "Display version"
 msgstr "Ekran sürümü"
 
-<<<<<<< HEAD
-=======
 #. TRANSLATORS: command line option
 msgid "Do not check for old metadata"
 msgstr "Eski üst verileri kontrol etme"
@@ -438,7 +367,6 @@
 msgid "Do not write to the history database"
 msgstr "Geçmişi veritabanına yazma"
 
->>>>>>> 37d3879e
 #. success
 msgid "Done!"
 msgstr "Tamamlandı!"
@@ -578,103 +506,6 @@
 msgid "Firmware Update Daemon"
 msgstr "Ürün Yazılımı Güncelleme Artalan Süreci"
 
-#. TRANSLATORS: command description
-msgid "Downgrades the firmware on a device"
-msgstr "Bir aygıttaki üretici yazılımı sürümünü düşürür"
-
-#. TRANSLATORS: %1 is a device name
-#, c-format
-msgid "Downgrading %s…"
-msgstr "%s sürümü düşürülüyor…"
-
-#. TRANSLATORS: downloading from a remote server
-msgid "Downloading…"
-msgstr "İndiriliyor…"
-
-#. TRANSLATORS: length of time the update takes to apply
-msgid "Duration"
-msgstr "Süre"
-
-#. TRANSLATORS: ESP is EFI System Partition
-msgid "ESP specified was not valid"
-msgstr "Belirtilen ESP geçerli değil"
-
-#. TRANSLATORS: command line option
-msgid "Enable firmware update support on supported systems"
-msgstr "Desteklenen sistemlerde ürün yazılımı güncelleme desteğini etkinleştir"
-
-#. TRANSLATORS: Turn on the remote
-msgid "Enable this remote?"
-msgstr "Bu uzak etkinleştirilsin mi?"
-
-#. TRANSLATORS: if the remote is enabled
-msgid "Enabled"
-msgstr "Etkinleştirildi"
-
-#. TRANSLATORS: erasing contents of the flash chips
-msgid "Erasing…"
-msgstr "Siliniyor…"
-
-#. TRANSLATORS: the server is rate-limiting downloads
-msgid "Failed to download due to server limit"
-msgstr "Sunucu sınırı nedeniyle indirilemedi"
-
-#. TRANSLATORS: we could not get the devices to update offline
-msgid "Failed to get pending devices"
-msgstr "Bekleyen aygıtlar alınamadı"
-
-#. TRANSLATORS: we could not install for some reason
-msgid "Failed to install firmware update"
-msgstr "Ürün yazılımı güncellemesi yüklenemedi"
-
-#. TRANSLATORS: quirks are device-specific workarounds
-msgid "Failed to load quirks"
-msgstr "Tuhaflıklar yüklenemedi"
-
-#. TRANSLATORS: the user didn't read the man page
-msgid "Failed to parse arguments"
-msgstr "Bağımsız değişkenler ayrıştırılamadı"
-
-#. TRANSLATORS: failed to read measurements file
-msgid "Failed to parse file"
-msgstr "Dosya ayrıştırılamadı"
-
-#. TRANSLATORS: we could not reboot for some reason
-msgid "Failed to reboot"
-msgstr "Yeniden başlatılamadı"
-
-#. TRANSLATORS: downloading unknown file
-msgid "Fetching file"
-msgstr "Dosya alınıyor"
-
-#. TRANSLATORS: downloading new firmware file
-msgid "Fetching firmware"
-msgstr "Ürün yazılımı alınıyor"
-
-#. TRANSLATORS: downloading new metadata file
-msgid "Fetching metadata"
-msgstr "Üstveri alınıyor"
-
-#. TRANSLATORS: downloading new signing file
-msgid "Fetching signature"
-msgstr "İmza alınıyor"
-
-#. TRANSLATORS: filename of the local file
-msgid "Filename"
-msgstr "Dosya adı"
-
-#. TRANSLATORS: filename of the local file
-msgid "Filename Signature"
-msgstr "Dosya Adı İmzası"
-
-#. TRANSLATORS: program name
-msgid "Firmware Agent"
-msgstr "Ürün Yazılımı İstemcisi"
-
-#. TRANSLATORS: remote URI
-msgid "Firmware Base URI"
-msgstr "Ürün Yazılımı Temel URI"
-
 #. TRANSLATORS: program name
 msgid "Firmware Utility"
 msgstr "Ürün Yazılımı Yardımcı Programı"
@@ -692,8 +523,6 @@
 msgid "Force the action ignoring all warnings"
 msgstr "Eylemi tüm uyarıları görmezden gelmeye zorla"
 
-<<<<<<< HEAD
-=======
 #. TRANSLATORS: global ID common to all similar hardware
 msgid "GUID"
 msgid_plural "GUIDs"
@@ -724,7 +553,6 @@
 msgid "Gets the list of updates for connected hardware"
 msgstr "Bağlı donanım için güncelleme listesini al"
 
->>>>>>> 37d3879e
 #. TRANSLATORS: command description
 msgid "Gets the releases for a device"
 msgstr "Bir aygıt için sürümleri alır"
@@ -733,24 +561,18 @@
 msgid "Gets the results from the last update"
 msgstr "Son güncellemeden sonuçları alır"
 
-<<<<<<< HEAD
-=======
 #. TRANSLATORS: The hardware is waiting to be replugged
 msgid "Hardware is waiting to be replugged"
 msgstr "Donanım yeniden takılmayı bekliyor"
 
->>>>>>> 37d3879e
 #. TRANSLATORS: daemon is inactive
 msgid "Idle…"
 msgstr "Boşta…"
 
-<<<<<<< HEAD
-=======
 #. TRANSLATORS: command line option
 msgid "Ignore SSL strict checks when downloading files"
 msgstr "Dosyaları indirirken katı SSL kontrollerini yoksay"
 
->>>>>>> 37d3879e
 #. TRANSLATORS: length of time the update takes to apply
 msgid "Install Duration"
 msgstr "Kurulum Süresi"
@@ -778,14 +600,11 @@
 msgid "Installing firmware update…"
 msgstr "Ürün yazılımını güncellemesi kuruluyor…"
 
-<<<<<<< HEAD
-=======
 #. TRANSLATORS: %1 is a device name
 #, c-format
 msgid "Installing on %s…"
 msgstr "Kuruluyor %s…"
 
->>>>>>> 37d3879e
 #. TRANSLATORS: Device cannot be removed easily
 msgid "Internal device"
 msgstr "Dahili aygıt"
@@ -821,24 +640,18 @@
 msgid "List supported firmware updates"
 msgstr "Desteklenen ürün yazılımı güncellemelerini listele"
 
-<<<<<<< HEAD
-=======
 #. TRANSLATORS: command description
 msgid "List the available firmware types"
 msgstr "Kullanılabilir ürün yazılımı türlerini listele"
 
->>>>>>> 37d3879e
 #. TRANSLATORS: parsing the firmware information
 msgid "Loading…"
 msgstr "Yükleniyor…"
 
-<<<<<<< HEAD
-=======
 #. TRANSLATORS: command line option
 msgid "Manually whitelist specific plugins"
 msgstr "El ile beyaz listeye özel eklentiler"
 
->>>>>>> 37d3879e
 #. TRANSLATORS: remote URI
 msgid "Metadata Signature"
 msgstr "Üstveri İmzası"
@@ -847,19 +660,14 @@
 msgid "Metadata URI"
 msgstr "Üstveri URI"
 
-<<<<<<< HEAD
-=======
 #. TRANSLATORS: explain why no metadata available
 msgid "Metadata can be obtained from the Linux Vendor Firmware Service."
 msgstr "Üst veri Linux Tedarikçi Ürün Yazılımı Hizmetinden edinilebilir"
 
->>>>>>> 37d3879e
 #. TRANSLATORS: smallest version number installable on device
 msgid "Minimum Version"
 msgstr "Asgari Sürüm"
 
-<<<<<<< HEAD
-=======
 #. TRANSLATORS: error message
 #, c-format
 msgid "Mismatched daemon and client, use %s instead"
@@ -869,20 +677,15 @@
 msgid "Modifies a daemon configuration value."
 msgstr "Artalan süreci yapılandırma değerini değiştir."
 
->>>>>>> 37d3879e
 msgid "Modify a configured remote"
 msgstr "Uzak yapılandırmayı değiştir"
 
 msgid "Modify daemon configuration"
-<<<<<<< HEAD
-msgstr "Arka plan yapılandırmasını değiştir"
-=======
 msgstr "Artalan süreci yapılandırmasını değiştir"
 
 #. TRANSLATORS: command description
 msgid "Monitor the daemon for events"
 msgstr "Olaylar için artalan sürecini gözetle"
->>>>>>> 37d3879e
 
 #. TRANSLATORS: version number of new firmware
 msgid "New version"
@@ -891,13 +694,10 @@
 msgid "No action specified!"
 msgstr "Eylem belirtilmedi!"
 
-<<<<<<< HEAD
-=======
 #. TRANSLATORS: nothing found
 msgid "No firmware IDs found"
 msgstr "Ürün yazılımı kimlik bilgisi bulunamadı"
 
->>>>>>> 37d3879e
 #. TRANSLATORS: nothing attached that can be upgraded
 msgid "No hardware detected with firmware update capability"
 msgstr "Ürün yazılımı güncelleme yeteneğine sahip donanım saptanamadı"
@@ -910,11 +710,6 @@
 msgid "No releases available"
 msgstr "Sürüm bulunamadı"
 
-<<<<<<< HEAD
-#. TRANSLATORS: no repositories to download from
-msgid "No remotes available"
-msgstr "Uzak bulunamadı"
-=======
 #. TRANSLATORS: explain why no metadata available
 msgid "No remotes are currently enabled so no metadata is available."
 msgstr "Şu anda uzaktan kumanda etkin değil, bu nedenle üst veri yok."
@@ -922,7 +717,6 @@
 #. TRANSLATORS: no repositories to download from
 msgid "No remotes available"
 msgstr "Uzaktan kumanda bulunamadı"
->>>>>>> 37d3879e
 
 #. TRANSLATORS: nothing was updated offline
 msgid "No updates were applied"
@@ -932,8 +726,6 @@
 msgid "Only show single PCR value"
 msgstr "Yalnızca tek PCR değerini göster"
 
-<<<<<<< HEAD
-=======
 #. TRANSLATORS: command line option
 msgid "Override plugin warning"
 msgstr "Eklenti uyarısını geçersiz yap"
@@ -950,7 +742,6 @@
 msgid "Parse and show details about a firmware file"
 msgstr "Ürün yazılımı dosyası hakkındaki ayrıntıları ayrıştır ve göster"
 
->>>>>>> 37d3879e
 #. TRANSLATORS: remote filename base
 msgid "Password"
 msgstr "Parola"
@@ -973,19 +764,14 @@
 msgid "Priority"
 msgstr "Öncelik"
 
-<<<<<<< HEAD
-=======
 #. TRANSLATORS: a non-free software license
 msgid "Proprietary"
 msgstr "Sahipli"
 
->>>>>>> 37d3879e
 #. TRANSLATORS: command line option
 msgid "Query for firmware update support"
 msgstr "Yazılım güncelleme desteği için sorgu"
 
-<<<<<<< HEAD
-=======
 #. TRANSLATORS: command description
 msgid "Read firmware from device into a file"
 msgstr "Ürün yazılımını aygıttan dosyaya oku"
@@ -999,7 +785,6 @@
 msgid "Reading from %s…"
 msgstr "Şuradan okunuyor %s…"
 
->>>>>>> 37d3879e
 #. TRANSLATORS: reading from the flash chips
 msgid "Reading…"
 msgstr "Okunuyor…"
@@ -1008,13 +793,10 @@
 msgid "Rebooting…"
 msgstr "Yeniden Başlatılıyor…"
 
-<<<<<<< HEAD
-=======
 #. TRANSLATORS: command description
 msgid "Refresh metadata from remote server"
 msgstr "Üstveriyi uzak sunucudan yenile"
 
->>>>>>> 37d3879e
 #. TRANSLATORS: the server the file is coming from
 #. TRANSLATORS: remote identifier, e.g. lvfs-testing
 msgid "Remote ID"
@@ -1024,56 +806,41 @@
 msgid "Removed"
 msgstr "Kaldırıldı"
 
-<<<<<<< HEAD
-=======
 #. TRANSLATORS: command description
 msgid "Replace data in an existing firmware file"
 msgstr "Varolan bir üretici yazılımı dosyasındaki verileri değiştir"
 
->>>>>>> 37d3879e
 #. TRANSLATORS: URI to send success/failure reports
 msgid "Report URI"
 msgstr "Rapor URI"
 
-<<<<<<< HEAD
-=======
 #. TRANSLATORS: Has been reported to a metadata server
 msgid "Reported to remote server"
 msgstr "Uzak sunucuya bildirildi"
 
->>>>>>> 37d3879e
 #. TRANSLATORS: Must be plugged in to an outlet
 msgid "Requires AC power"
 msgstr "AC güç gerekli"
 
-<<<<<<< HEAD
-=======
 #. TRANSLATORS: metadata is downloaded from the Internet
 msgid "Requires internet connection"
 msgstr "İnternet bağlantısı gerektirir"
 
->>>>>>> 37d3879e
 #. TRANSLATORS: reboot to apply the update
 msgid "Restart now?"
 msgstr "Yeniden başlatılsın mı?"
 
-<<<<<<< HEAD
+#. TRANSLATORS: configuration changes only take effect on restart
+msgid "Restart the daemon to make the change effective?"
+msgstr "Değişikliklerin etkili olması için artalan süreci yeniden başlatılsın mı?"
+
 #. TRANSLATORS: restarting the device to pick up new F/W
 msgid "Restarting device…"
 msgstr "Aygıt yeniden başlatılıyor…"
-=======
-#. TRANSLATORS: configuration changes only take effect on restart
-msgid "Restart the daemon to make the change effective?"
-msgstr "Değişikliklerin etkili olması için artalan süreci yeniden başlatılsın mı?"
-
-#. TRANSLATORS: restarting the device to pick up new F/W
-msgid "Restarting device…"
-msgstr "Aygıt yeniden başlatılıyor…"
 
 #. TRANSLATORS: command line option
 msgid "Schedule installation for next reboot when possible"
 msgstr "Mümkün olduğunda sonraki yeniden başlatma için kurulumu zamanla"
->>>>>>> 37d3879e
 
 #. TRANSLATORS: scheduling an update to be done on the next boot
 msgid "Scheduling…"
@@ -1087,8 +854,6 @@
 msgid "Serial Number"
 msgstr "Seri Numarası"
 
-<<<<<<< HEAD
-=======
 #. TRANSLATORS: command line option
 msgid "Set the debugging flag during update"
 msgstr "Güncelleme sırasında hata ayıklama bayrağını ayarla"
@@ -1100,7 +865,6 @@
 msgid "Sets the list of approved firmware."
 msgstr "Onaylı ürün yazılımı listesini ayarlar."
 
->>>>>>> 37d3879e
 #. TRANSLATORS: command description
 msgid "Share firmware history with the developers"
 msgstr "Ürün yazılım geçmişini geliştiricilerle paylaş"
@@ -1130,14 +894,6 @@
 msgstr "Ek hata ayıklama bilgilerini göster"
 
 #. TRANSLATORS: command description
-<<<<<<< HEAD
-msgid "Set release version on firmware file"
-msgstr "Ürün yazılımı dosyası üzerindeki dağıtım sürümünü ayarlayın"
-
-#. TRANSLATORS: command description
-msgid "Set vendor ID on firmware file"
-msgstr "Ürün yazılımı dosyası üzerindeki üretici kimliğini ayarlayın"
-=======
 msgid "Show history of firmware updates"
 msgstr "Ürün yazılımı güncellemelerinin geçmişini göster"
 
@@ -1234,97 +990,6 @@
 #. TRANSLATORS: we're poking around as a power user
 msgid "This program may only work correctly as root"
 msgstr "Bu program yalnızca kök erişimi ile düzgün çalışabilir"
-
-msgid "This remote contains firmware which is not embargoed, but is still being tested by the hardware vendor. You should ensure you have a way to manually downgrade the firmware if the firmware update fails."
-msgstr "Bu yazılım ambargo edilmemiş, ancak donanım satıcısı tarafından test edilmekte olan bir ürün yazılımı içerir. Bellenim güncellemesi başarısız olursa, bellenimi elle düşürmenin bir yoluna sahip olmanız gerekir."
-
-#. TRANSLATORS: the user needs to stop playing with stuff
-msgid "This tool can only be used by the root user"
-msgstr "Bu araç yalnızca kök kullanıcı tarafından kullanılabilir"
-
-#. TRANSLATORS: remote type, e.g. remote or local
-msgid "Type"
-msgstr "Tür"
-
-#. TRANSLATORS: program name
-msgid "UEFI Firmware Utility"
-msgstr "UEFI Ürün Yazılımı Yardımcı Programı"
->>>>>>> 37d3879e
-
-msgid "Sets the list of approved firmware"
-msgstr "Onaylanan ürün yazılımı listesini ayarlar"
-
-#. TRANSLATORS: turn on all debugging
-msgid "Show debugging information for all domains"
-msgstr "Tüm alan adları için hata ayıklama bilgilerini göster"
-
-#. TRANSLATORS: for the --verbose arg
-msgid "Show debugging options"
-msgstr "Hata ayıklama seçeneklerini göster"
-
-#. TRANSLATORS: command line option
-msgid "Show extra debugging information"
-msgstr "Ek hata ayıklama bilgilerini göster"
-
-#. TRANSLATORS: command line option
-msgid "Show the debug log from the last attempted update"
-msgstr "Son denenen güncellemedeki hata ayıklama günlüğünü göster"
-
-#. TRANSLATORS: command line option
-msgid "Show the information of firmware update status"
-msgstr "Ürün yazılımı güncelleme durumu bilgilerini göster"
-
-#. TRANSLATORS: shutdown to apply the update
-msgid "Shutdown now?"
-msgstr "Kapatılsın mı?"
-
-msgid "Sign data using the client certificate"
-msgstr "İstemci sertifikasını kullanarak veri imzala"
-
-msgctxt "command-description"
-msgid "Sign data using the client certificate"
-msgstr "İstemci sertifikasını kullanarak veri imzala"
-
-msgid "Signature"
-msgstr "İmza"
-
-#. TRANSLATORS: file size of the download
-msgid "Size"
-msgstr "Boyut"
-
-#. TRANSLATORS: source (as in code) link
-msgid "Source"
-msgstr "Kaynak"
-
-msgid "Specify Vendor/Product ID(s) of DFU device"
-msgstr "DFU aygıtının Satıcısını/Ürün Kimliğini Belirle"
-
-msgid "Specify the number of bytes per USB transfer"
-msgstr "USB aktarımı başına bayt sayısını belirt"
-
-#. TRANSLATORS: success message -- where 'metadata' is information
-#. * about available firmware on the remote server
-msgid "Successfully downloaded new metadata: "
-msgstr "Yeni üst veri başarıyla indirildi:"
-
-#. TRANSLATORS: success message -- the user can do this by-hand too
-msgid "Successfully refreshed metadata manually"
-msgstr "Üst veriler başarıyla yenilendi"
-
-#. TRANSLATORS: success message when user refreshes device checksums
-msgid "Successfully updated device checksums"
-msgstr "Aygıt sağlama toplamları başarıyla güncellendi"
-
-#. TRANSLATORS: one line summary of device
-msgid "Summary"
-msgstr "Özet"
-
-#. TRANSLATORS: Is found in current metadata
-msgid "Supported on remote server"
-msgstr "Uzak sunucuda desteklenir"
-
-msgid "Target"
-msgstr "Hedef"
 
 msgid "This remote contains firmware which is not embargoed, but is still being tested by the hardware vendor. You should ensure you have a way to manually downgrade the firmware if the firmware update fails."
 msgstr "Bu yazılım ambargo edilmemiş, ancak donanım satıcısı tarafından test edilmekte olan bir ürün yazılımı içerir. Bellenim güncellemesi başarısız olursa, bellenimi elle düşürmenin bir yoluna sahip olmanız gerekir."
@@ -1358,8 +1023,6 @@
 msgid "Unlocks the device for firmware access"
 msgstr "Aygıt yazılımı erişimi için aygıt kilidini açar"
 
-<<<<<<< HEAD
-=======
 #. TRANSLATORS: command line option
 msgid "Unset the debugging flag during update"
 msgstr "Güncelleme sırasında hata ayıklama bayrağını ayarlama"
@@ -1369,7 +1032,6 @@
 msgid "Unsupported daemon version %s, client version is %s"
 msgstr "Desteklenmeyen artalan süreci sürümü %s, istemci sürümü %s"
 
->>>>>>> 37d3879e
 #. TRANSLATORS: Device is updatable in this or any other mode
 msgid "Updatable"
 msgstr "Güncellenebilir"
@@ -1402,8 +1064,6 @@
 msgid "Update the stored device verification information"
 msgstr "Saklanan aygıt doğrulama bilgilerini güncelle"
 
-<<<<<<< HEAD
-=======
 #. TRANSLATORS: command description
 msgid "Updates all firmware to latest versions available"
 msgstr "Tüm ürün yazılımlarını mevcut en son sürümlere güncelle"
@@ -1413,13 +1073,10 @@
 msgid "Updating %s…"
 msgstr "Güncelleniyor %s…"
 
->>>>>>> 37d3879e
 #. TRANSLATORS: the server sent the user a small message
 msgid "Upload message:"
 msgstr "İleti yükle:"
 
-<<<<<<< HEAD
-=======
 #. TRANSLATORS: ask the user to upload
 msgid "Upload report now?"
 msgstr "Rapor şimdi karşıya yüklensin mi?"
@@ -1432,7 +1089,6 @@
 msgid "User has been notified"
 msgstr "Kullanıcı bilgilendirildi"
 
->>>>>>> 37d3879e
 #. TRANSLATORS: remote filename base
 msgid "Username"
 msgstr "Kullanıcı adı"
@@ -1453,8 +1109,6 @@
 msgid "Waiting…"
 msgstr "Bekliyor…"
 
-<<<<<<< HEAD
-=======
 #. TRANSLATORS: command description
 msgid "Watch DFU devices being hotplugged"
 msgstr "Çalışırken takılı olan DFU aygıtlarını izle"
@@ -1471,7 +1125,6 @@
 msgid "Write firmware from file into one partition"
 msgstr "Ürün yazılımını dosyadan bölüme yaz"
 
->>>>>>> 37d3879e
 #. TRANSLATORS: writing to the flash chips
 msgid "Writing…"
 msgstr "Yazılıyor…"
