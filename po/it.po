--- conflicted
+++ resolved
@@ -9,11 +9,6 @@
 msgstr ""
 "Project-Id-Version: fwupd\n"
 "Report-Msgid-Bugs-To: \n"
-<<<<<<< HEAD
-"PO-Revision-Date: 2018-10-12 11:10+0000\n"
-"Last-Translator: Richard Hughes <richard@hughsie.com>\n"
-=======
->>>>>>> 8ece8874
 "Language-Team: Italian (http://www.transifex.com/freedesktop/fwupd/language/it/)\n"
 "MIME-Version: 1.0\n"
 "Content-Type: text/plain; charset=UTF-8\n"
@@ -301,14 +296,11 @@
 msgid "Downgrading %s from %s to %s... "
 msgstr "Arretramento di %s da %s a %s..."
 
-<<<<<<< HEAD
-=======
 #. TRANSLATORS: %1 is a device name
 #, c-format
 msgid "Downgrading %s…"
 msgstr "Arretramento di %s…"
 
->>>>>>> 8ece8874
 #. TRANSLATORS: downloading from a remote server
 msgid "Downloading…"
 msgstr "Scaricamento…"
@@ -856,16 +848,6 @@
 msgid "The LVFS is a free service that operates as an independent legal entity and has no connection with $OS_RELEASE:NAME$. Your distributor may not have verified any of the firmware updates for compatibility with your system or connected devices. All firmware is provided only by the original equipment manufacturer."
 msgstr "LVFS è un servizio gratuito che opera come entità legale indipendente e non ha alcun legame con $OS_RELEASE:NAME$. Il distributore potrebbe non aver verificato la compatibilità degli aggiornamenti firmware col proprio sistema o con i propri dispositivi collegati. Il firmware viene fornito solamente dall'OEM."
 
-<<<<<<< HEAD
-msgid "The fwupd process is a simple daemon to allow session software to update device firmware on your local machine. It is designed for desktops, but this project is also usable on phones, tablets and on headless servers."
-msgstr "Il processo fwupd è un demone che consente di aggiornare il firmware di un dispositivo sul proprio computer. È progettato per un ambiente desktop, ma è possibile utilizzarlo anche su telefonini, tablet e server."
-
-#. TRANSLATORS: exactly one update needs this
-msgid "The update requires a reboot to complete."
-msgstr "Per essere completato, l'aggiornamento richiede un riavvio."
-
-=======
->>>>>>> 8ece8874
 #. TRANSLATORS: we're poking around as a power user
 msgid "This program may only work correctly as root"
 msgstr "Questo programma può funzionare correttamente solo come utente root"
@@ -971,14 +953,11 @@
 msgid "Updating %s from %s to %s... "
 msgstr "Aggiornamento di %s da %s a %s..."
 
-<<<<<<< HEAD
-=======
 #. TRANSLATORS: %1 is a device name
 #, c-format
 msgid "Updating %s…"
 msgstr "Aggiornamento di %s…"
 
->>>>>>> 8ece8874
 #. TRANSLATORS: the server sent the user a small message
 msgid "Upload message:"
 msgstr "Messaggio di caricamento:"
