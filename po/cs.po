# SOME DESCRIPTIVE TITLE.
# Copyright (C) YEAR THE PACKAGE'S COPYRIGHT HOLDER
# This file is distributed under the same license as the fwupd package.
#
# Translators:
<<<<<<< HEAD
# Daniel Rusek <mail@asciiwolf.com>, 2017
# Daniel Rusek <mail@asciiwolf.com>, 2017
=======
# Ascii Wolf <mail@asciiwolf.com>, 2017
# Ascii Wolf <mail@asciiwolf.com>, 2017
>>>>>>> 8ece8874
# Marek Černocký <marek@manet.cz>, 2016,2018
msgid ""
msgstr ""
"Project-Id-Version: fwupd\n"
"Report-Msgid-Bugs-To: \n"
<<<<<<< HEAD
"PO-Revision-Date: 2018-10-12 11:10+0000\n"
"Last-Translator: Richard Hughes <richard@hughsie.com>\n"
=======
>>>>>>> 8ece8874
"Language-Team: Czech (http://www.transifex.com/freedesktop/fwupd/language/cs/)\n"
"MIME-Version: 1.0\n"
"Content-Type: text/plain; charset=UTF-8\n"
"Content-Transfer-Encoding: 8bit\n"
"Language: cs\n"
"Plural-Forms: nplurals=4; plural=(n == 1 && n % 1 == 0) ? 0 : (n >= 2 && n <= 4 && n % 1 == 0) ? 1: (n % 1 != 0 ) ? 2 : 3;\n"

#. more than a minute
#, c-format
msgid "%.0f minute remaining"
msgid_plural "%.0f minutes remaining"
msgstr[0] "Zbývá %.0f minuta"
msgstr[1] "Zbývají %.0f minuty"
msgstr[2] "Zbývá %.0f minut"
msgstr[3] "Zbývá %.0f minuty"

#. TRANSLATORS: first replacement is device name
#, c-format
msgid "%s has firmware updates:"
msgstr "%s má aktualizace firmwaru:"

#. TRANSLATORS: this is when a device is hotplugged
msgid "Added"
msgstr "Přidáno"

#. TRANSLATORS: the age of the metadata
msgid "Age"
msgstr "Stáří"

#. TRANSLATORS: should the remote still be enabled
msgid "Agree and enable the remote?"
msgstr "Odsouhlasit a povolit vzdálený zdroj?"

#. TRANSLATORS: this is a command alias, e.g. 'get-devices'
#, c-format
msgid "Alias to %s"
msgstr "Alias pro %s"

#. TRANSLATORS: command line option
msgid "Allow downgrading firmware versions"
msgstr "Povolit přechod na nižší verze firmwaru"

#. TRANSLATORS: command line option
msgid "Allow re-installing existing firmware versions"
msgstr "Povolit reinstalaci stávající verze firmwaru"

<<<<<<< HEAD
#. TRANSLATORS: explain why we want to upload
=======
#. TRANSLATORS: explain why we want to reboot
>>>>>>> 8ece8874
msgid "An update requires a reboot to complete."
msgstr "Některá z aktualizací vyžaduje pro dokončení restart."

#. TRANSLATORS: command line option
msgid "Answer yes to all questions"
msgstr "Na všechny dotazy odpovědět ano"

#. TRANSLATORS: command description
msgid "Apply a binary patch"
msgstr "Použít binární záplatu"

#. TRANSLATORS: command line option
msgid "Apply firmware updates"
msgstr "Použít aktualizace firmwaru"

#. TRANSLATORS: command description
msgid "Attach DFU capable device back to runtime"
msgstr "Napojit zařízení podporující DFU zpět do provozního režimu"

#. TRANSLATORS: command description
msgid "Attach to firmware mode"
msgstr "Napojit do režimu firmwaru"

#. TRANSLATORS: device attributes, i.e. things that
#. * the device can do
msgid "Attributes"
msgstr "Vlastnosti"

#. TRANSLATORS: waiting for user to authenticate
msgid "Authenticating…"
msgstr "Autentizuje se…"

#. TRANSLATORS: this is the PolicyKit modal dialog
msgid "Authentication is required to downgrade the firmware on a removable device"
msgstr "K přechodu na nižší verzi firmwaru na výměnném zařízení je vyžadováno ověření"

#. TRANSLATORS: this is the PolicyKit modal dialog
msgid "Authentication is required to downgrade the firmware on this machine"
msgstr "K přechodu na nižší verzi firmwaru na tomto počítači je vyžadováno ověření"

#. TRANSLATORS: this is the PolicyKit modal dialog
msgid "Authentication is required to modify a configured remote used for firmware updates"
msgstr "Ke změně nastaveného vzdáleného zdroje, který se používá pro aktualizace firmwaru, je vyžadováno ověření"

#. TRANSLATORS: this is the PolicyKit modal dialog
msgid "Authentication is required to unlock a device"
msgstr "Pro odemknutí zařízení je požadováno ověření"

#. TRANSLATORS: this is the PolicyKit modal dialog
msgid "Authentication is required to update the firmware on a removable device"
msgstr "K aktualizaci firmwaru na výměnném zařízení je vyžadováno ověření"

#. TRANSLATORS: this is the PolicyKit modal dialog
msgid "Authentication is required to update the firmware on this machine"
msgstr "K aktualizaci firmwaru na tomto počítači je vyžadováno ověření"

#. TRANSLATORS: this is the PolicyKit modal dialog
msgid "Authentication is required to update the stored checksums for the device"
msgstr "K aktualizaci uložených kontrolních součtů zařízení je vyžadováno ověření"

#. TRANSLATORS: command description
msgid "Build firmware using a sandbox"
msgstr "Sestavit firmware za použití izolovaného prostředí"

#. TRANSLATORS: this is to abort the interactive prompt
msgid "Cancel"
msgstr "Zrušit"

#. TRANSLATORS: this is when a device ctrl+c's a watch
msgid "Cancelled"
msgstr "Zrušeno"

#. TRANSLATORS: this is when a device is hotplugged
#. TRANSLATORS: this is when the daemon state changes
msgid "Changed"
msgstr "Změněno"

#. TRANSLATORS: section header for firmware checksum
#. TRANSLATORS: remote checksum
msgid "Checksum"
msgstr "Kontrolní součet"

#. TRANSLATORS: chip ID, e.g. "0x58200204"
msgid "Chip ID"
msgstr "ID čipu"

#. TRANSLATORS: get interactive prompt
msgid "Choose a device:"
msgstr "Vyberte zařízení:"

#. TRANSLATORS: get interactive prompt
msgid "Choose a release:"
msgstr "Vyberte verzi:"

#. TRANSLATORS: this is the encryption method used when writing
msgid "Cipher"
msgstr "Šifra"

#. TRANSLATORS: command description
msgid "Clears any updates scheduled to be updated offline"
msgstr "Smazat vše naplánované pro aktualizaci při odpojení"

#. TRANSLATORS: command description
msgid "Clears the results from the last update"
msgstr "Smazat výsledky z poslední aktualizace"

#. TRANSLATORS: error message
msgid "Command not found"
msgstr "Příkaz nebyl nalezen"

#. TRANSLATORS: command description
msgid "Convert firmware to DFU format"
msgstr "Převést firmware do formátu DFU"

#. TRANSLATORS: command description
msgid "Create a binary patch using two files"
msgstr "Vytvořit binární záplatu za použití dvou souborů"

msgid "DFU"
msgstr "DFU"

#. TRANSLATORS: DFU stands for device firmware update
msgid "DFU Utility"
msgstr "Nástroj pro práci s DFU"

#. TRANSLATORS: for the --verbose arg
msgid "Debugging Options"
msgstr "Volby ladění"

#. TRANSLATORS: decompressing the firmware file
msgid "Decompressing…"
msgstr "Rozbaluje se…"

#. TRANSLATORS: command description
msgid "Decrypt firmware data"
msgstr "Dešifrovat data firmwaru"

#. TRANSLATORS: section header for firmware description
msgid "Description"
msgstr "Popis"

#. TRANSLATORS: command description
msgid "Detach currently attached DFU capable device"
msgstr "Odpojit aktuálně napojené zařízení podporující DFU"

#. TRANSLATORS: command description
msgid "Detach to bootloader mode"
msgstr "Odpojit do režimu zavaděče"

#. TRANSLATORS: this is when a device is hotplugged
msgid "Device added:"
msgstr "Přidáno zařízení:"

#. TRANSLATORS: this is when a device has been updated
msgid "Device changed:"
msgstr "Změněno zařízení:"

#. TRANSLATORS: this is when a device is hotplugged
msgid "Device removed:"
msgstr "Odebráno zařízení:"

#. TRANSLATORS: a list of successful updates
msgid "Devices that have been updated successfully:"
msgstr "Zařízení, která byla úspěšně aktualizována:"

#. TRANSLATORS: a list of failed updates
msgid "Devices that were not updated correctly:"
msgstr "Zařízení, která nebyla úspěšně aktualizována:"

msgid "Disabled fwupdate debugging"
msgstr "Vypnout ladění fwupdate"

#. TRANSLATORS: command description
msgid "Disables a given remote"
msgstr "Zakázat zadaný vzdálený zdroj"

#. TRANSLATORS: command line option
msgid "Display version"
msgstr "Zobrazit verzi"

#. TRANSLATORS: command line option
msgid "Do not check for old metadata"
msgstr "Nekontrolovat stáří metadat"

#. TRANSLATORS: command line option
msgid "Do not check for reboot after update"
msgstr "Nekontrolovat restart po aktualizaci"

#. TRANSLATORS: command line option
msgid "Do not check for unreported history"
msgstr "Nekontrolovat nenahlášení historie"

#. TRANSLATORS: command line option
msgid "Do not write to the history database"
msgstr "Nezapisovat do databáze historie"

msgid "Done!"
msgstr "Hotovo!"

#. TRANSLATORS: command description
msgid "Downgrades the firmware on a device"
msgstr "Přejít na nižší verzi firmwaru na zařízení"

#. TRANSLATORS: the first replacement is a display name
#. * e.g. "ColorHugALS" and the second and third are
#. * version numbers e.g. "1.2.3"
#, c-format
msgid "Downgrading %s from %s to %s... "
msgstr "Převádí se %s z verze %s na %s…"

#. TRANSLATORS: downloading from a remote server
msgid "Downloading…"
msgstr "Stahuje se…"

#. TRANSLATORS: command description
msgid "Dump SMBIOS data from a file"
msgstr "Vypsat data SMBIOS ze souboru"

#. TRANSLATORS: command description
msgid "Dump details about a firmware file"
msgstr "Vypsat podrobnosti o souboru s firmwarem"

#. TRANSLATORS: command description
msgid "Dump information about a binary patch to the screen"
msgstr "Vypsat na obrazovku informace o binární záplatě"

#. TRANSLATORS: ESP is EFI System Partition
msgid "ESP specified was not valid"
msgstr "Určený ESP není platný"

#. TRANSLATORS: command line option
msgid "Enable firmware update support on supported systems"
msgstr "Povolit podporu aktualizace firmwaru na podporovaných systémech"

#. TRANSLATORS: Turn on the remote
msgid "Enable this remote?"
msgstr "Povolit tento vzdálený zdroj?"

#. TRANSLATORS: if the remote is enabled
msgid "Enabled"
msgstr "Povoleno"

msgid "Enabled fwupdate debugging"
msgstr "Zapnout ladění fwupdate"

#. TRANSLATORS: command description
msgid "Enables a given remote"
msgstr "Povolit zadaný vzdálený zdroj"

msgid "Enabling this functionality is done at your own risk, which means you have to contact your original equipment manufacturer regarding any problems caused by these updates. Only problems with the update process itself should be filed at $OS_RELEASE:BUG_REPORT_URL$."
msgstr "Zapnutí této funkcionality je na vaše vlastní riziko, což znamená, že v případě problémů způsobených aktualizací musíte kontaktovat přímo výrobce zařízení. Pouze problémy s aktualizačním procesem jako takovým by měly být hlášeny na $OS_RELEASE:BUG_REPORT_URL$."

#. TRANSLATORS: show the user a warning
msgid "Enabling this remote is done at your own risk."
msgstr "Povolení tohoto zdroje je na vaše vlastní riziko."

#. TRANSLATORS: command description
msgid "Encrypt firmware data"
msgstr "Zašifrovat data firmwaru"

#. TRANSLATORS: command description
msgid "Erase all firmware update history"
msgstr "Smazat veškerou historii aktualizací"

#. TRANSLATORS: erasing contents of the flash chips
msgid "Erasing…"
msgstr "Maže se…"

#. TRANSLATORS: exit after we've started up, used for user profiling
msgid "Exit after a small delay"
msgstr "Skončit po krátké prodlevě"

#. TRANSLATORS: exit straight away, used for automatic profiling
msgid "Exit after the engine has loaded"
msgstr "Skončit po načtení výkonné části"

#. TRANSLATORS: the server is rate-limiting downloads
msgid "Failed to download due to server limit"
msgstr "Nezdařilo se stáhnout kvůli omezením serveru"

#. TRANSLATORS: quirks are device-specific workarounds
msgid "Failed to load quirks"
msgstr "Selhalo načtení zvláštních požadavků"

#. TRANSLATORS: the user didn't read the man page
msgid "Failed to parse arguments"
msgstr "Selhalo zpracování argumentů"

#. TRANSLATORS: downloading unknown file
msgid "Fetching file"
msgstr "Stahuje se soubor"

#. TRANSLATORS: downloading new firmware file
msgid "Fetching firmware"
msgstr "Stahuje se firmware"

#. TRANSLATORS: downloading new metadata file
msgid "Fetching metadata"
msgstr "Stahují se metadata"

#. TRANSLATORS: downloading new signing file
msgid "Fetching signature"
msgstr "Stahuje se podpis"

#. TRANSLATORS: filename of the local file
msgid "Filename"
msgstr "Název souboru"

#. TRANSLATORS: filename of the local file
msgid "Filename Signature"
msgstr "Podpis názvu souboru"

#. TRANSLATORS: remote URI
msgid "Firmware Base URI"
msgstr "Základní URI firmwaru"

#. TRANSLATORS: program summary
msgid "Firmware Update D-Bus Service"
msgstr "Služba D-Bus pro aktualizaci firmwaru"

#. TRANSLATORS: program name
msgid "Firmware Update Daemon"
msgstr "Démon pro aktualizaci firmwaru"

#. TRANSLATORS: program name
msgid "Firmware Utility"
msgstr "Nástroj pro práci s firmwarem"

#. TRANSLATORS: the metadata is very out of date; %u is a number > 1
#, c-format
msgid "Firmware metadata has not been updated for %u day and may not be up to date."
msgid_plural "Firmware metadata has not been updated for %u days and may not be up to date."
msgstr[0] "Metadata firmwaru nebyla akualizována již celý den a nelze je aktualizovat."
msgstr[1] "Metadata firmwaru nebyla akualizována již %u dny a nelze je aktualizovat."
msgstr[2] "Metadata firmwaru nebyla akualizována již %u dní a nelze je aktualizovat."
msgstr[3] "Metadata firmwaru nebyla akualizována již %u dne a nelze je aktualizovat."

msgid "Firmware updates are not supported on this machine."
msgstr "Aktualizace firmwaru nejsou na tomto počítači podporované."

msgid "Firmware updates are supported on this machine."
msgstr "Aktualizace firmwaru jsou na tomto počítači podporované."

#. TRANSLATORS: detected a DFU device
msgid "Found"
msgstr "Nalezeno"

msgid "GUID"
msgstr "GUID"

#. TRANSLATORS: command description
msgid "Get all devices according to the system topology"
msgstr "Zjistit všechna zařízení podle topologie systému"

#. TRANSLATORS: command description
msgid "Get all devices that support firmware updates"
msgstr "Zjistit všechna zařízení podporující aktualizaci firmwaru"

#. TRANSLATORS: command description
msgid "Get all enabled plugins registered with the system"
msgstr "Zjistit všechny povolené zásuvné moduly registrované v systému"

#. TRANSLATORS: command description
msgid "Gets details about a firmware file"
msgstr "Zjistit podrobnosti o souboru s firmwarem"

#. TRANSLATORS: command description
msgid "Gets the configured remotes"
msgstr "Vypsat nastavené vzdálené zdroje"

#. TRANSLATORS: command description
msgid "Gets the cryptographic hash of the dumped firmware"
msgstr "Vypsat kryptografický otisk vypsaného firmwaru"

#. TRANSLATORS: command description
msgid "Gets the list of updates for connected hardware"
msgstr "Vypsat seznam aktualizací pro připojený hardware"

#. TRANSLATORS: command description
msgid "Gets the releases for a device"
msgstr "Vypsat vydání pro zařízení"

#. TRANSLATORS: command description
msgid "Gets the results from the last update"
msgstr "Vypsat výsledky z poslední aktualizace"

#. TRANSLATORS: Appstream ID for the hardware type
msgid "ID"
msgstr "ID"

#. TRANSLATORS: daemon is inactive
msgid "Idle…"
msgstr "Nečinný…"

#. TRANSLATORS: command description
msgid "Install a firmware blob on a device"
msgstr "Nainstalovat na zařízení binární soubor s firmwarem"

#. TRANSLATORS: command description
msgid "Install a firmware file on this hardware"
msgstr "Nainstalovat soubor s firmwarem na tento hardware"

msgid "Install old version of system firmware"
msgstr "Instalace starší verze systémového firmwaru"

#. TRANSLATORS: command description
msgid "Install prepared updates now"
msgstr "Nainstalovat připravené aktualizace nyní"

msgid "Install signed device firmware"
msgstr "Instalace podepsaného firmwaru zařízení"

msgid "Install signed system firmware"
msgstr "Instalace podepsaného systémového firmwaru"

msgid "Install unsigned device firmware"
msgstr "Instalace nepodepsaného firmwaru zařízení"

msgid "Install unsigned system firmware"
msgstr "Instalace nepodepsaného systémového firmwaru"

#. show message in progressbar
#. TRANSLATORS: %1 is a device name
#, c-format
msgid "Installing %s"
msgstr "Instaluje se zařízení %s"

#. TRANSLATORS: this is shown when updating the firmware after the reboot
msgid "Installing firmware update…"
msgstr "Instaluje se aktualizace firmwaru…"

#. TRANSLATORS: %1 is a device name
#, c-format
msgid "Installing on %s…"
msgstr "Instaluje se na zařízení %s…"

msgid "Keyring"
msgstr "Klíčenka"

#. TRANSLATORS: time remaining for completing firmware flash
msgid "Less than one minute remaining"
msgstr "Zbývá méně než jedna minuta"

msgid "Linux Vendor Firmware Service (stable firmware)"
msgstr "Linux Vendor Firmware Service (stabilní firmware)"

msgid "Linux Vendor Firmware Service (testing firmware)"
msgstr "Linux Vendor Firmware Service (testovací firmware)"

#. TRANSLATORS: command description
msgid "List currently attached DFU capable devices"
msgstr "Vypsat právě napojená zařízení podporující DFU"

#. TRANSLATORS: command line option
msgid "List supported firmware updates"
msgstr "Vypsat podporované aktualizace firmwarů"

#. TRANSLATORS: parsing the firmware information
msgid "Loading…"
msgstr "Načítá se…"

#. TRANSLATORS: command line option
msgid "Manually whitelist specific plugins"
msgstr "Ručně povolit konkrétní zásuvné moduly"

#. TRANSLATORS: command description
msgid "Merge multiple firmware files into one"
msgstr "Sloučit více firmwarů do jednoho"

#. TRANSLATORS: remote URI
msgid "Metadata URI"
msgstr "URI metadat"

#. TRANSLATORS: remote URI
msgid "Metadata URI Signature"
msgstr "Podpis URI metadat"

#. TRANSLATORS: explain why no metadata available
msgid "Metadata can be obtained from the Linux Vendor Firmware Service."
msgstr "Metadata lze získat ze služby Linux Vendor Firmware."

msgid "Mode"
msgstr "Režim"

#. TRANSLATORS: command description
msgid "Modifies a given remote"
msgstr "Změnit zadaný vzdálený zdroj"

msgid "Modify a configured remote"
msgstr "Upravit nastavený vzdálený zdroj"

#. TRANSLATORS: command description
msgid "Monitor the daemon for events"
msgstr "Sledovat události démona"

#. TRANSLATORS: interface name, e.g. "Flash"
#. TRANSLATORS: device name, e.g. 'ColorHug2'
#. TRANSLATORS: section header for the release name
msgid "Name"
msgstr "Název"

msgid "No action specified!"
msgstr "Není určena žádné akce!"

#. TRANSLATORS: nothing attached
#. TRANSLATORS: nothing attached that can be upgraded
msgid "No hardware detected with firmware update capability"
msgstr "Nebylo nalezeno žádné zařízení schopné aktualizace firmwaru"

#. TRANSLATORS: nothing found
msgid "No plugins found"
msgstr "Nebyl nalezen žádný zásuvný modul"

#. TRANSLATORS: explain why no metadata available
msgid "No remotes are currently enabled so no metadata is available."
msgstr "Zrovna nejsou povolené žádné vzdálené zdroje, takže nejsou k dispozici žádná metadata."

msgid "OK"
msgstr "V pořádku"

#. TRANSLATORS: command line option
msgid "Override plugin warning"
msgstr "Potlačit varování zásuvného modulu"

#. TRANSLATORS: command line option
msgid "Override the default ESP path"
msgstr "Přepsat výchozí cestu ESP"

#. TRANSLATORS: remote filename base
msgid "Password"
msgstr "Heslo"

msgid "Payload"
msgstr "Obsah"

msgid "Permission denied"
msgstr "Byl odepřen přístup"

#. TRANSLATORS: the user isn't reading the question
#, c-format
msgid "Please enter a number from 0 to %u: "
msgstr "Zadejte prosím číslo od 0 do %u:"

#. TRANSLATORS: the numeric priority
msgid "Priority"
msgstr "Priorita"

msgid "Proceed with upload?"
msgstr "Pokračovat v nahrávání?"

#. TRANSLATORS: DFU protocol version, e.g. 1.1
msgid "Protocol"
msgstr "Protokol"

#. TRANSLATORS: command line option
msgid "Query for firmware update support"
msgstr "Dotázat se na podporu aktualizace firmwaru"

#. TRANSLATORS: device quirks, i.e. things that
#. * it does that we have to work around
msgid "Quirks"
msgstr "Zvláštní požadavky"

#. TRANSLATORS: command description
msgid "Read firmware from device into a file"
msgstr "Přečíst firmware ze zařízení do souboru"

#. TRANSLATORS: command description
msgid "Read firmware from one partition into a file"
msgstr "Přečíst firmware z jednoho oddílu do souboru"

#. TRANSLATORS: reading from the flash chips
msgid "Reading…"
msgstr "Čte se…"

#. TRANSLATORS: command description
msgid "Refresh metadata from remote server"
msgstr "Aktualizovat metadata ze vzdáleného serveru"

#. TRANSLATORS: these are areas of memory on the chip
msgid "Region"
msgstr "Oblast"

#. TRANSLATORS: the first replacement is a display name
#. * e.g. "ColorHugALS" and the second is a version number
#. * e.g. "1.2.3"
#, c-format
msgid "Reinstalling %s with %s... "
msgstr "Přeinstalovává se %s na %s…"

#. TRANSLATORS: section header for the remote the file is coming from
msgid "Remote"
msgstr "Vzdálený zdroj"

#. TRANSLATORS: remote identifier, e.g. lvfs-testing
msgid "Remote ID"
msgstr "ID vzdáleného zdroje"

#. TRANSLATORS: this is when a device is hotplugged
msgid "Removed"
msgstr "Odebráno"

#. TRANSLATORS: command description
msgid "Replace data in an existing firmware file"
msgstr "Nahradit data ve stávajícím souboru s firmwarem"

#. TRANSLATORS: URI to send success/failure reports
msgid "Report URI"
msgstr "URI hlášení"

#. TRANSLATORS: metadata is downloaded from the Internet
msgid "Requires internet connection"
msgstr "Vyžaduje připojení k Internetu"

#. TRANSLATORS: command description
msgid "Reset a DFU device"
msgstr "Resetovat zařízení podporující DFU"

#. TRANSLATORS: reboot to apply the update
msgid "Restart now?"
msgstr "Restartovat nyní?"

#. TRANSLATORS: restarting the device to pick up new F/W
msgid "Restarting device…"
msgstr "Zařízení se restartuje…"

#. TRANSLATORS: command description
msgid "Return all the hardware IDs for the machine"
msgstr "Vrátit všechna ID hardwaru počítače"

msgid "Runtime"
msgstr "provozní"

#. TRANSLATORS: command line option
msgid "Schedule installation for next reboot when possible"
msgstr "Pokud je to možné, naplánovat instalaci na příští restart"

#. TRANSLATORS: scheduing an update to be done on the next boot
msgid "Scheduling…"
msgstr "Plánuje se…"

#. TRANSLATORS: serial number, e.g. '00012345'
msgid "Serial"
msgstr "Sériové číslo"

#. TRANSLATORS: command description
msgid "Set alternative name on firmware file"
msgstr "Nastavit alternativní název v souboru s firmwarem"

#. TRANSLATORS: command description
msgid "Set alternative number on firmware file"
msgstr "Nastavit alternativní číslo v souboru s firmwarem"

#. TRANSLATORS: command description
msgid "Set element address on firmware file"
msgstr "Nastavit adresu prvku na firmwaru zařízení"

#. TRANSLATORS: command description
msgid "Set product ID on firmware file"
msgstr "Nastavit ID produktu v souboru s firmwarem"

#. TRANSLATORS: command description
msgid "Set release version on firmware file"
msgstr "Nastavit verzi vydání v souboru s firmwarem"

#. TRANSLATORS: command line option
msgid "Set the debugging flag during update"
msgstr "Během aktualizace nastavit příznak ladění"

#. TRANSLATORS: command description
msgid "Set the firmware size for the target"
msgstr "Nastavit velikost firmwaru pro cíl"

#. TRANSLATORS: command description
msgid "Set vendor ID on firmware file"
msgstr "Nastavit ID výrobce v souboru s firmwarem"

#. TRANSLATORS: command description
msgid "Sets metadata on a firmware file"
msgstr "Nastavit metadata v souboru s firmwarem"

#. TRANSLATORS: command description
msgid "Share firmware history with the developers"
msgstr "Sdílet historii firmwaru s vývojáři"

#. TRANSLATORS: command line option
msgid "Show client and daemon versions"
msgstr "Zobrazit verzi klienta a démona"

#. TRANSLATORS: turn on all debugging
msgid "Show debugging information for all files"
msgstr "Zobrazit ladicí informace pro všechny soubory"

#. TRANSLATORS: for the --verbose arg
msgid "Show debugging options"
msgstr "Zobrazit volby ladění"

#. TRANSLATORS: command line option
msgid "Show devices that are not updatable"
msgstr "Zobrazit zařízení, která nelze aktualizovat"

#. TRANSLATORS: command line option
msgid "Show extra debugging information"
msgstr "Zobrazovat doplňující informace pro ladění"

#. TRANSLATORS: command description
msgid "Show history of firmware updates"
msgstr "Zobrazit historii aktualizací firmwaru"

#. TRANSLATORS: this is for plugin development
msgid "Show plugin verbose information"
msgstr "Zobrazit podrobné informace o zásuvném modulu"

#. TRANSLATORS: command line option
msgid "Show the debug log from the last attempted update"
msgstr "Zobrazit ladicí záznam z posledního pokusu o aktualizaci"

#. TRANSLATORS: command line option
msgid "Show the information of firmware update status"
msgstr "Zobrazit informace o stavu aktualizace firmwaru"

#. TRANSLATORS: device state, i.e. appIDLE
msgid "State"
msgstr "Stav"

#. TRANSLATORS: probably not run as root...
#. TRANSLATORS: device has failed to report status
#. TRANSLATORS: device status, e.g. "OK"
msgid "Status"
msgstr "Stav"

#. TRANSLATORS: section header for the release one line summary
msgid "Summary"
msgstr "Souhrn"

msgid "Target"
msgstr "Cíl"

#. TRANSLATORS: do not translate the variables marked using $
msgid "The LVFS is a free service that operates as an independent legal entity and has no connection with $OS_RELEASE:NAME$. Your distributor may not have verified any of the firmware updates for compatibility with your system or connected devices. All firmware is provided only by the original equipment manufacturer."
msgstr "LVFS je svobodná služba, které funguje jako nezávislý právní subjekt a nemá žádné vazby na systém $OS_RELEASE:NAME$. Váš distributor nemusí některé z aktualizací firmwaru schválit kvůli kompatibilitě s vaším systémem nebo připojenými zařízeními. Veškerý firmware je poskytován pouze přímo výrobci daných zařízení."

<<<<<<< HEAD
msgid "The fwupd process is a simple daemon to allow session software to update device firmware on your local machine. It is designed for desktops, but this project is also usable on phones, tablets and on headless servers."
msgstr "Proces fwupd je jednoduchý démon, který umožňuje softwaru sezení aktualizovat firmware zařízení na vašem počítači. Je navržen pro stolní počítače, ale je možné jej používat i na telefonech, tabletech a serverech bez monitoru."

#. TRANSLATORS: exactly one update needs this
msgid "The update requires a reboot to complete."
msgstr "Pro dokončení aktualizace je potřeba provést restart."

=======
>>>>>>> 8ece8874
#. TRANSLATORS: we're poking around as a power user
msgid "This program may only work correctly as root"
msgstr "Tento program může správně fungovat jen pod uživatelem root"

<<<<<<< HEAD
msgid "This project aims to make updating firmware on Linux automatic, safe and reliable. You can either use a GUI software manager like GNOME Software to view and apply updates, the command-line tool or the D-Bus interface directly."
msgstr "Cílem tohoto projektu je, aby aktualizace firmwaru na Linuxu probíhala automaticky, bezpečně a spolehlivě. Pro zobrazení a nasazení aktualizací můžete použít správce softwaru s grafickým rozhraním, jako je třeba Software GNOME, nebo nástroj pro příkazovou řádku či přímo rozhraní D-Bus."

=======
>>>>>>> 8ece8874
msgid "This remote contains firmware which is not embargoed, but is still being tested by the hardware vendor. You should ensure you have a way to manually downgrade the firmware if the firmware update fails."
msgstr "Tento zdroj obsahuje firmware, který není zakázaný, ale zatím je u výrobce stále ve stádiu testování. Měli byste se ujistit, že znáte způsob, jak se vrátit k předchozí verzi firmwaru, kdyby došlo k selhání."

#. TRANSLATORS: remote title, e.g. "Linux Vendor Firmware Service"
msgid "Title"
msgstr "Název"

#. TRANSLATORS: transfer size in bytes
msgid "Transfer Size"
msgstr "Přenášená velikost"

#. TRANSLATORS: remote type, e.g. remote or local
msgid "Type"
msgstr "Typ"

#. TRANSLATORS: program name
msgid "UEFI Firmware Utility"
msgstr "Nástroj pro práci s firmwarem UEFI"

#. TRANSLATORS: section header for firmware URI
msgid "URI"
msgstr "URI"

#. TRANSLATORS: currect daemon status is unknown
msgid "Unknown"
msgstr "Neznámý"

msgid "Unlock the device to allow access"
msgstr "Odemknutí zařízení pro umožnění přístupu"

#. TRANSLATORS: command description
msgid "Unlocks the device for firmware access"
msgstr "Odemknout zařízení pro přístup k firmwaru"

#. TRANSLATORS: command line option
msgid "Unset the debugging flag during update"
msgstr "Během aktualizace zrušit příznak ladění"

#. TRANSLATORS: section header for firmware checksum
msgid "Update Checksum"
msgstr "Kontrolní součet aktualizace"

#. TRANSLATORS: section header for long firmware desc
msgid "Update Description"
msgstr "Popis aktualizace"

#. TRANSLATORS: section header for firmware remote http://
msgid "Update Location"
msgstr "Umístění aktualizace"

#. TRANSLATORS: section header for the release name
msgid "Update Name"
msgstr "Název aktualizace"

#. TRANSLATORS: section header for remote ID, e.g. lvfs-testing
msgid "Update Remote ID"
msgstr "ID vzdáleného zdroje aktualizace"

#. TRANSLATORS: section header for the release one line summary
msgid "Update Summary"
msgstr "Souhrn aktualizace"

#. TRANSLATORS: section header for firmware version
msgid "Update Version"
msgstr "Verze aktualizace"

#. TRANSLATORS: the server sent the user a small message
msgid "Update failure is a known issue, visit this URL for more information:"
msgstr "O selhání aktualizace se ví, více informací najdete na této adrese:"

#. TRANSLATORS: ask the user if we can update the metadata
msgid "Update now?"
msgstr "Aktualizovat nyní?"

#. TRANSLATORS: the server sent the user a small message
msgid "Update failure is a known issue, visit this URL for more information:"
msgstr "O selhání aktualizace se ví, více informací najdete na této adrese:"

#. TRANSLATORS: ask the user if we can update the metadata
msgid "Update now?"
msgstr "Aktualizovat nyní?"

msgid "Update the stored device verification information"
msgstr "Aktualizace uložené informace o ověření zařízení"

#. TRANSLATORS: command description
msgid "Update the stored metadata with current ROM contents"
msgstr "Aktualizovat uložená metadata pomocí aktuálního obsahu ROM"

#. TRANSLATORS: command description
msgid "Updates all firmware to latest versions available"
msgstr "Aktualizovat všechen firmware na nejnovější dostupné verze"

#. TRANSLATORS: the first replacement is a display name
#. * e.g. "ColorHugALS" and the second and third are
#. * version numbers e.g. "1.2.3"
#, c-format
msgid "Updating %s from %s to %s... "
msgstr "Aktualizuje se %s z verze %s na %s…"

#. TRANSLATORS: the server sent the user a small message
msgid "Upload message:"
msgstr "Nahraná zpráva:"

#. TRANSLATORS: ask the user to upload
msgid "Upload report now?"
msgstr "Nahrát hlášení nyní?"

#. TRANSLATORS: explain why we want to upload
msgid "Uploading firmware reports helps hardware vendors to quickly identify failing and successful updates on real devices."
msgstr "Když nahrajete hlášení o firmwaru, pomůžete tím výrobcům hardwaru rychle rozpoznat nezdařené a úspěšné aktualizace na reálných zařízeních."

#. TRANSLATORS: remote filename base
msgid "Username"
msgstr "Uživatelské jméno"

#. TRANSLATORS: verifying we wrote the firmware correctly
msgid "Verifying…"
msgstr "Ověřuje se…"

#. TRANSLATORS: section header for release version number
msgid "Version"
msgstr "Verze"

#. TRANSLATORS: waiting for device to do something
msgid "Waiting…"
msgstr "Čeká se…"

#. TRANSLATORS: command description
msgid "Watch DFU devices being hotplugged"
msgstr "Sledovat připojení zařízení podporujících DFU"

#. TRANSLATORS: command description
msgid "Watch for hardware changes"
msgstr "Sledovat změny hardwaru"

#. TRANSLATORS: command description
msgid "Write firmware from file into device"
msgstr "Zapsat firmware ze souboru do zařízení"

#. TRANSLATORS: command description
msgid "Write firmware from file into one partition"
msgstr "Zapsat firmware ze souboru do jednoho oddílu"

#. TRANSLATORS: writing to the flash chips
msgid "Writing…"
msgstr "Zapisuje se…"

#. TRANSLATORS: show the user a warning
msgid "Your distributor may not have verified any of the firmware updates for compatibility with your system or connected devices."
<<<<<<< HEAD
msgstr "Váš distributor nemusí schválit některé aktualizace firmwaru kvůli kompatibilitě s vaším systémem nebo připojenými zařízeními."

msgid "fwupd"
msgstr "fwupd"
=======
msgstr "Váš distributor nemusí schválit některé aktualizace firmwaru kvůli kompatibilitě s vaším systémem nebo připojenými zařízeními."
>>>>>>> 8ece8874
<|MERGE_RESOLUTION|>--- conflicted
+++ resolved
@@ -3,23 +3,13 @@
 # This file is distributed under the same license as the fwupd package.
 #
 # Translators:
-<<<<<<< HEAD
-# Daniel Rusek <mail@asciiwolf.com>, 2017
-# Daniel Rusek <mail@asciiwolf.com>, 2017
-=======
 # Ascii Wolf <mail@asciiwolf.com>, 2017
 # Ascii Wolf <mail@asciiwolf.com>, 2017
->>>>>>> 8ece8874
 # Marek Černocký <marek@manet.cz>, 2016,2018
 msgid ""
 msgstr ""
 "Project-Id-Version: fwupd\n"
 "Report-Msgid-Bugs-To: \n"
-<<<<<<< HEAD
-"PO-Revision-Date: 2018-10-12 11:10+0000\n"
-"Last-Translator: Richard Hughes <richard@hughsie.com>\n"
-=======
->>>>>>> 8ece8874
 "Language-Team: Czech (http://www.transifex.com/freedesktop/fwupd/language/cs/)\n"
 "MIME-Version: 1.0\n"
 "Content-Type: text/plain; charset=UTF-8\n"
@@ -66,11 +56,7 @@
 msgid "Allow re-installing existing firmware versions"
 msgstr "Povolit reinstalaci stávající verze firmwaru"
 
-<<<<<<< HEAD
-#. TRANSLATORS: explain why we want to upload
-=======
 #. TRANSLATORS: explain why we want to reboot
->>>>>>> 8ece8874
 msgid "An update requires a reboot to complete."
 msgstr "Některá z aktualizací vyžaduje pro dokončení restart."
 
@@ -492,12 +478,6 @@
 msgid "Install unsigned system firmware"
 msgstr "Instalace nepodepsaného systémového firmwaru"
 
-#. show message in progressbar
-#. TRANSLATORS: %1 is a device name
-#, c-format
-msgid "Installing %s"
-msgstr "Instaluje se zařízení %s"
-
 #. TRANSLATORS: this is shown when updating the firmware after the reboot
 msgid "Installing firmware update…"
 msgstr "Instaluje se aktualizace firmwaru…"
@@ -813,26 +793,10 @@
 msgid "The LVFS is a free service that operates as an independent legal entity and has no connection with $OS_RELEASE:NAME$. Your distributor may not have verified any of the firmware updates for compatibility with your system or connected devices. All firmware is provided only by the original equipment manufacturer."
 msgstr "LVFS je svobodná služba, které funguje jako nezávislý právní subjekt a nemá žádné vazby na systém $OS_RELEASE:NAME$. Váš distributor nemusí některé z aktualizací firmwaru schválit kvůli kompatibilitě s vaším systémem nebo připojenými zařízeními. Veškerý firmware je poskytován pouze přímo výrobci daných zařízení."
 
-<<<<<<< HEAD
-msgid "The fwupd process is a simple daemon to allow session software to update device firmware on your local machine. It is designed for desktops, but this project is also usable on phones, tablets and on headless servers."
-msgstr "Proces fwupd je jednoduchý démon, který umožňuje softwaru sezení aktualizovat firmware zařízení na vašem počítači. Je navržen pro stolní počítače, ale je možné jej používat i na telefonech, tabletech a serverech bez monitoru."
-
-#. TRANSLATORS: exactly one update needs this
-msgid "The update requires a reboot to complete."
-msgstr "Pro dokončení aktualizace je potřeba provést restart."
-
-=======
->>>>>>> 8ece8874
 #. TRANSLATORS: we're poking around as a power user
 msgid "This program may only work correctly as root"
 msgstr "Tento program může správně fungovat jen pod uživatelem root"
 
-<<<<<<< HEAD
-msgid "This project aims to make updating firmware on Linux automatic, safe and reliable. You can either use a GUI software manager like GNOME Software to view and apply updates, the command-line tool or the D-Bus interface directly."
-msgstr "Cílem tohoto projektu je, aby aktualizace firmwaru na Linuxu probíhala automaticky, bezpečně a spolehlivě. Pro zobrazení a nasazení aktualizací můžete použít správce softwaru s grafickým rozhraním, jako je třeba Software GNOME, nebo nástroj pro příkazovou řádku či přímo rozhraní D-Bus."
-
-=======
->>>>>>> 8ece8874
 msgid "This remote contains firmware which is not embargoed, but is still being tested by the hardware vendor. You should ensure you have a way to manually downgrade the firmware if the firmware update fails."
 msgstr "Tento zdroj obsahuje firmware, který není zakázaný, ale zatím je u výrobce stále ve stádiu testování. Měli byste se ujistit, že znáte způsob, jak se vrátit k předchozí verzi firmwaru, kdyby došlo k selhání."
 
@@ -898,14 +862,6 @@
 #. TRANSLATORS: section header for firmware version
 msgid "Update Version"
 msgstr "Verze aktualizace"
-
-#. TRANSLATORS: the server sent the user a small message
-msgid "Update failure is a known issue, visit this URL for more information:"
-msgstr "O selhání aktualizace se ví, více informací najdete na této adrese:"
-
-#. TRANSLATORS: ask the user if we can update the metadata
-msgid "Update now?"
-msgstr "Aktualizovat nyní?"
 
 #. TRANSLATORS: the server sent the user a small message
 msgid "Update failure is a known issue, visit this URL for more information:"
@@ -983,11 +939,4 @@
 
 #. TRANSLATORS: show the user a warning
 msgid "Your distributor may not have verified any of the firmware updates for compatibility with your system or connected devices."
-<<<<<<< HEAD
-msgstr "Váš distributor nemusí schválit některé aktualizace firmwaru kvůli kompatibilitě s vaším systémem nebo připojenými zařízeními."
-
-msgid "fwupd"
-msgstr "fwupd"
-=======
-msgstr "Váš distributor nemusí schválit některé aktualizace firmwaru kvůli kompatibilitě s vaším systémem nebo připojenými zařízeními."
->>>>>>> 8ece8874
+msgstr "Váš distributor nemusí schválit některé aktualizace firmwaru kvůli kompatibilitě s vaším systémem nebo připojenými zařízeními."