--- conflicted
+++ resolved
@@ -8,11 +8,6 @@
 msgstr ""
 "Project-Id-Version: fwupd\n"
 "Report-Msgid-Bugs-To: \n"
-<<<<<<< HEAD
-"PO-Revision-Date: 2018-10-12 11:10+0000\n"
-"Last-Translator: Richard Hughes <richard@hughsie.com>\n"
-=======
->>>>>>> 8ece8874
 "Language-Team: Polish (http://www.transifex.com/freedesktop/fwupd/language/pl/)\n"
 "MIME-Version: 1.0\n"
 "Content-Type: text/plain; charset=UTF-8\n"
@@ -310,14 +305,11 @@
 msgid "Downgrading %s from %s to %s... "
 msgstr "Instalowanie poprzedniej wersji %s z %s do %s… "
 
-<<<<<<< HEAD
-=======
 #. TRANSLATORS: %1 is a device name
 #, c-format
 msgid "Downgrading %s…"
 msgstr "Instalowanie poprzedniej wersji urządzenia %s…"
 
->>>>>>> 8ece8874
 #. TRANSLATORS: downloading from a remote server
 msgid "Downloading…"
 msgstr "Pobieranie…"
@@ -867,16 +859,6 @@
 msgid "The LVFS is a free service that operates as an independent legal entity and has no connection with $OS_RELEASE:NAME$. Your distributor may not have verified any of the firmware updates for compatibility with your system or connected devices. All firmware is provided only by the original equipment manufacturer."
 msgstr "LVFS to wolny serwis działający jako niezależny podmiot prawny niemający związków z systemem $OS_RELEASE:NAME$. Dystrybutor używanego systemu mógł nie zweryfikować żadnych aktualizacji oprogramowania sprzętowego pod kątem zgodności z używanym komputerem lub podłączonymi urządzeniami. Każde oprogramowanie sprzętowe jest dostarczane wyłącznie przez oryginalnego producenta sprzętu."
 
-<<<<<<< HEAD
-msgid "The fwupd process is a simple daemon to allow session software to update device firmware on your local machine. It is designed for desktops, but this project is also usable on phones, tablets and on headless servers."
-msgstr "Proces fwupd to prosta usługa umożliwiająca aktualizowanie oprogramowania sprzętowego komputera w sesji użytkownika. Jest zaprojektowana dla komputerów osobistych, ale można jej używać także na telefonach, tabletach i serwerach bez monitorów."
-
-#. TRANSLATORS: exactly one update needs this
-msgid "The update requires a reboot to complete."
-msgstr "Ukończenie aktualizacji wymaga ponownego uruchomienia."
-
-=======
->>>>>>> 8ece8874
 #. TRANSLATORS: we're poking around as a power user
 msgid "This program may only work correctly as root"
 msgstr "Ten program może działać poprawnie tylko jako root"
@@ -982,14 +964,11 @@
 msgid "Updating %s from %s to %s... "
 msgstr "Aktualizowanie %s z wersji %s do %s… "
 
-<<<<<<< HEAD
-=======
 #. TRANSLATORS: %1 is a device name
 #, c-format
 msgid "Updating %s…"
 msgstr "Aktualizowanie urządzenia %s…"
 
->>>>>>> 8ece8874
 #. TRANSLATORS: the server sent the user a small message
 msgid "Upload message:"
 msgstr "Komunikat wysyłania:"
