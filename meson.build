--- conflicted
+++ resolved
@@ -1,9 +1,5 @@
 project('fwupd', 'c',
-<<<<<<< HEAD
-  version : '1.3.11',
-=======
   version : '1.4.5',
->>>>>>> 37d3879e
   license : 'LGPL-2.1+',
   meson_version : '>=0.47.0',
   default_options : ['warning_level=2', 'c_std=c99'],
