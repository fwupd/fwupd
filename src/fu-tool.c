/*
 * Copyright (C) 2015-2018 Richard Hughes <richard@hughsie.com>
 *
 * SPDX-License-Identifier: LGPL-2.1+
 */

#define G_LOG_DOMAIN				"FuMain"

#include "config.h"

#include <fwupd.h>
#include <glib/gstdio.h>
#include <glib/gi18n.h>
#ifdef HAVE_GIO_UNIX
#include <glib-unix.h>
#endif
#include <fcntl.h>
#include <locale.h>
#include <stdlib.h>
#include <unistd.h>
#include <libsoup/soup.h>
#include <jcat.h>

#include "fu-device-private.h"
#include "fu-engine.h"
#include "fu-history.h"
#include "fu-plugin-private.h"
#include "fu-progressbar.h"
#include "fu-security-attrs-private.h"
#include "fu-smbios-private.h"
#include "fu-util-common.h"
#include "fu-debug.h"
#include "fwupd-common-private.h"
#include "fwupd-device-private.h"

#ifdef HAVE_SYSTEMD
#include "fu-systemd.h"
#endif

/* custom return code */
#define EXIT_NOTHING_TO_DO		2

typedef enum {
	FU_UTIL_OPERATION_UNKNOWN,
	FU_UTIL_OPERATION_UPDATE,
	FU_UTIL_OPERATION_INSTALL,
	FU_UTIL_OPERATION_READ,
	FU_UTIL_OPERATION_LAST
} FuUtilOperation;

struct FuUtilPrivate {
	GCancellable		*cancellable;
	GMainLoop		*loop;
	GOptionContext		*context;
	FuEngine		*engine;
	FuEngineRequest		*request;
	FuProgressbar		*progressbar;
	gboolean		 no_reboot_check;
	gboolean		 no_safety_check;
	gboolean		 prepare_blob;
	gboolean		 cleanup_blob;
	gboolean		 enable_json_state;
	FwupdInstallFlags	 flags;
	gboolean		 show_all;
	gboolean		 disable_ssl_strict;
	/* only valid in update and downgrade */
	FuUtilOperation		 current_operation;
	FwupdDevice		*current_device;
	gchar			*current_message;
	FwupdDeviceFlags	 completion_flags;
	FwupdDeviceFlags	 filter_include;
	FwupdDeviceFlags	 filter_exclude;
};

static gboolean
fu_util_save_current_state (FuUtilPrivate *priv, GError **error)
{
	g_autoptr(JsonBuilder) builder = NULL;
	g_autoptr(JsonGenerator) json_generator = NULL;
	g_autoptr(JsonNode) json_root = NULL;
	g_autoptr(GPtrArray) devices = NULL;
	g_autofree gchar *state = NULL;
	g_autofree gchar *dirname = NULL;
	g_autofree gchar *filename = NULL;

	if (!priv->enable_json_state)
		return TRUE;

	devices = fu_engine_get_devices (priv->engine, error);
	if (devices == NULL)
		return FALSE;
	fwupd_device_array_ensure_parents (devices);

	/* create header */
	builder = json_builder_new ();
	json_builder_begin_object (builder);

	/* add each device */
	json_builder_set_member_name (builder, "Devices");
	json_builder_begin_array (builder);
	for (guint i = 0; i < devices->len; i++) {
		FwupdDevice *dev = g_ptr_array_index (devices, i);
		json_builder_begin_object (builder);
		fwupd_device_to_json (dev, builder);
		json_builder_end_object (builder);
	}
	json_builder_end_array (builder);
	json_builder_end_object (builder);

	/* export as a string */
	json_root = json_builder_get_root (builder);
	json_generator = json_generator_new ();
	json_generator_set_pretty (json_generator, TRUE);
	json_generator_set_root (json_generator, json_root);
	state = json_generator_to_data (json_generator, NULL);
	if (state == NULL)
		return FALSE;
	dirname = fu_common_get_path (FU_PATH_KIND_LOCALSTATEDIR_PKG);
	filename = g_build_filename (dirname, "state.json", NULL);
	return g_file_set_contents (filename, state, -1, error);
}

static void
fu_util_show_plugin_warnings (FuUtilPrivate *priv)
{
	FwupdPluginFlags flags = FWUPD_PLUGIN_FLAG_NONE;
	GPtrArray *plugins;

	/* get a superset so we do not show the same message more than once */
	plugins = fu_engine_get_plugins (priv->engine);
	for (guint i = 0; i < plugins->len; i++) {
		FwupdPlugin *plugin = g_ptr_array_index (plugins, i);
		if (!fwupd_plugin_has_flag (plugin, FWUPD_PLUGIN_FLAG_USER_WARNING))
			continue;
		flags |= fwupd_plugin_get_flags (plugin);
	}

	/* never show these, they're way too generic */
	flags &= ~FWUPD_PLUGIN_FLAG_DISABLED;
	flags &= ~FWUPD_PLUGIN_FLAG_NO_HARDWARE;

	/* print */
	for (guint i = 0; i < 64; i++) {
		FwupdPluginFlags flag = (guint64) 1 << i;
		const gchar *tmp;
		g_autofree gchar *fmt = NULL;
		g_autofree gchar *url= NULL;
		g_autoptr(GString) str = g_string_new (NULL);
		if ((flags & flag) == 0)
			continue;
		tmp = fu_util_plugin_flag_to_string ((guint64) 1 << i);
		if (tmp == NULL)
			continue;
		/* TRANSLATORS: this is a prefix on the console */
		fmt = fu_util_term_format (_("WARNING:"), FU_UTIL_TERM_COLOR_RED);
		g_string_append_printf (str, "%s %s\n", fmt, tmp);

		url = g_strdup_printf ("https://github.com/fwupd/fwupd/wiki/PluginFlag:%s",
				       fwupd_plugin_flag_to_string (flag));
		g_string_append (str, "  ");
		/* TRANSLATORS: %s is a link to a website */
		g_string_append_printf (str, _("See %s for more information."), url);
		g_string_append (str, "\n");
		g_printerr ("%s", str->str);
	}
}

static gboolean
fu_util_start_engine (FuUtilPrivate *priv, FuEngineLoadFlags flags, GError **error)
{
	g_autoptr(GError) error_local = NULL;

#ifdef HAVE_SYSTEMD
	if (!fu_systemd_unit_stop (fu_util_get_systemd_unit (), &error_local))
		g_debug ("Failed to stop daemon: %s", error_local->message);
#endif
	if (!fu_engine_load (priv->engine, flags, error))
		return FALSE;
	if (fu_engine_get_tainted (priv->engine)) {
		g_autofree gchar *fmt = NULL;

		/* TRANSLATORS: this is a prefix on the console */
		fmt = fu_util_term_format (_("WARNING:"), FU_UTIL_TERM_COLOR_RED);
		g_printerr ("%s This tool has loaded 3rd party code and "
			    "is no longer supported by the upstream developers!\n",
			    fmt);
	}
	fu_util_show_plugin_warnings (priv);
	return TRUE;
}

static void
fu_util_maybe_prefix_sandbox_error (const gchar *value, GError **error)
{
	g_autofree gchar *path = g_path_get_dirname (value);
	if (!g_file_test (path, G_FILE_TEST_EXISTS | G_FILE_TEST_IS_DIR)) {
		g_prefix_error (error,
				"Unable to access %s. You may need to copy %s to %s: ",
				path, value, g_getenv ("HOME"));
	}
}

static void
fu_util_cancelled_cb (GCancellable *cancellable, gpointer user_data)
{
	FuUtilPrivate *priv = (FuUtilPrivate *) user_data;
	/* TRANSLATORS: this is when a device ctrl+c's a watch */
	g_print ("%s\n", _("Cancelled"));
	g_main_loop_quit (priv->loop);
}

static gboolean
fu_util_smbios_dump (FuUtilPrivate *priv, gchar **values, GError **error)
{
	g_autofree gchar *tmp = NULL;
	g_autoptr(FuSmbios) smbios = NULL;
	if (g_strv_length (values) < 1) {
		g_set_error_literal (error,
				     FWUPD_ERROR,
				     FWUPD_ERROR_INVALID_ARGS,
				     "Invalid arguments");
		return FALSE;
	}
	smbios = fu_smbios_new ();
	if (!fu_smbios_setup_from_file (smbios, values[0], error))
		return FALSE;
	tmp = fu_smbios_to_string (smbios);
	g_print ("%s\n", tmp);
	return TRUE;
}

#ifdef HAVE_GIO_UNIX
static gboolean
fu_util_sigint_cb (gpointer user_data)
{
	FuUtilPrivate *priv = (FuUtilPrivate *) user_data;
	g_debug ("Handling SIGINT");
	g_cancellable_cancel (priv->cancellable);
	return FALSE;
}
#endif

static void
fu_util_private_free (FuUtilPrivate *priv)
{
	if (priv->current_device != NULL)
		g_object_unref (priv->current_device);
	if (priv->engine != NULL)
		g_object_unref (priv->engine);
	if (priv->request != NULL)
		g_object_unref (priv->request);
	if (priv->loop != NULL)
		g_main_loop_unref (priv->loop);
	if (priv->cancellable != NULL)
		g_object_unref (priv->cancellable);
	if (priv->progressbar != NULL)
		g_object_unref (priv->progressbar);
	if (priv->context != NULL)
		g_option_context_free (priv->context);
	g_free (priv->current_message);
	g_free (priv);
}

#pragma clang diagnostic push
#pragma clang diagnostic ignored "-Wunused-function"
G_DEFINE_AUTOPTR_CLEANUP_FUNC(FuUtilPrivate, fu_util_private_free)
#pragma clang diagnostic pop


static void
fu_main_engine_device_added_cb (FuEngine *engine,
				FuDevice *device,
				FuUtilPrivate *priv)
{
	g_autofree gchar *tmp = fu_device_to_string (device);
	g_debug ("ADDED:\n%s", tmp);
}

static void
fu_main_engine_device_removed_cb (FuEngine *engine,
				  FuDevice *device,
				  FuUtilPrivate *priv)
{
	g_autofree gchar *tmp = fu_device_to_string (device);
	g_debug ("REMOVED:\n%s", tmp);
}

static void
fu_main_engine_status_changed_cb (FuEngine *engine,
				  FwupdStatus status,
				  FuUtilPrivate *priv)
{
	fu_progressbar_update (priv->progressbar, status, 0);
}

static void
fu_main_engine_percentage_changed_cb (FuEngine *engine,
				      guint percentage,
				      FuUtilPrivate *priv)
{
	fu_progressbar_update (priv->progressbar, FWUPD_STATUS_UNKNOWN, percentage);
}

static gboolean
fu_util_watch (FuUtilPrivate *priv, gchar **values, GError **error)
{
	if (!fu_util_start_engine (priv, FU_ENGINE_LOAD_FLAG_NONE, error))
		return FALSE;
	g_main_loop_run (priv->loop);
	return TRUE;
}

static gint
fu_util_plugin_name_sort_cb (FuPlugin **item1, FuPlugin **item2)
{
	return fu_plugin_name_compare (*item1, *item2);
}

static gboolean
fu_util_get_plugins (FuUtilPrivate *priv, gchar **values, GError **error)
{
	GPtrArray *plugins;

	/* load engine */
	if (!fu_util_start_engine (priv, FU_ENGINE_LOAD_FLAG_NONE, error))
		return FALSE;

	/* print */
	plugins = fu_engine_get_plugins (priv->engine);
	g_ptr_array_sort (plugins, (GCompareFunc) fu_util_plugin_name_sort_cb);
	for (guint i = 0; i < plugins->len; i++) {
		FuPlugin *plugin = g_ptr_array_index (plugins, i);
		g_autofree gchar *str = fu_util_plugin_to_string (FWUPD_PLUGIN (plugin), 0);
		g_print ("%s\n", str);
	}
	if (plugins->len == 0) {
		/* TRANSLATORS: nothing found */
		g_print ("%s\n", _("No plugins found"));
	}

	return TRUE;
}

static gboolean
fu_util_filter_device (FuUtilPrivate *priv, FwupdDevice *dev)
{
	if (priv->filter_include != FWUPD_DEVICE_FLAG_NONE) {
		if (!fwupd_device_has_flag (dev, priv->filter_include))
			return FALSE;
	}
	if (priv->filter_exclude != FWUPD_DEVICE_FLAG_NONE) {
		if (fwupd_device_has_flag (dev, priv->filter_exclude))
			return FALSE;
	}
	return TRUE;
}

static gchar *
fu_util_get_tree_title (FuUtilPrivate *priv)
{
	return g_strdup (fu_engine_get_host_product (priv->engine));
}

static FuDevice *
fu_util_prompt_for_device (FuUtilPrivate *priv, GPtrArray *devices_opt, GError **error)
{
	FuDevice *dev;
	guint idx;
	g_autoptr(GPtrArray) devices = NULL;
	g_autoptr(GPtrArray) devices_filtered = NULL;

	/* get devices from daemon */
	if (devices_opt != NULL) {
		devices = g_ptr_array_ref (devices_opt);
	} else {
		devices = fu_engine_get_devices (priv->engine, error);
		if (devices == NULL)
			return NULL;
	}
	fwupd_device_array_ensure_parents (devices);

	/* filter results */
	devices_filtered = g_ptr_array_new_with_free_func ((GDestroyNotify) g_object_unref);
	for (guint i = 0; i < devices->len; i++) {
		dev = g_ptr_array_index (devices, i);
		if (!fu_util_filter_device (priv, FWUPD_DEVICE (dev)))
			continue;
		g_ptr_array_add (devices_filtered, g_object_ref (dev));
	}

	/* nothing */
	if (devices_filtered->len == 0) {
		g_set_error_literal (error,
				     FWUPD_ERROR,
				     FWUPD_ERROR_NOTHING_TO_DO,
				     "No supported devices");
		return NULL;
	}

	/* exactly one */
	if (devices_filtered->len == 1) {
		dev = g_ptr_array_index (devices_filtered, 0);
		/* TRANSLATORS: Device has been chosen by the daemon for the user */
		g_print ("%s: %s\n", _("Selected device"), fu_device_get_name (dev));
		return g_object_ref (dev);
	}

	/* TRANSLATORS: get interactive prompt */
	g_print ("%s\n", _("Choose a device:"));
	/* TRANSLATORS: this is to abort the interactive prompt */
	g_print ("0.\t%s\n", _("Cancel"));
	for (guint i = 0; i < devices_filtered->len; i++) {
		dev = g_ptr_array_index (devices_filtered, i);
		g_print ("%u.\t%s (%s)\n",
			 i + 1,
			 fu_device_get_id (dev),
			 fu_device_get_name (dev));
	}
	idx = fu_util_prompt_for_number (devices_filtered->len);
	if (idx == 0) {
		g_set_error_literal (error,
				     FWUPD_ERROR,
				     FWUPD_ERROR_NOTHING_TO_DO,
				     "Request canceled");
		return NULL;
	}
	dev = g_ptr_array_index (devices_filtered, idx - 1);
	return g_object_ref (dev);
}

static FuDevice *
fu_util_get_device (FuUtilPrivate *priv, const gchar *id, GError **error)
{
	if (fwupd_guid_is_valid (id)) {
		g_autoptr(GPtrArray) devices = NULL;
		devices = fu_engine_get_devices_by_guid (priv->engine, id, error);
		if (devices == NULL)
			return NULL;
		return fu_util_prompt_for_device (priv, devices, error);
	}

	/* did this look like a GUID? */
	for (guint i = 0; id[i] != '\0'; i++) {
		if (id[i] == '-') {
			g_set_error_literal (error,
					     FWUPD_ERROR,
					     FWUPD_ERROR_INVALID_ARGS,
					     "Invalid arguments");
			return NULL;
		}
	}
	return fu_engine_get_device (priv->engine, id, error);
}

static gboolean
fu_util_get_updates (FuUtilPrivate *priv, gchar **values, GError **error)
{
	g_autoptr(GPtrArray) devices = NULL;
	g_autoptr(GNode) root = g_node_new (NULL);
	g_autofree gchar *title = NULL;
	gboolean no_updates_header = FALSE;
	gboolean latest_header = FALSE;

	/* load engine */
	if (!fu_util_start_engine (priv, FU_ENGINE_LOAD_FLAG_NONE, error))
		return FALSE;
	title = fu_util_get_tree_title (priv);

	/* parse arguments */
	if (g_strv_length (values) == 0) {
		devices = fu_engine_get_devices (priv->engine, error);
		if (devices == NULL)
			return FALSE;
	} else if (g_strv_length (values) == 1) {
		FuDevice *device;
		device = fu_util_get_device (priv, values[0], error);
		if (device == NULL)
			return FALSE;
		devices = g_ptr_array_new_with_free_func ((GDestroyNotify) g_object_unref);
		g_ptr_array_add (devices, device);
	} else {
		g_set_error_literal (error,
				     FWUPD_ERROR,
				     FWUPD_ERROR_INVALID_ARGS,
				     "Invalid arguments");
		return FALSE;
	}

	fwupd_device_array_ensure_parents (devices);
	g_ptr_array_sort (devices, fu_util_sort_devices_by_flags_cb);
	for (guint i = 0; i < devices->len; i++) {
		FwupdDevice *dev = g_ptr_array_index (devices, i);
		g_autoptr(GPtrArray) rels = NULL;
		g_autoptr(GError) error_local = NULL;
		GNode *child;

		/* not going to have results, so save a engine round-trip */
		if (!fwupd_device_has_flag (dev, FWUPD_DEVICE_FLAG_UPDATABLE))
			continue;
		if (!fwupd_device_has_flag (dev, FWUPD_DEVICE_FLAG_SUPPORTED)) {
			if (!no_updates_header) {
				/* TRANSLATORS: message letting the user know no device upgrade available due to missing on LVFS */
				g_printerr ("%s\n", _("Devices with no available firmware updates: "));
				no_updates_header = TRUE;
			}
			g_printerr (" • %s\n", fwupd_device_get_name (dev));
			continue;
		}
		if (!fu_util_filter_device (priv, dev))
			continue;

		/* get the releases for this device and filter for validity */
		rels = fu_engine_get_upgrades (priv->engine,
					       priv->request,
					       fwupd_device_get_id (dev),
					       &error_local);
		if (rels == NULL) {
			if (!latest_header) {
				/* TRANSLATORS: message letting the user know no device upgrade available */
				g_printerr ("%s\n", _("Devices with the latest available firmware version:"));
				latest_header = TRUE;
			}
			g_printerr (" • %s\n", fwupd_device_get_name (dev));
			/* discard the actual reason from user, but leave for debugging */
			g_debug ("%s", error_local->message);
			continue;
		}
		child = g_node_append_data (root, dev);

		for (guint j = 0; j < rels->len; j++) {
			FwupdRelease *rel = g_ptr_array_index (rels, j);
			g_node_append_data (child, g_object_ref (rel));
		}
	}
	/* save the device state for other applications to see */
	if (!fu_util_save_current_state (priv, error))
		return FALSE;

	/* updates */
	if (g_node_n_nodes (root, G_TRAVERSE_ALL) <= 1) {
		g_set_error_literal (error,
				     FWUPD_ERROR,
				     FWUPD_ERROR_NOTHING_TO_DO,
				     "No updates available for remaining devices");
		return FALSE;
	}

	fu_util_print_tree (root, title);
	return TRUE;
}

static gboolean
fu_util_get_details (FuUtilPrivate *priv, gchar **values, GError **error)
{
	g_autoptr(GPtrArray) array = NULL;
	g_autoptr(GNode) root = g_node_new (NULL);
	g_autofree gchar *title = NULL;
	gint fd;

	/* load engine */
	if (!fu_util_start_engine (priv, FU_ENGINE_LOAD_FLAG_NONE, error))
		return FALSE;
	title = fu_util_get_tree_title (priv);

	/* check args */
	if (g_strv_length (values) != 1) {
		g_set_error_literal (error,
				     FWUPD_ERROR,
				     FWUPD_ERROR_INVALID_ARGS,
				     "Invalid arguments");
		return FALSE;
	}

	/* implied, important for get-details on a device not in your system */
	priv->show_all = TRUE;

	/* open file */
	fd = open (values[0], O_RDONLY);
	if (fd < 0) {
		fu_util_maybe_prefix_sandbox_error (values[0], error);
		g_set_error (error,
			     FWUPD_ERROR,
			     FWUPD_ERROR_INVALID_FILE,
			     "failed to open %s",
			     values[0]);
		return FALSE;
	}
	array = fu_engine_get_details (priv->engine, priv->request, fd, error);
	close (fd);

	if (array == NULL)
		return FALSE;
	for (guint i = 0; i < array->len; i++) {
		FwupdDevice *dev = g_ptr_array_index (array, i);
		FwupdRelease *rel;
		GNode *child;
		if (!fu_util_filter_device (priv, dev))
			continue;
		child = g_node_append_data (root, dev);
		rel = fwupd_device_get_release_default (dev);
		if (rel != NULL)
			g_node_append_data (child, rel);

	}
	fu_util_print_tree (root, title);

	return TRUE;
}

static gboolean
fu_util_get_device_flags (FuUtilPrivate *priv, gchar **values, GError **error)
{
	g_autoptr(GString) str = g_string_new (NULL);

	for (FwupdDeviceFlags i = FWUPD_DEVICE_FLAG_INTERNAL; i < FWUPD_DEVICE_FLAG_UNKNOWN; i<<=1) {
		const gchar *tmp = fwupd_device_flag_to_string (i);
		if (tmp == NULL)
			break;
		if (i != FWUPD_DEVICE_FLAG_INTERNAL)
			g_string_append (str, " ");
		g_string_append (str, tmp);
		g_string_append (str, " ~");
		g_string_append (str, tmp);
	}
	g_print ("%s\n", str->str);

	return TRUE;
}

static void
fu_util_build_device_tree (FuUtilPrivate *priv, GNode *root, GPtrArray *devs, FuDevice *dev)
{
	for (guint i = 0; i < devs->len; i++) {
		FuDevice *dev_tmp = g_ptr_array_index (devs, i);
		if (!fu_util_filter_device (priv, FWUPD_DEVICE (dev_tmp)))
			continue;
		if (!priv->show_all &&
		    !fu_util_is_interesting_device (FWUPD_DEVICE (dev_tmp)))
			continue;
		if (fu_device_get_parent (dev_tmp) == dev) {
			GNode *child = g_node_append_data (root, dev_tmp);
			fu_util_build_device_tree (priv, child, devs, dev_tmp);
		}
	}
}

static gboolean
fu_util_get_devices (FuUtilPrivate *priv, gchar **values, GError **error)
{
	g_autoptr(GNode) root = g_node_new (NULL);
	g_autofree gchar *title = NULL;
	g_autoptr(GPtrArray) devs = NULL;

	/* load engine */
	if (!fu_util_start_engine (priv, FU_ENGINE_LOAD_FLAG_NONE, error))
		return FALSE;
	title = fu_util_get_tree_title (priv);

	/* print */
	devs = fu_engine_get_devices (priv->engine, error);
	if (devs == NULL)
		return FALSE;

	/* print */
	if (devs->len == 0) {
		/* TRANSLATORS: nothing attached that can be upgraded */
		g_print ("%s\n", _("No hardware detected with firmware update capability"));
		return TRUE;
	}
	fwupd_device_array_ensure_parents (devs);
	fu_util_build_device_tree (priv, root, devs, NULL);
	fu_util_print_tree (root, title);

	/* save the device state for other applications to see */
	return fu_util_save_current_state (priv, error);
}

static void
fu_util_update_device_changed_cb (FwupdClient *client,
				  FwupdDevice *device,
				  FuUtilPrivate *priv)
{
	g_autofree gchar *str = NULL;

	/* allowed to set whenever the device has changed */
	if (fwupd_device_has_flag (device, FWUPD_DEVICE_FLAG_NEEDS_SHUTDOWN))
		priv->completion_flags |= FWUPD_DEVICE_FLAG_NEEDS_SHUTDOWN;
	if (fwupd_device_has_flag (device, FWUPD_DEVICE_FLAG_NEEDS_REBOOT))
		priv->completion_flags |= FWUPD_DEVICE_FLAG_NEEDS_REBOOT;

	/* same as last time, so ignore */
	if (priv->current_device != NULL &&
	    fwupd_device_compare (priv->current_device, device) == 0)
		return;

	/* ignore indirect devices that might have changed */
	if (fwupd_device_get_status (device) == FWUPD_STATUS_IDLE ||
	    fwupd_device_get_status (device) == FWUPD_STATUS_UNKNOWN) {
		g_debug ("ignoring %s with status %s",
			 fwupd_device_get_name (device),
			 fwupd_status_to_string (fwupd_device_get_status (device)));
		return;
	}

	/* show message in progressbar */
	if (priv->current_operation == FU_UTIL_OPERATION_UPDATE) {
		/* TRANSLATORS: %1 is a device name */
		str = g_strdup_printf (_("Updating %s…"),
				       fwupd_device_get_name (device));
		fu_progressbar_set_title (priv->progressbar, str);
	} else if (priv->current_operation == FU_UTIL_OPERATION_INSTALL) {
		/* TRANSLATORS: %1 is a device name  */
		str = g_strdup_printf (_("Installing on %s…"),
				       fwupd_device_get_name (device));
		fu_progressbar_set_title (priv->progressbar, str);
	} else if (priv->current_operation == FU_UTIL_OPERATION_READ) {
		/* TRANSLATORS: %1 is a device name  */
		str = g_strdup_printf (_("Reading from %s…"),
				       fwupd_device_get_name (device));
		fu_progressbar_set_title (priv->progressbar, str);
	} else {
		g_warning ("no FuUtilOperation set");
	}
	g_set_object (&priv->current_device, device);

	if (priv->current_message == NULL) {
		const gchar *tmp = fwupd_device_get_update_message (priv->current_device);
		if (tmp != NULL)
			priv->current_message = g_strdup (tmp);
	}
}

static void
fu_util_display_current_message (FuUtilPrivate *priv)
{
	if (priv->current_message == NULL)
		return;
	g_print ("%s\n", priv->current_message);
	g_clear_pointer (&priv->current_message, g_free);
}

static gboolean
fu_util_install_blob (FuUtilPrivate *priv, gchar **values, GError **error)
{
	g_autoptr(FuDevice) device = NULL;
	g_autoptr(GBytes) blob_fw = NULL;

	/* invalid args */
	if (g_strv_length (values) == 0) {
		g_set_error_literal (error,
				     FWUPD_ERROR,
				     FWUPD_ERROR_INVALID_ARGS,
				     "Invalid arguments");
		return FALSE;
	}

	/* parse blob */
	blob_fw = fu_common_get_contents_bytes (values[0], error);
	if (blob_fw == NULL) {
		fu_util_maybe_prefix_sandbox_error (values[0], error);
		return FALSE;
	}

	/* load engine */
	if (!fu_util_start_engine (priv, FU_ENGINE_LOAD_FLAG_NONE, error))
		return FALSE;

	/* get device */
	if (g_strv_length (values) >= 2) {
		device = fu_util_get_device (priv, values[1], error);
		if (device == NULL)
			return FALSE;
	} else {
		device = fu_util_prompt_for_device (priv, NULL, error);
		if (device == NULL)
			return FALSE;
	}

	priv->current_operation = FU_UTIL_OPERATION_INSTALL;
	g_signal_connect (priv->engine, "device-changed",
			  G_CALLBACK (fu_util_update_device_changed_cb), priv);

	/* write bare firmware */
	if (priv->prepare_blob) {
		g_autoptr(GPtrArray) devices = NULL;
		devices = g_ptr_array_new_with_free_func ((GDestroyNotify) g_object_unref);
		g_ptr_array_add (devices, g_object_ref (device));
		if (!fu_engine_composite_prepare (priv->engine, devices, error)) {
			g_prefix_error (error, "failed to prepare composite action: ");
			return FALSE;
		}
	}
	priv->flags |= FWUPD_INSTALL_FLAG_NO_HISTORY;
	if (!fu_engine_install_blob (priv->engine, device, blob_fw, priv->flags, error))
		return FALSE;
	if (priv->cleanup_blob) {
		g_autoptr(FuDevice) device_new = NULL;
		g_autoptr(GError) error_local = NULL;

		/* get the possibly new device from the old ID */
		device_new = fu_util_get_device (priv,
						 fu_device_get_id (device),
						 &error_local);
		if (device_new == NULL) {
			g_debug ("failed to find new device: %s",
				 error_local->message);
		} else {
			g_autoptr(GPtrArray) devices_new = g_ptr_array_new_with_free_func ((GDestroyNotify) g_object_unref);
			g_ptr_array_add (devices_new, g_steal_pointer (&device_new));
			if (!fu_engine_composite_cleanup (priv->engine, devices_new, error)) {
				g_prefix_error (error, "failed to cleanup composite action: ");
				return FALSE;
			}
		}
	}

	fu_util_display_current_message (priv);

	/* success */
	return fu_util_prompt_complete (priv->completion_flags, TRUE, error);
}

static gboolean
fu_util_firmware_dump (FuUtilPrivate *priv, gchar **values, GError **error)
{
	g_autoptr(FuDevice) device = NULL;
	g_autoptr(GBytes) blob_empty = g_bytes_new (NULL, 0);
	g_autoptr(GBytes) blob_fw = NULL;

	/* invalid args */
	if (g_strv_length (values) == 0) {
		g_set_error_literal (error,
				     FWUPD_ERROR,
				     FWUPD_ERROR_INVALID_ARGS,
				     "Invalid arguments");
		return FALSE;
	}

	/* file already exists */
	if ((priv->flags & FWUPD_INSTALL_FLAG_FORCE) == 0 &&
	    g_file_test (values[0], G_FILE_TEST_EXISTS)) {
		g_set_error_literal (error,
				     FWUPD_ERROR,
				     FWUPD_ERROR_INVALID_ARGS,
				     "Filename already exists");
		return FALSE;
	}

	/* write a zero length file to ensure the destination is writable to
	 * avoid failing at the end of a potentially lengthy operation */
	if (!fu_common_set_contents_bytes (values[0], blob_empty, error))
		return FALSE;

	/* load engine */
	if (!fu_util_start_engine (priv, FU_ENGINE_LOAD_FLAG_NONE, error))
		return FALSE;

	/* get device */
	if (g_strv_length (values) >= 2) {
		device = fu_util_get_device (priv, values[1], error);
		if (device == NULL)
			return FALSE;
	} else {
		device = fu_util_prompt_for_device (priv, NULL, error);
		if (device == NULL)
			return FALSE;
	}
	priv->current_operation = FU_UTIL_OPERATION_READ;
	g_signal_connect (priv->engine, "device-changed",
			  G_CALLBACK (fu_util_update_device_changed_cb), priv);

	/* dump firmware */
	blob_fw = fu_engine_firmware_dump (priv->engine, device, priv->flags, error);
	if (blob_fw == NULL)
		return FALSE;
	return fu_common_set_contents_bytes (values[0], blob_fw, error);
}

static gint
fu_util_install_task_sort_cb (gconstpointer a, gconstpointer b)
{
	FuInstallTask *task1 = *((FuInstallTask **) a);
	FuInstallTask *task2 = *((FuInstallTask **) b);
	return fu_install_task_compare (task1, task2);
}

static gboolean
fu_util_download_out_of_process (const gchar *uri, const gchar *fn, GError **error)
{
	const gchar *argv[][5] = { { "wget", uri, "-O", fn, NULL },
				   { "curl", uri, "--output", fn, NULL },
				   { NULL } };
	for (guint i = 0; argv[i][0] != NULL; i++) {
		g_autoptr(GError) error_local = NULL;
		g_autofree gchar *fn_tmp = NULL;
		fn_tmp = fu_common_find_program_in_path (argv[i][0], &error_local);
		if (fn_tmp == NULL) {
			g_debug ("%s", error_local->message);
			continue;
		}
		return fu_common_spawn_sync (argv[i], NULL, NULL, 0, NULL, error);
	}
	g_set_error_literal (error,
			     FWUPD_ERROR,
			     FWUPD_ERROR_NOT_FOUND,
			     "no supported out-of-process downloaders found");
	return FALSE;
}

static gchar *
fu_util_download_if_required (FuUtilPrivate *priv, const gchar *perhapsfn, GError **error)
{
	g_autofree gchar *filename = NULL;
	g_autoptr(SoupURI) uri = NULL;

	/* a local file */
	uri = soup_uri_new (perhapsfn);
	if (g_file_test (perhapsfn, G_FILE_TEST_EXISTS))
		return g_strdup (perhapsfn);
	if (uri == NULL)
		return g_strdup (perhapsfn);

	/* download the firmware to a cachedir */
	filename = fu_util_get_user_cache_path (perhapsfn);
	if (!fu_common_mkdir_parent (filename, error))
		return NULL;
	if (!fu_util_download_out_of_process (perhapsfn, filename, error))
		return NULL;
	return g_steal_pointer (&filename);
}

static gboolean
fu_util_install (FuUtilPrivate *priv, gchar **values, GError **error)
{
	g_autofree gchar *filename = NULL;
	g_autoptr(GBytes) blob_cab = NULL;
	g_autoptr(GPtrArray) components = NULL;
	g_autoptr(GPtrArray) devices_possible = NULL;
	g_autoptr(GPtrArray) errors = NULL;
	g_autoptr(GPtrArray) install_tasks = NULL;
	g_autoptr(XbSilo) silo = NULL;

	/* load engine */
	if (!fu_util_start_engine (priv, FU_ENGINE_LOAD_FLAG_NONE, error))
		return FALSE;

	/* handle both forms */
	if (g_strv_length (values) == 1) {
		devices_possible = fu_engine_get_devices (priv->engine, error);
		if (devices_possible == NULL)
			return FALSE;
		fwupd_device_array_ensure_parents (devices_possible);
	} else if (g_strv_length (values) == 2) {
		FuDevice *device = fu_util_get_device (priv, values[1], error);
		if (device == NULL)
			return FALSE;
		devices_possible = g_ptr_array_new_with_free_func ((GDestroyNotify) g_object_unref);
		g_ptr_array_add (devices_possible, device);
	} else {
		g_set_error_literal (error,
				     FWUPD_ERROR,
				     FWUPD_ERROR_INVALID_ARGS,
				     "Invalid arguments");
		return FALSE;
	}

	/* download if required */
	filename = fu_util_download_if_required (priv, values[0], error);
	if (filename == NULL)
		return FALSE;

	/* parse silo */
	blob_cab = fu_common_get_contents_bytes (filename, error);
	if (blob_cab == NULL) {
		fu_util_maybe_prefix_sandbox_error (filename, error);
		return FALSE;
	}
	silo = fu_engine_get_silo_from_blob (priv->engine, blob_cab, error);
	if (silo == NULL)
		return FALSE;
	components = xb_silo_query (silo, "components/component", 0, error);
	if (components == NULL)
		return FALSE;

	/* for each component in the silo */
	errors = g_ptr_array_new_with_free_func ((GDestroyNotify) g_error_free);
	install_tasks = g_ptr_array_new_with_free_func ((GDestroyNotify) g_object_unref);
	for (guint i = 0; i < components->len; i++) {
		XbNode *component = g_ptr_array_index (components, i);

		/* do any devices pass the requirements */
		for (guint j = 0; j < devices_possible->len; j++) {
			FuDevice *device = g_ptr_array_index (devices_possible, j);
			g_autoptr(FuInstallTask) task = NULL;
			g_autoptr(GError) error_local = NULL;

			/* is this component valid for the device */
			task = fu_install_task_new (device, component);
			if (!fu_engine_check_requirements (priv->engine,
							   priv->request,
							   task,
							   priv->flags | FWUPD_INSTALL_FLAG_FORCE,
							   &error_local)) {
				g_debug ("first pass requirement on %s:%s failed: %s",
					 fu_device_get_id (device),
					 xb_node_query_text (component, "id", NULL),
					 error_local->message);
				g_ptr_array_add (errors, g_steal_pointer (&error_local));
				continue;
			}

			/* make a second pass using possibly updated version format now */
			fu_engine_md_refresh_device_from_component (priv->engine, device, component);
			if (!fu_engine_check_requirements (priv->engine,
							   priv->request,
							   task,
							   priv->flags,
							   &error_local)) {
				g_debug ("second pass requirement on %s:%s failed: %s",
					 fu_device_get_id (device),
					 xb_node_query_text (component, "id", NULL),
					 error_local->message);
				g_ptr_array_add (errors, g_steal_pointer (&error_local));
				continue;
			}

			/* if component should have an update message from CAB */
			fu_device_incorporate_from_component (device, component);

			/* success */
			g_ptr_array_add (install_tasks, g_steal_pointer (&task));
		}
	}

	/* order the install tasks by the device priority */
	g_ptr_array_sort (install_tasks, fu_util_install_task_sort_cb);

	/* nothing suitable */
	if (install_tasks->len == 0) {
		GError *error_tmp = fu_common_error_array_get_best (errors);
		g_propagate_error (error, error_tmp);
		return FALSE;
	}

	priv->current_operation = FU_UTIL_OPERATION_INSTALL;
	g_signal_connect (priv->engine, "device-changed",
			  G_CALLBACK (fu_util_update_device_changed_cb), priv);

	/* install all the tasks */
	if (!fu_engine_install_tasks (priv->engine,
				      priv->request,
				      install_tasks,
				      blob_cab,
				      priv->flags,
				      error))
		return FALSE;

	fu_util_display_current_message (priv);

	/* we don't want to ask anything */
	if (priv->no_reboot_check) {
		g_debug ("skipping reboot check");
		return TRUE;
	}

	/* save the device state for other applications to see */
	if (!fu_util_save_current_state (priv, error))
		return FALSE;

	/* success */
	return fu_util_prompt_complete (priv->completion_flags, TRUE, error);
}

static gboolean
fu_util_install_release (FuUtilPrivate *priv, FwupdRelease *rel, GError **error)
{
	FwupdRemote *remote;
	const gchar *remote_id;
	const gchar *uri_tmp;
	g_auto(GStrv) argv = NULL;
	g_autoptr(SoupURI) uri = NULL;

	uri_tmp = fwupd_release_get_uri (rel);
	if (uri_tmp == NULL) {
		g_set_error_literal (error,
				     FWUPD_ERROR,
				     FWUPD_ERROR_INVALID_FILE,
				     "release missing URI");
		return FALSE;
	}
	remote_id = fwupd_release_get_remote_id (rel);
	if (remote_id == NULL) {
		g_set_error (error,
			     FWUPD_ERROR,
			     FWUPD_ERROR_INVALID_FILE,
			     "failed to find remote for %s",
			     uri_tmp);
		return FALSE;
	}

	remote = fu_engine_get_remote_by_id (priv->engine,
					     remote_id,
					     error);
	if (remote == NULL)
		return FALSE;

	argv = g_new0 (gchar *, 2);
	/* local remotes may have the firmware already */
	uri = soup_uri_new (uri_tmp);
	if (fwupd_remote_get_kind (remote) == FWUPD_REMOTE_KIND_LOCAL && uri == NULL) {
		const gchar *fn_cache = fwupd_remote_get_filename_cache (remote);
		g_autofree gchar *path = g_path_get_dirname (fn_cache);
		argv[0] = g_build_filename (path, uri_tmp, NULL);
	} else if (fwupd_remote_get_kind (remote) == FWUPD_REMOTE_KIND_DIRECTORY) {
		argv[0] = g_strdup (uri_tmp + 7);
	/* web remote, fu_util_install will download file */
	} else {
		argv[0] = fwupd_remote_build_firmware_uri (remote, uri_tmp, error);
	}
	return fu_util_install (priv, argv, error);
}

static gboolean
fu_util_update_all (FuUtilPrivate *priv, GError **error)
{
	g_autoptr(GPtrArray) devices = NULL;
	gboolean no_updates_header = FALSE;
	gboolean latest_header = FALSE;

	devices = fu_engine_get_devices (priv->engine, error);
	if (devices == NULL)
		return FALSE;
	fwupd_device_array_ensure_parents (devices);
	g_ptr_array_sort (devices, fu_util_sort_devices_by_flags_cb);
	for (guint i = 0; i < devices->len; i++) {
		FwupdDevice *dev = g_ptr_array_index (devices, i);
		FwupdRelease *rel;
		const gchar *device_id;
		g_autoptr(GPtrArray) rels = NULL;
		g_autoptr(GError) error_local = NULL;

		if (!fu_util_is_interesting_device (dev))
			continue;
		/* only show stuff that has metadata available */
		if (!fwupd_device_has_flag (dev, FWUPD_DEVICE_FLAG_UPDATABLE))
			continue;
		if (!fwupd_device_has_flag (dev, FWUPD_DEVICE_FLAG_SUPPORTED)) {
			if (!no_updates_header) {
				/* TRANSLATORS: message letting the user know no device upgrade available due to missing on LVFS */
				g_printerr ("%s\n", _("Devices with no available firmware updates: "));
				no_updates_header = TRUE;
			}
			g_printerr (" • %s\n", fwupd_device_get_name (dev));
			continue;
		}
		if (!fu_util_filter_device (priv, dev))
			continue;

		device_id = fu_device_get_id (dev);
		rels = fu_engine_get_upgrades (priv->engine,
					       priv->request,
					       device_id,
					       &error_local);
		if (rels == NULL) {
			if (!latest_header) {
				/* TRANSLATORS: message letting the user know no device upgrade available */
				g_printerr ("%s\n", _("Devices with the latest available firmware version:"));
				latest_header = TRUE;
			}
			g_printerr (" • %s\n", fwupd_device_get_name (dev));
			/* discard the actual reason from user, but leave for debugging */
			g_debug ("%s", error_local->message);
			continue;
		}

		if (!priv->no_safety_check) {
			if (!fu_util_prompt_warning (dev,
						     fu_util_get_tree_title (priv),
						     error))
				return FALSE;
		}

		rel = g_ptr_array_index (rels, 0);
		if (!fu_util_install_release (priv, rel, &error_local)) {
			g_printerr ("%s\n", error_local->message);
			continue;
		}
		fu_util_display_current_message (priv);
	}
	return TRUE;
}

static gboolean
fu_util_update_by_id (FuUtilPrivate *priv, const gchar *id, GError **error)
{
	FwupdRelease *rel;
	g_autoptr(FuDevice) dev = NULL;
	g_autoptr(GPtrArray) rels = NULL;

	/* do not allow a partial device-id, lookup GUIDs */
	dev = fu_util_get_device (priv, id, error);
	if (dev == NULL)
		return FALSE;

	/* get the releases for this device and filter for validity */
	rels = fu_engine_get_upgrades (priv->engine,
				       priv->request,
				       fu_device_get_id (dev),
				       error);
	if (rels == NULL)
		return FALSE;
	rel = g_ptr_array_index (rels, 0);
	if (!fu_util_install_release (priv, rel, error))
		return FALSE;
	fu_util_display_current_message (priv);

	return TRUE;
}

static gboolean
fu_util_update (FuUtilPrivate *priv, gchar **values, GError **error)
{
	if (priv->flags & FWUPD_INSTALL_FLAG_ALLOW_OLDER) {
		g_set_error_literal (error,
				     FWUPD_ERROR,
				     FWUPD_ERROR_INVALID_ARGS,
				     "--allow-older is not supported for this command");
		return FALSE;
	}

	if (priv->flags & FWUPD_INSTALL_FLAG_ALLOW_REINSTALL) {
		g_set_error_literal (error,
				     FWUPD_ERROR,
				     FWUPD_ERROR_INVALID_ARGS,
				     "--allow-reinstall is not supported for this command");
		return FALSE;
	}

	if (g_strv_length (values) > 1) {
		g_set_error_literal (error,
				     FWUPD_ERROR,
				     FWUPD_ERROR_INVALID_ARGS,
				     "Invalid arguments");
		return FALSE;
	}

	if (!fu_util_start_engine (priv, FU_ENGINE_LOAD_FLAG_NONE, error))
		return FALSE;

	priv->current_operation = FU_UTIL_OPERATION_UPDATE;
	g_signal_connect (priv->engine, "device-changed",
			  G_CALLBACK (fu_util_update_device_changed_cb), priv);

	if (g_strv_length (values) == 1) {
		if (!fu_util_update_by_id (priv, values[0], error))
			return FALSE;
	} else {
		if (!fu_util_update_all (priv, error))
			return FALSE;
	}

	/* we don't want to ask anything */
	if (priv->no_reboot_check) {
		g_debug ("skipping reboot check");
		return TRUE;
	}

	/* save the device state for other applications to see */
	if (!fu_util_save_current_state (priv, error))
		return FALSE;

	return fu_util_prompt_complete (priv->completion_flags, TRUE, error);
}

static gboolean
fu_util_reinstall (FuUtilPrivate *priv, gchar **values, GError **error)
{
	g_autoptr(FwupdRelease) rel = NULL;
	g_autoptr(GPtrArray) rels = NULL;
	g_autoptr(FuDevice) dev = NULL;

	if (g_strv_length (values) != 1) {
		g_set_error_literal (error,
				     FWUPD_ERROR,
				     FWUPD_ERROR_INVALID_ARGS,
				     "Invalid arguments");
		return FALSE;
	}

	if (!fu_util_start_engine (priv, FU_ENGINE_LOAD_FLAG_NONE, error))
		return FALSE;

	dev = fu_util_get_device (priv, values[0], error);
	if (dev == NULL)
		return FALSE;

	/* try to lookup/match release from client */
	rels = fu_engine_get_releases_for_device (priv->engine,
						  priv->request,
						  dev,
						  error);
	if (rels == NULL)
		return FALSE;

	for (guint j = 0; j < rels->len; j++) {
		FwupdRelease *rel_tmp = g_ptr_array_index (rels, j);
		if (fu_common_vercmp_full (fwupd_release_get_version (rel_tmp),
					   fu_device_get_version (dev),
					   fu_device_get_version_format (dev)) == 0) {
			rel = g_object_ref (rel_tmp);
			break;
		}
	}
	if (rel == NULL) {
		g_set_error (error,
			     FWUPD_ERROR,
			     FWUPD_ERROR_NOT_SUPPORTED,
			     "Unable to locate release for %s version %s",
			     fu_device_get_name (dev),
			     fu_device_get_version (dev));
		return FALSE;
	}

	/* update the console if composite devices are also updated */
	priv->current_operation = FU_UTIL_OPERATION_INSTALL;
	g_signal_connect (priv->engine, "device-changed",
			G_CALLBACK (fu_util_update_device_changed_cb), priv);
	priv->flags |= FWUPD_INSTALL_FLAG_ALLOW_REINSTALL;
	if (!fu_util_install_release (priv, rel, error))
		return FALSE;
	fu_util_display_current_message (priv);

	/* we don't want to ask anything */
	if (priv->no_reboot_check) {
		g_debug ("skipping reboot check");
		return TRUE;
	}

	/* save the device state for other applications to see */
	if (!fu_util_save_current_state (priv, error))
		return FALSE;

	return fu_util_prompt_complete (priv->completion_flags, TRUE, error);
}

static gboolean
fu_util_detach (FuUtilPrivate *priv, gchar **values, GError **error)
{
	g_autoptr(FuDevice) device = NULL;
	g_autoptr(FuDeviceLocker) locker = NULL;

	/* load engine */
	if (!fu_util_start_engine (priv, FU_ENGINE_LOAD_FLAG_NONE, error))
		return FALSE;

	/* get device */
	if (g_strv_length (values) >= 1) {
		device = fu_util_get_device (priv, values[0], error);
		if (device == NULL)
			return FALSE;
	} else {
		device = fu_util_prompt_for_device (priv, NULL, error);
		if (device == NULL)
			return FALSE;
	}

	/* run vfunc */
	locker = fu_device_locker_new (device, error);
	if (locker == NULL)
		return FALSE;
	return fu_device_detach (device, error);
}

static gboolean
fu_util_unbind_driver (FuUtilPrivate *priv, gchar **values, GError **error)
{
	g_autoptr(FuDevice) device = NULL;
	g_autoptr(FuDeviceLocker) locker = NULL;

	/* load engine */
	if (!fu_util_start_engine (priv, FU_ENGINE_LOAD_FLAG_NONE, error))
		return FALSE;

	/* get device */
	if (g_strv_length (values) == 1) {
		device = fu_util_get_device (priv, values[0], error);
	} else {
		device = fu_util_prompt_for_device (priv, NULL, error);
	}
	if (device == NULL)
		return FALSE;

	/* run vfunc */
	locker = fu_device_locker_new (device, error);
	if (locker == NULL)
		return FALSE;
	return fu_device_unbind_driver (device, error);
}

static gboolean
fu_util_bind_driver (FuUtilPrivate *priv, gchar **values, GError **error)
{
	g_autoptr(FuDevice) device = NULL;
	g_autoptr(FuDeviceLocker) locker = NULL;

	/* load engine */
	if (!fu_util_start_engine (priv, FU_ENGINE_LOAD_FLAG_NONE, error))
		return FALSE;

	/* get device */
	if (g_strv_length (values) == 3) {
		device = fu_util_get_device (priv, values[2], error);
		if (device == NULL)
			return FALSE;
	} else if (g_strv_length (values) == 2) {
		device = fu_util_prompt_for_device (priv, NULL, error);
		if (device == NULL)
			return FALSE;
	} else {
		g_set_error_literal (error,
				     FWUPD_ERROR,
				     FWUPD_ERROR_INVALID_ARGS,
				     "Invalid arguments");
		return FALSE;
	}

	/* run vfunc */
	locker = fu_device_locker_new (device, error);
	if (locker == NULL)
		return FALSE;
	return fu_device_bind_driver (device, values[0], values[1], error);
}

static gboolean
fu_util_attach (FuUtilPrivate *priv, gchar **values, GError **error)
{
	g_autoptr(FuDevice) device = NULL;
	g_autoptr(FuDeviceLocker) locker = NULL;

	/* load engine */
	if (!fu_util_start_engine (priv, FU_ENGINE_LOAD_FLAG_NONE, error))
		return FALSE;

	/* get device */
	if (g_strv_length (values) >= 1) {
		device = fu_util_get_device (priv, values[0], error);
		if (device == NULL)
			return FALSE;
	} else {
		device = fu_util_prompt_for_device (priv, NULL, error);
		if (device == NULL)
			return FALSE;
	}

	/* run vfunc */
	locker = fu_device_locker_new (device, error);
	if (locker == NULL)
		return FALSE;
	return fu_device_attach (device, error);
}

static gboolean
fu_util_check_activation_needed (FuUtilPrivate *priv, GError **error)
{
	gboolean has_pending = FALSE;
	g_autoptr(FuHistory) history = fu_history_new ();
	g_autoptr(GPtrArray) devices = fu_history_get_devices (history, error);
	if (devices == NULL)
		return FALSE;

	/* only start up the plugins needed */
	for (guint i = 0; i < devices->len; i++) {
		FuDevice *dev = g_ptr_array_index (devices, i);
		if (fu_device_has_flag (dev, FWUPD_DEVICE_FLAG_NEEDS_ACTIVATION)) {
			fu_engine_add_plugin_filter (priv->engine,
						     fu_device_get_plugin (dev));
			has_pending = TRUE;
		}
	}

	if (!has_pending) {
		g_set_error_literal (error,
				     FWUPD_ERROR,
				     FWUPD_ERROR_NOTHING_TO_DO,
				     "No devices to activate");
		return FALSE;
	}

	return TRUE;
}

static gboolean
fu_util_activate (FuUtilPrivate *priv, gchar **values, GError **error)
{
	gboolean has_pending = FALSE;
	g_autoptr(GPtrArray) devices = NULL;

	/* check the history database before starting the daemon */
	if (!fu_util_check_activation_needed (priv, error))
		return FALSE;

	/* load engine */
	if (!fu_util_start_engine (priv, FU_ENGINE_LOAD_FLAG_READONLY_FS, error))
		return FALSE;

	/* parse arguments */
	if (g_strv_length (values) == 0) {
		devices = fu_engine_get_devices (priv->engine, error);
		if (devices == NULL)
			return FALSE;
	} else if (g_strv_length (values) == 1) {
		FuDevice *device;
		device = fu_util_get_device (priv, values[0], error);
		if (device == NULL)
			return FALSE;
		devices = g_ptr_array_new_with_free_func ((GDestroyNotify) g_object_unref);
		g_ptr_array_add (devices, device);
	} else {
		g_set_error_literal (error,
				     FWUPD_ERROR,
				     FWUPD_ERROR_INVALID_ARGS,
				     "Invalid arguments");
		return FALSE;
	}

	/* activate anything with _NEEDS_ACTIVATION */
	/* order by device priority */
	g_ptr_array_sort (devices, fu_util_device_order_sort_cb);
	for (guint i = 0; i < devices->len; i++) {
		FuDevice *device = g_ptr_array_index (devices, i);
		if (!fu_util_filter_device (priv, FWUPD_DEVICE (device)))
			continue;
		if (!fu_device_has_flag (device, FWUPD_DEVICE_FLAG_NEEDS_ACTIVATION))
			continue;
		has_pending = TRUE;
		/* TRANSLATORS: shown when shutting down to switch to the new version */
		g_print ("%s %s…\n", _("Activating firmware update"), fu_device_get_name (device));
		if (!fu_engine_activate (priv->engine, fu_device_get_id (device), error))
			return FALSE;
	}

	if (!has_pending) {
		g_set_error_literal (error,
				     FWUPD_ERROR,
				     FWUPD_ERROR_NOTHING_TO_DO,
				     "No devices to activate");
		return FALSE;
	}

	return TRUE;
}

static gboolean
fu_util_hwids (FuUtilPrivate *priv, gchar **values, GError **error)
{
	g_autoptr(FuSmbios) smbios = fu_smbios_new ();
	g_autoptr(FuHwids) hwids = fu_hwids_new ();
	const gchar *hwid_keys[] = {
		FU_HWIDS_KEY_BIOS_VENDOR,
		FU_HWIDS_KEY_BIOS_VERSION,
		FU_HWIDS_KEY_BIOS_MAJOR_RELEASE,
		FU_HWIDS_KEY_BIOS_MINOR_RELEASE,
		FU_HWIDS_KEY_MANUFACTURER,
		FU_HWIDS_KEY_FAMILY,
		FU_HWIDS_KEY_PRODUCT_NAME,
		FU_HWIDS_KEY_PRODUCT_SKU,
		FU_HWIDS_KEY_ENCLOSURE_KIND,
		FU_HWIDS_KEY_BASEBOARD_MANUFACTURER,
		FU_HWIDS_KEY_BASEBOARD_PRODUCT,
		NULL };

	/* read DMI data */
	if (g_strv_length (values) == 0) {
		if (!fu_smbios_setup (smbios, error))
			return FALSE;
	} else if (g_strv_length (values) == 1) {
		if (!fu_smbios_setup_from_file (smbios, values[0], error))
			return FALSE;
	} else {
		g_set_error_literal (error,
				     FWUPD_ERROR,
				     FWUPD_ERROR_INVALID_ARGS,
				     "Invalid arguments");
		return FALSE;
	}
	if (!fu_hwids_setup (hwids, smbios, error))
		return FALSE;

	/* show debug output */
	g_print ("Computer Information\n");
	g_print ("--------------------\n");
	for (guint i = 0; hwid_keys[i] != NULL; i++) {
		const gchar *tmp = fu_hwids_get_value (hwids, hwid_keys[i]);
		if (tmp == NULL)
			continue;
		if (g_strcmp0 (hwid_keys[i], FU_HWIDS_KEY_BIOS_MAJOR_RELEASE) == 0 ||
		    g_strcmp0 (hwid_keys[i], FU_HWIDS_KEY_BIOS_MINOR_RELEASE) == 0) {
			guint64 val = g_ascii_strtoull (tmp, NULL, 16);
			g_print ("%s: %" G_GUINT64_FORMAT "\n", hwid_keys[i], val);
		} else {
			g_print ("%s: %s\n", hwid_keys[i], tmp);
		}
	}

	/* show GUIDs */
	g_print ("\nHardware IDs\n");
	g_print ("------------\n");
	for (guint i = 0; i < 15; i++) {
		const gchar *keys = NULL;
		g_autofree gchar *guid = NULL;
		g_autofree gchar *key = NULL;
		g_autofree gchar *keys_str = NULL;
		g_auto(GStrv) keysv = NULL;
		g_autoptr(GError) error_local = NULL;

		/* get the GUID */
		key = g_strdup_printf ("HardwareID-%u", i);
		keys = fu_hwids_get_replace_keys (hwids, key);
		guid = fu_hwids_get_guid (hwids, key, &error_local);
		if (guid == NULL) {
			g_print ("%s\n", error_local->message);
			continue;
		}

		/* show what makes up the GUID */
		keysv = g_strsplit (keys, "&", -1);
		keys_str = g_strjoinv (" + ", keysv);
		g_print ("{%s}   <- %s\n", guid, keys_str);
	}

	return TRUE;
}

static gboolean
fu_util_firmware_builder (FuUtilPrivate *priv, gchar **values, GError **error)
{
	const gchar *script_fn = "startup.sh";
	const gchar *output_fn = "firmware.bin";
	g_autoptr(GBytes) archive_blob = NULL;
	g_autoptr(GBytes) firmware_blob = NULL;
	if (g_strv_length (values) < 2) {
		g_set_error_literal (error,
				     FWUPD_ERROR,
				     FWUPD_ERROR_INVALID_ARGS,
				     "Invalid arguments");
		return FALSE;
	}
	archive_blob = fu_common_get_contents_bytes (values[0], error);
	if (archive_blob == NULL)
		return FALSE;
	if (g_strv_length (values) > 2)
		script_fn = values[2];
	if (g_strv_length (values) > 3)
		output_fn = values[3];
	firmware_blob = fu_common_firmware_builder (archive_blob, script_fn, output_fn, error);
	if (firmware_blob == NULL)
		return FALSE;
	return fu_common_set_contents_bytes (values[1], firmware_blob, error);
}

static gboolean
fu_util_self_sign (FuUtilPrivate *priv, gchar **values, GError **error)
{
	g_autofree gchar *sig = NULL;

	/* check args */
	if (g_strv_length (values) != 1) {
		g_set_error_literal (error,
				     FWUPD_ERROR,
				     FWUPD_ERROR_INVALID_ARGS,
				     "Invalid arguments: value expected");
		return FALSE;
	}

	/* start engine */
	if (!fu_util_start_engine (priv, FU_ENGINE_LOAD_FLAG_NONE, error))
		return FALSE;
	sig = fu_engine_self_sign (priv->engine, values[0],
				   JCAT_SIGN_FLAG_ADD_TIMESTAMP |
				   JCAT_SIGN_FLAG_ADD_CERT, error);
	if (sig == NULL)
		return FALSE;
	g_print ("%s\n", sig);
	return TRUE;
}

static void
fu_util_device_added_cb (FwupdClient *client,
			 FwupdDevice *device,
			 gpointer user_data)
{
	g_autofree gchar *tmp = fu_util_device_to_string (device, 0);
	/* TRANSLATORS: this is when a device is hotplugged */
	g_print ("%s\n%s", _("Device added:"), tmp);
}

static void
fu_util_device_removed_cb (FwupdClient *client,
			   FwupdDevice *device,
			   gpointer user_data)
{
	g_autofree gchar *tmp = fu_util_device_to_string (device, 0);
	/* TRANSLATORS: this is when a device is hotplugged */
	g_print ("%s\n%s", _("Device removed:"), tmp);
}

static void
fu_util_device_changed_cb (FwupdClient *client,
			   FwupdDevice *device,
			   gpointer user_data)
{
	g_autofree gchar *tmp = fu_util_device_to_string (device, 0);
	/* TRANSLATORS: this is when a device has been updated */
	g_print ("%s\n%s", _("Device changed:"), tmp);
}

static void
fu_util_changed_cb (FwupdClient *client, gpointer user_data)
{
	/* TRANSLATORS: this is when the daemon state changes */
	g_print ("%s\n", _("Changed"));
}

static gboolean
fu_util_monitor (FuUtilPrivate *priv, gchar **values, GError **error)
{
	g_autoptr(FwupdClient) client = fwupd_client_new ();

	/* get all the devices */
	if (!fwupd_client_connect (client, priv->cancellable, error))
		return FALSE;

	/* watch for any hotplugged device */
	g_signal_connect (client, "changed",
			  G_CALLBACK (fu_util_changed_cb), priv);
	g_signal_connect (client, "device-added",
			  G_CALLBACK (fu_util_device_added_cb), priv);
	g_signal_connect (client, "device-removed",
			  G_CALLBACK (fu_util_device_removed_cb), priv);
	g_signal_connect (client, "device-changed",
			  G_CALLBACK (fu_util_device_changed_cb), priv);
	g_signal_connect (priv->cancellable, "cancelled",
			  G_CALLBACK (fu_util_cancelled_cb), priv);
	g_main_loop_run (priv->loop);
	return TRUE;
}

static gboolean
fu_util_get_firmware_types (FuUtilPrivate *priv, gchar **values, GError **error)
{
	g_autoptr(GPtrArray) firmware_types = NULL;

	/* load engine */
	if (!fu_engine_load (priv->engine, FU_ENGINE_LOAD_FLAG_NO_ENUMERATE, error))
		return FALSE;

	firmware_types = fu_engine_get_firmware_gtype_ids (priv->engine);
	for (guint i = 0; i < firmware_types->len; i++) {
		const gchar *id = g_ptr_array_index (firmware_types, i);
		g_print ("%s\n", id);
	}
	if (firmware_types->len == 0) {
		/* TRANSLATORS: nothing found */
		g_print ("%s\n", _("No firmware IDs found"));
		return TRUE;
	}

	return TRUE;
}

static gchar *
fu_util_prompt_for_firmware_type (FuUtilPrivate *priv, GError **error)
{
	g_autoptr(GPtrArray) firmware_types = NULL;
	guint idx;
	firmware_types = fu_engine_get_firmware_gtype_ids (priv->engine);

	/* TRANSLATORS: get interactive prompt */
	g_print ("%s\n", _("Choose a firmware type:"));
	/* TRANSLATORS: this is to abort the interactive prompt */
	g_print ("0.\t%s\n", _("Cancel"));
	for (guint i = 0; i < firmware_types->len; i++) {
		const gchar *id = g_ptr_array_index (firmware_types, i);
		g_print ("%u.\t%s\n", i + 1, id);
	}
	idx = fu_util_prompt_for_number (firmware_types->len);
	if (idx == 0) {
		g_set_error_literal (error,
				     FWUPD_ERROR,
				     FWUPD_ERROR_NOTHING_TO_DO,
				     "Request canceled");
		return NULL;
	}

	return g_strdup (g_ptr_array_index (firmware_types, idx - 1));
}

static gboolean
fu_util_firmware_parse (FuUtilPrivate *priv, gchar **values, GError **error)
{
	GType gtype;
	g_autoptr(GBytes) blob = NULL;
	g_autoptr(FuFirmware) firmware = NULL;
	g_autofree gchar *firmware_type = NULL;
	g_autofree gchar *str = NULL;

	/* check args */
	if (g_strv_length (values) == 0 || g_strv_length (values) > 2) {
		g_set_error_literal (error,
				     FWUPD_ERROR,
				     FWUPD_ERROR_INVALID_ARGS,
				     "Invalid arguments: filename required");
		return FALSE;
	}

	if (g_strv_length (values) == 2)
		firmware_type = g_strdup (values[1]);

	/* load file */
	blob = fu_common_get_contents_bytes (values[0], error);
	if (blob == NULL)
		return FALSE;

	/* load engine */
	if (!fu_engine_load (priv->engine, FU_ENGINE_LOAD_FLAG_NO_ENUMERATE, error))
		return FALSE;

	/* find the GType to use */
	if (firmware_type == NULL)
		firmware_type = fu_util_prompt_for_firmware_type (priv, error);
	if (firmware_type == NULL)
		return FALSE;
	gtype = fu_engine_get_firmware_gtype_by_id (priv->engine, firmware_type);
	if (gtype == G_TYPE_INVALID) {
		g_set_error (error,
			     G_IO_ERROR,
			     G_IO_ERROR_NOT_FOUND,
			     "GType %s not supported", firmware_type);
		return FALSE;
	}
	firmware = g_object_new (gtype, NULL);
	if (!fu_firmware_parse (firmware, blob, priv->flags, error))
		return FALSE;
	str = fu_firmware_to_string (firmware);
	g_print ("%s", str);
	return TRUE;
}

static gboolean
fu_util_firmware_extract (FuUtilPrivate *priv, gchar **values, GError **error)
{
	GType gtype;
	g_autofree gchar *firmware_type = NULL;
	g_autofree gchar *str = NULL;
	g_autoptr(FuFirmware) firmware = NULL;
	g_autoptr(GBytes) blob = NULL;
	g_autoptr(GPtrArray) images = NULL;

	/* check args */
	if (g_strv_length (values) == 0 || g_strv_length (values) > 2) {
		g_set_error_literal (error,
				     FWUPD_ERROR,
				     FWUPD_ERROR_INVALID_ARGS,
				     "Invalid arguments: filename required");
		return FALSE;
	}
	if (g_strv_length (values) == 2)
		firmware_type = g_strdup (values[1]);

	/* load file */
	blob = fu_common_get_contents_bytes (values[0], error);
	if (blob == NULL)
		return FALSE;

	/* load engine */
	if (!fu_engine_load (priv->engine, FU_ENGINE_LOAD_FLAG_NO_ENUMERATE, error))
		return FALSE;

	/* find the GType to use */
	if (firmware_type == NULL)
		firmware_type = fu_util_prompt_for_firmware_type (priv, error);
	if (firmware_type == NULL)
		return FALSE;
	gtype = fu_engine_get_firmware_gtype_by_id (priv->engine, firmware_type);
	if (gtype == G_TYPE_INVALID) {
		g_set_error (error,
			     G_IO_ERROR,
			     G_IO_ERROR_NOT_FOUND,
			     "GType %s not supported", firmware_type);
		return FALSE;
	}
	firmware = g_object_new (gtype, NULL);
	if (!fu_firmware_parse (firmware, blob, priv->flags, error))
		return FALSE;
	str = fu_firmware_to_string (firmware);
	g_print ("%s", str);
	images = fu_firmware_get_images (firmware);
	for (guint i = 0; i < images->len; i++) {
		FuFirmwareImage *img = g_ptr_array_index (images, i);
		g_autofree gchar *fn = NULL;
		g_autoptr(GBytes) blob_img = NULL;

		/* get raw image without generated header, footer or crc */
		blob_img = fu_firmware_image_get_bytes (img);
		if (blob_img == NULL || g_bytes_get_size (blob_img) == 0)
			continue;

		/* use suitable filename */
		if (fu_firmware_image_get_filename (img) != NULL) {
			fn = g_strdup (fu_firmware_image_get_filename (img));
		} else if (fu_firmware_image_get_id (img) != NULL) {
			fn = g_strdup_printf ("id-%s.fw", fu_firmware_image_get_id (img));
		} else if (fu_firmware_image_get_idx (img) != 0x0) {
			fn = g_strdup_printf ("idx-0x%x.fw", (guint) fu_firmware_image_get_idx (img));
		} else {
			fn = g_strdup_printf ("img-0x%x.fw", i);
		}
		/* TRANSLATORS: decompressing images from a container firmware */
		g_print ("%s : %s\n", _("Writing file:"), fn);
		if (!fu_common_set_contents_bytes (fn, blob_img, error))
			return FALSE;
	}

	/* success */
	return TRUE;
}

static gboolean
fu_util_firmware_build (FuUtilPrivate *priv, gchar **values, GError **error)
{
	GType gtype = FU_TYPE_FIRMWARE;
	const gchar *tmp;
	g_autofree gchar *str = NULL;
	g_autoptr(FuFirmware) firmware = NULL;
	g_autoptr(FuFirmware) firmware_dst = NULL;
	g_autoptr(GBytes) blob_dst = NULL;
	g_autoptr(GBytes) blob_src = NULL;
	g_autoptr(XbBuilder) builder = xb_builder_new ();
	g_autoptr(XbBuilderSource) source = xb_builder_source_new ();
	g_autoptr(XbNode) n = NULL;
	g_autoptr(XbSilo) silo = NULL;

	/* check args */
	if (g_strv_length (values) != 2) {
		g_set_error_literal (error,
				     FWUPD_ERROR,
				     FWUPD_ERROR_INVALID_ARGS,
				     "Invalid arguments: filename required");
		return FALSE;
	}

	/* load file */
	blob_src = fu_common_get_contents_bytes (values[0], error);
	if (blob_src == NULL)
		return FALSE;

	/* load engine */
	if (!fu_engine_load (priv->engine, FU_ENGINE_LOAD_FLAG_NO_ENUMERATE, error))
		return FALSE;

	/* parse XML */
	if (!xb_builder_source_load_bytes (source, blob_src,
					   XB_BUILDER_SOURCE_FLAG_NONE,
					   error)) {
		g_prefix_error (error, "could not parse XML: ");
		return FALSE;
	}
	xb_builder_import_source (builder, source);
	silo = xb_builder_compile (builder, XB_BUILDER_COMPILE_FLAG_NONE, NULL, error);
	if (silo == NULL)
		return FALSE;

	/* create FuFirmware of specific GType */
	n = xb_silo_query_first (silo, "firmware", error);
	if (n == NULL)
		return FALSE;
	tmp = xb_node_get_attr (n, "gtype");
	if (tmp != NULL) {
		gtype = g_type_from_name (tmp);
		if (gtype == G_TYPE_INVALID) {
			g_set_error (error,
				     G_IO_ERROR,
				     G_IO_ERROR_NOT_FOUND,
				     "GType %s not registered", tmp);
			return FALSE;
		}
	}
	tmp = xb_node_get_attr (n, "id");
	if (tmp != NULL) {
		gtype = fu_engine_get_firmware_gtype_by_id (priv->engine, tmp);
		if (gtype == G_TYPE_INVALID) {
			g_set_error (error,
				     G_IO_ERROR,
				     G_IO_ERROR_NOT_FOUND,
				     "GType %s not supported", tmp);
			return FALSE;
		}
	}
	firmware = g_object_new (gtype, NULL);
	if (!fu_firmware_build (firmware, n, error))
		return FALSE;

	/* write new file */
	blob_dst = fu_firmware_write (firmware, error);
	if (blob_dst == NULL)
		return FALSE;
	if (!fu_common_set_contents_bytes (values[1], blob_dst, error))
		return FALSE;

	/* show what we wrote */
	firmware_dst = g_object_new (gtype, NULL);
	if (!fu_firmware_parse (firmware_dst, blob_dst, priv->flags, error))
		return FALSE;
	str = fu_firmware_to_string (firmware_dst);
	g_print ("%s", str);

	/* success */
	return TRUE;
}

static gboolean
fu_util_firmware_convert (FuUtilPrivate *priv, gchar **values, GError **error)
{
	GType gtype_dst;
	GType gtype_src;
	g_autofree gchar *firmware_type_dst = NULL;
	g_autofree gchar *firmware_type_src = NULL;
	g_autofree gchar *str_dst = NULL;
	g_autofree gchar *str_src = NULL;
	g_autoptr(FuFirmware) firmware_dst = NULL;
	g_autoptr(FuFirmware) firmware_src = NULL;
	g_autoptr(GBytes) blob_dst = NULL;
	g_autoptr(GBytes) blob_src = NULL;
	g_autoptr(GPtrArray) images = NULL;

	/* check args */
	if (g_strv_length (values) < 2 || g_strv_length (values) > 4) {
		g_set_error_literal (error,
				     FWUPD_ERROR,
				     FWUPD_ERROR_INVALID_ARGS,
				     "Invalid arguments: filename required");
		return FALSE;
	}

	if (g_strv_length (values) > 2)
		firmware_type_src = g_strdup (values[2]);
	if (g_strv_length (values) > 3)
		firmware_type_dst = g_strdup (values[3]);

	/* load file */
	blob_src = fu_common_get_contents_bytes (values[0], error);
	if (blob_src == NULL)
		return FALSE;

	/* load engine */
	if (!fu_engine_load (priv->engine, FU_ENGINE_LOAD_FLAG_NO_ENUMERATE, error))
		return FALSE;

	/* find the GType to use */
	if (firmware_type_src == NULL)
		firmware_type_src = fu_util_prompt_for_firmware_type (priv, error);
	if (firmware_type_src == NULL)
		return FALSE;
	if (firmware_type_dst == NULL)
		firmware_type_dst = fu_util_prompt_for_firmware_type (priv, error);
	if (firmware_type_dst == NULL)
		return FALSE;
	gtype_src = fu_engine_get_firmware_gtype_by_id (priv->engine, firmware_type_src);
	if (gtype_src == G_TYPE_INVALID) {
		g_set_error (error,
			     G_IO_ERROR,
			     G_IO_ERROR_NOT_FOUND,
			     "GType %s not supported", firmware_type_src);
		return FALSE;
	}
	firmware_src = g_object_new (gtype_src, NULL);
	if (!fu_firmware_parse (firmware_src, blob_src, priv->flags, error))
		return FALSE;
	gtype_dst = fu_engine_get_firmware_gtype_by_id (priv->engine, firmware_type_dst);
	if (gtype_dst == G_TYPE_INVALID) {
		g_set_error (error,
			     G_IO_ERROR,
			     G_IO_ERROR_NOT_FOUND,
			     "GType %s not supported", firmware_type_dst);
		return FALSE;
	}
	str_src = fu_firmware_to_string (firmware_src);
	g_print ("%s", str_src);

	/* copy images */
	firmware_dst = g_object_new (gtype_dst, NULL);
	images = fu_firmware_get_images (firmware_src);
	for (guint i = 0; i < images->len; i++) {
		FuFirmwareImage *img = g_ptr_array_index (images, i);
		fu_firmware_add_image (firmware_dst, img);
	}

	/* write new file */
	blob_dst = fu_firmware_write (firmware_dst, error);
	if (blob_dst == NULL)
		return FALSE;
	if (!fu_common_set_contents_bytes (values[1], blob_dst, error))
		return FALSE;
	str_dst = fu_firmware_to_string (firmware_dst);
	g_print ("%s", str_dst);

	/* success */
	return TRUE;
}

static gboolean
fu_util_verify_update (FuUtilPrivate *priv, gchar **values, GError **error)
{
	g_autofree gchar *str = NULL;
	g_autoptr(FuDevice) dev = NULL;

	/* load engine */
	if (!fu_util_start_engine (priv, FU_ENGINE_LOAD_FLAG_NONE, error))
		return FALSE;

	/* get device */
	if (g_strv_length (values) == 1) {
		dev = fu_util_get_device (priv, values[1], error);
		if (dev == NULL)
			return FALSE;
	} else {
		dev = fu_util_prompt_for_device (priv, NULL, error);
		if (dev == NULL)
			return FALSE;
	}

	/* add checksums */
	if (!fu_engine_verify_update (priv->engine, fu_device_get_id (dev), error))
		return FALSE;

	/* show checksums */
	str = fu_device_to_string (dev);
	g_print ("%s\n", str);
	return TRUE;
}

static gboolean
fu_util_get_history (FuUtilPrivate *priv, gchar **values, GError **error)
{
	g_autoptr(GPtrArray) devices = NULL;
	g_autoptr(GNode) root = g_node_new (NULL);
	g_autofree gchar *title = NULL;

	/* load engine */
	if (!fu_util_start_engine (priv, FU_ENGINE_LOAD_FLAG_NONE, error))
		return FALSE;
	title = fu_util_get_tree_title (priv);

	/* get all devices from the history database */
	devices = fu_engine_get_history (priv->engine, error);
	if (devices == NULL)
		return FALSE;

	/* show each device */
	for (guint i = 0; i < devices->len; i++) {
		g_autoptr(GPtrArray) rels = NULL;
		FwupdDevice *dev = g_ptr_array_index (devices, i);
		FwupdRelease *rel;
		const gchar *remote;
		GNode *child;

		if (!fu_util_filter_device (priv, dev))
			continue;
		child = g_node_append_data (root, dev);

		rel = fwupd_device_get_release_default (dev);
		if (rel == NULL)
			continue;
		remote = fwupd_release_get_remote_id (rel);

		/* doesn't actually map to remote */
		if (remote == NULL) {
			g_node_append_data (child, rel);
			continue;
		}

		/* try to lookup releases from client */
		rels = fu_engine_get_releases (priv->engine,
					       priv->request,
					       fwupd_device_get_id (dev),
					       error);
		if (rels == NULL)
			return FALSE;

		/* map to a release in client */
		for (guint j = 0; j < rels->len; j++) {
			FwupdRelease *rel2 = g_ptr_array_index (rels, j);
			if (g_strcmp0 (remote,
				       fwupd_release_get_remote_id (rel2)) != 0)
				continue;
			if (g_strcmp0 (fwupd_release_get_version (rel),
				       fwupd_release_get_version (rel2)) != 0)
				continue;
			g_node_append_data (child, g_object_ref (rel2));
			rel = NULL;
			break;
		}

		/* didn't match anything */
		if (rels->len == 0 || rel != NULL) {
			g_node_append_data (child, rel);
			continue;
		}

	}
	fu_util_print_tree (root, title);

	return TRUE;
}

static gboolean
fu_util_refresh_remote (FuUtilPrivate *priv, FwupdRemote *remote, GError **error)
{
	const gchar *metadata_uri = NULL;
	g_autofree gchar *fn_raw = NULL;
	g_autofree gchar *fn_sig = NULL;
	g_autoptr(GBytes) bytes_raw = NULL;
	g_autoptr(GBytes) bytes_sig = NULL;

<<<<<<< HEAD
	/* payload */
	metadata_uri = fwupd_remote_get_metadata_uri (remote);
	if (metadata_uri == NULL) {
		g_set_error_literal (error,
				     FWUPD_ERROR,
				     FWUPD_ERROR_NOTHING_TO_DO,
				     "no metadata URI available");
		return FALSE;
	}
	fn_raw = fu_util_get_user_cache_path (metadata_uri);
	if (!fu_common_mkdir_parent (fn_raw, error))
		return FALSE;
	if (!fu_util_download_out_of_process (metadata_uri, fn_raw, error))
		return FALSE;
	bytes_raw = fu_common_get_contents_bytes (fn_raw, error);
	if (bytes_raw == NULL)
		return FALSE;

	/* signature */
	metadata_uri = fwupd_remote_get_metadata_uri_sig (remote);
	if (metadata_uri == NULL) {
		g_set_error_literal (error,
				     FWUPD_ERROR,
				     FWUPD_ERROR_NOTHING_TO_DO,
				     "no metadata signature URI available");
		return FALSE;
	}
	fn_sig = fu_util_get_user_cache_path (metadata_uri);
=======
	/* signature */
	metadata_uri = fwupd_remote_get_metadata_uri_sig (remote);
	if (metadata_uri == NULL) {
		g_set_error (error,
			     FWUPD_ERROR,
			     FWUPD_ERROR_NOTHING_TO_DO,
			     "no metadata signature URI available for %s",
			     fwupd_remote_get_id (remote));
		return FALSE;
	}
	fn_sig = fu_util_get_user_cache_path (metadata_uri);
	if (!fu_common_mkdir_parent (fn_sig, error))
		return FALSE;
>>>>>>> bbb1a813
	if (!fu_util_download_out_of_process (metadata_uri, fn_sig, error))
		return FALSE;
	bytes_sig = fu_common_get_contents_bytes (fn_sig, error);
	if (bytes_sig == NULL)
		return FALSE;
	if (!fwupd_remote_load_signature_bytes (remote, bytes_sig, error))
		return FALSE;

	/* payload */
	metadata_uri = fwupd_remote_get_metadata_uri (remote);
	if (metadata_uri == NULL) {
		g_set_error (error,
			     FWUPD_ERROR,
			     FWUPD_ERROR_NOTHING_TO_DO,
			     "no metadata URI available for %s",
			     fwupd_remote_get_id (remote));
		return FALSE;
	}
	fn_raw = fu_util_get_user_cache_path (metadata_uri);
	if (!fu_util_download_out_of_process (metadata_uri, fn_raw, error))
		return FALSE;
	bytes_raw = fu_common_get_contents_bytes (fn_raw, error);
	if (bytes_raw == NULL)
		return FALSE;

	/* send to daemon */
	g_debug ("updating %s", fwupd_remote_get_id (remote));
	return fu_engine_update_metadata_bytes (priv->engine,
						fwupd_remote_get_id (remote),
						bytes_raw,
						bytes_sig,
						error);

}

static gboolean
fu_util_refresh (FuUtilPrivate *priv, gchar **values, GError **error)
{
	g_autoptr(GPtrArray) remotes = NULL;

	/* load engine */
	if (!fu_util_start_engine (priv, FU_ENGINE_LOAD_FLAG_NONE, error))
		return FALSE;

	/* download new metadata */
	remotes = fu_engine_get_remotes (priv->engine, error);
	if (remotes == NULL)
		return FALSE;
	for (guint i = 0; i < remotes->len; i++) {
		FwupdRemote *remote = g_ptr_array_index (remotes, i);
		if (!fwupd_remote_get_enabled (remote))
			continue;
		if (fwupd_remote_get_kind (remote) != FWUPD_REMOTE_KIND_DOWNLOAD)
			continue;
		if (!fu_util_refresh_remote (priv, remote, error))
			return FALSE;
	}
	return TRUE;
}

static gboolean
fu_util_get_remotes (FuUtilPrivate *priv, gchar **values, GError **error)
{
	g_autoptr(GNode) root = g_node_new (NULL);
	g_autoptr(GPtrArray) remotes = NULL;
	g_autofree gchar *title = NULL;

	/* load engine */
	if (!fu_util_start_engine (priv, FU_ENGINE_LOAD_FLAG_NONE, error))
		return FALSE;
	title = fu_util_get_tree_title (priv);

	/* list remotes */
	remotes = fu_engine_get_remotes (priv->engine, error);
	if (remotes == NULL)
		return FALSE;
	if (remotes->len == 0) {
		g_set_error_literal (error,
				     FWUPD_ERROR,
				     FWUPD_ERROR_NOTHING_TO_DO,
				     "no remotes available");
		return FALSE;
	}
	for (guint i = 0; i < remotes->len; i++) {
		FwupdRemote *remote_tmp = g_ptr_array_index (remotes, i);
		g_node_append_data (root, remote_tmp);
	}
	fu_util_print_tree (root, title);

	return TRUE;
}

<<<<<<< HEAD
=======
static gboolean
fu_util_security (FuUtilPrivate *priv, gchar **values, GError **error)
{
	FuSecurityAttrToStringFlags flags = FU_SECURITY_ATTR_TO_STRING_FLAG_NONE;
	g_autoptr(FuSecurityAttrs) attrs = NULL;
	g_autoptr(GPtrArray) items = NULL;
	g_autofree gchar *str = NULL;

	/* not ready yet */
	if ((priv->flags & FWUPD_INSTALL_FLAG_FORCE) == 0) {
		g_set_error_literal (error,
				     FWUPD_ERROR,
				     FWUPD_ERROR_NOT_SUPPORTED,
				     "The HSI specification is not yet complete. "
				     "To ignore this warning, use --force");
		return FALSE;
	}

	if (!fu_util_start_engine (priv, FU_ENGINE_LOAD_FLAG_NONE, error))
		return FALSE;

	/* TRANSLATORS: this is a string like 'HSI:2-U' */
	g_print ("%s \033[1m%s\033[0m\n", _("Host Security ID:"),
		 fu_engine_get_host_security_id (priv->engine));

	/* show or hide different elements */
	if (priv->show_all) {
		flags |= FU_SECURITY_ATTR_TO_STRING_FLAG_SHOW_OBSOLETES;
		flags |= FU_SECURITY_ATTR_TO_STRING_FLAG_SHOW_URLS;
	}

	/* print the "why" */
	attrs = fu_engine_get_host_security_attrs (priv->engine);
	items = fu_security_attrs_get_all (attrs);
	str = fu_util_security_attrs_to_string (items, flags);
	g_print ("%s\n", str);
	return TRUE;
}
>>>>>>> bbb1a813

static FuVolume *
fu_util_prompt_for_volume (GError **error)
{
	FuVolume *volume;
	guint idx;
	g_autoptr(GPtrArray) volumes = NULL;

	/* exactly one */
	volumes = fu_common_get_volumes_by_kind (FU_VOLUME_KIND_ESP, error);
<<<<<<< HEAD
=======
	if (volumes == NULL)
		return NULL;
>>>>>>> bbb1a813
	if (volumes->len == 1) {
		volume = g_ptr_array_index (volumes, 0);
		/* TRANSLATORS: Volume has been chosen by the user */
		g_print ("%s: %s\n", _("Selected volume"), fu_volume_get_id (volume));
		return g_object_ref (volume);
	}

	/* TRANSLATORS: get interactive prompt */
	g_print ("%s\n", _("Choose a volume:"));
	/* TRANSLATORS: this is to abort the interactive prompt */
	g_print ("0.\t%s\n", _("Cancel"));
	for (guint i = 0; i < volumes->len; i++) {
		volume = g_ptr_array_index (volumes, i);
		g_print ("%u.\t%s\n", i + 1, fu_volume_get_id (volume));
	}
	idx = fu_util_prompt_for_number (volumes->len);
	if (idx == 0) {
		g_set_error_literal (error,
				     FWUPD_ERROR,
				     FWUPD_ERROR_NOTHING_TO_DO,
				     "Request canceled");
		return NULL;
	}
	volume = g_ptr_array_index (volumes, idx - 1);
	return g_object_ref (volume);

}

static gboolean
fu_util_esp_mount (FuUtilPrivate *priv, gchar **values, GError **error)
{
	g_autoptr(FuVolume) volume = NULL;
	volume = fu_util_prompt_for_volume (error);
	if (volume == NULL)
		return FALSE;
	return fu_volume_mount (volume, error);
}

static gboolean
fu_util_esp_unmount (FuUtilPrivate *priv, gchar **values, GError **error)
{
	g_autoptr(FuVolume) volume = NULL;
	volume = fu_util_prompt_for_volume (error);
	if (volume == NULL)
		return FALSE;
	return fu_volume_unmount (volume, error);
}

static gboolean
fu_util_esp_list (FuUtilPrivate *priv, gchar **values, GError **error)
{
	g_autofree gchar *mount_point = NULL;
	g_autoptr(FuDeviceLocker) locker = NULL;
	g_autoptr(FuVolume) volume = NULL;
	g_autoptr(GPtrArray) files = NULL;

	volume = fu_util_prompt_for_volume (error);
	if (volume == NULL)
		return FALSE;
	locker = fu_volume_locker (volume, error);
	if (locker == NULL)
		return FALSE;
	mount_point = fu_volume_get_mount_point (volume);
	files = fu_common_get_files_recursive (mount_point, error);
	if (files == NULL)
		return FALSE;
	for (guint i = 0; i < files->len; i++) {
		const gchar *fn = g_ptr_array_index (files, i);
		g_print ("%s\n", fn);
	}
	return TRUE;
}

<<<<<<< HEAD
=======

static gboolean
fu_util_switch_branch (FuUtilPrivate *priv, gchar **values, GError **error)
{
	const gchar *branch;
	g_autoptr(FwupdRelease) rel = NULL;
	g_autoptr(GPtrArray) rels = NULL;
	g_autoptr(GPtrArray) branches = g_ptr_array_new_with_free_func (g_free);
	g_autoptr(FuDevice) dev = NULL;

	/* load engine */
	if (!fu_util_start_engine (priv, FU_ENGINE_LOAD_FLAG_NONE, error))
		return FALSE;

	/* find the device and check it has multiple branches */
	priv->filter_include |= FWUPD_DEVICE_FLAG_HAS_MULTIPLE_BRANCHES;
	if (g_strv_length (values) == 1)
		dev = fu_util_get_device (priv, values[1], error);
	else
		dev = fu_util_prompt_for_device (priv, NULL, error);
	if (dev == NULL)
		return FALSE;
	if (!fu_device_has_flag (dev, FWUPD_DEVICE_FLAG_HAS_MULTIPLE_BRANCHES)) {
		g_set_error_literal (error,
				     FWUPD_ERROR,
				     FWUPD_ERROR_NOT_SUPPORTED,
				     "Multiple branches not available");
		return FALSE;
	}

	/* get all releases, including the alternate branch versions */
	rels = fu_engine_get_releases (priv->engine,
				       priv->request,
				       fu_device_get_id (dev),
				       error);
	if (rels == NULL)
		return FALSE;

	/* get all the unique branches */
	for (guint i = 0; i < rels->len; i++) {
		FwupdRelease *rel_tmp = g_ptr_array_index (rels, i);
		const gchar *branch_tmp = fu_util_release_get_branch (rel_tmp);
		if (g_ptr_array_find_with_equal_func (branches, branch_tmp,
						      g_str_equal, NULL))
			continue;
		g_ptr_array_add (branches, g_strdup (branch_tmp));
	}

	/* branch name is optional */
	if (g_strv_length (values) > 1) {
		branch = values[1];
	} else if (branches->len == 1) {
		branch = g_ptr_array_index (branches, 0);
	} else {
		guint idx;

		/* TRANSLATORS: get interactive prompt, where branch is the
		 * supplier of the firmware, e.g. "non-free" or "free" */
		g_print ("%s\n", _("Choose a branch:"));
		/* TRANSLATORS: this is to abort the interactive prompt */
		g_print ("0.\t%s\n", _("Cancel"));
		for (guint i = 0; i < branches->len; i++) {
			const gchar *branch_tmp = g_ptr_array_index (branches, i);
			g_print ("%u.\t%s\n", i + 1, branch_tmp);
		}
		idx = fu_util_prompt_for_number (branches->len);
		if (idx == 0) {
			g_set_error_literal (error,
					     FWUPD_ERROR,
					     FWUPD_ERROR_NOTHING_TO_DO,
					     "Request canceled");
			return FALSE;
		}
		branch = g_ptr_array_index (branches, idx - 1);
	}

	/* sanity check */
	if (g_strcmp0 (branch, fu_device_get_branch (dev)) == 0) {
		g_set_error (error,
			     FWUPD_ERROR,
			     FWUPD_ERROR_NOT_SUPPORTED,
			     "Device %s is already on branch %s",
			     fu_device_get_name (dev),
			     branch);
		return FALSE;
	}

	/* the releases are ordered by version */
	for (guint j = 0; j < rels->len; j++) {
		FwupdRelease *rel_tmp = g_ptr_array_index (rels, j);
		if (g_strcmp0 (fwupd_release_get_branch (rel_tmp), branch) == 0) {
			rel = g_object_ref (rel_tmp);
			break;
		}
	}
	if (rel == NULL) {
		g_set_error (error,
			     FWUPD_ERROR,
			     FWUPD_ERROR_NOT_SUPPORTED,
			     "No releases for branch %s",
			     branch);
		return FALSE;
	}

	/* we're switching branch */
	if (!fu_util_switch_branch_warning (FWUPD_DEVICE (dev), rel, FALSE, error))
		return FALSE;

	/* update the console if composite devices are also updated */
	priv->current_operation = FU_UTIL_OPERATION_INSTALL;
	g_signal_connect (priv->engine, "device-changed",
			  G_CALLBACK (fu_util_update_device_changed_cb), priv);
	priv->flags |= FWUPD_INSTALL_FLAG_ALLOW_REINSTALL;
	priv->flags |= FWUPD_INSTALL_FLAG_ALLOW_BRANCH_SWITCH;
	if (!fu_util_install_release (priv, rel, error))
		return FALSE;
	fu_util_display_current_message (priv);

	/* we don't want to ask anything */
	if (priv->no_reboot_check) {
		g_debug ("skipping reboot check");
		return TRUE;
	}

	return fu_util_prompt_complete (priv->completion_flags, TRUE, error);
}

>>>>>>> bbb1a813
int
main (int argc, char *argv[])
{
	gboolean allow_branch_switch = FALSE;
	gboolean allow_older = FALSE;
	gboolean allow_reinstall = FALSE;
	gboolean force = FALSE;
	gboolean ret;
	gboolean version = FALSE;
	gboolean ignore_checksum = FALSE;
	gboolean ignore_power = FALSE;
	gboolean ignore_vid_pid = FALSE;
	gboolean interactive = isatty (fileno (stdout)) != 0;
	g_auto(GStrv) plugin_glob = NULL;
	g_autoptr(FuUtilPrivate) priv = g_new0 (FuUtilPrivate, 1);
	g_autoptr(GError) error = NULL;
	g_autoptr(GPtrArray) cmd_array = fu_util_cmd_array_new ();
	g_autofree gchar *cmd_descriptions = NULL;
	g_autofree gchar *filter = NULL;
	const GOptionEntry options[] = {
		{ "version", '\0', 0, G_OPTION_ARG_NONE, &version,
			/* TRANSLATORS: command line option */
			_("Show client and daemon versions"), NULL },
		{ "allow-reinstall", '\0', 0, G_OPTION_ARG_NONE, &allow_reinstall,
			/* TRANSLATORS: command line option */
			_("Allow reinstalling existing firmware versions"), NULL },
		{ "allow-older", '\0', 0, G_OPTION_ARG_NONE, &allow_older,
			/* TRANSLATORS: command line option */
			_("Allow downgrading firmware versions"), NULL },
		{ "allow-branch-switch", '\0', 0, G_OPTION_ARG_NONE, &allow_branch_switch,
			/* TRANSLATORS: command line option */
			_("Allow switching firmware branch"), NULL },
		{ "force", '\0', 0, G_OPTION_ARG_NONE, &force,
			/* TRANSLATORS: command line option */
			_("Force the action by relaxing some runtime checks"), NULL },
		{ "ignore-checksum", '\0', 0, G_OPTION_ARG_NONE, &ignore_checksum,
			/* TRANSLATORS: command line option */
			_("Ignore firmware checksum failures"), NULL },
		{ "ignore-vid-pid", '\0', 0, G_OPTION_ARG_NONE, &ignore_vid_pid,
			/* TRANSLATORS: command line option */
			_("Ignore firmware hardware mismatch failures"), NULL },
		{ "ignore-power", '\0', 0, G_OPTION_ARG_NONE, &ignore_power,
			/* TRANSLATORS: command line option */
			_("Ignore requirement of external power source"), NULL },
		{ "no-reboot-check", '\0', 0, G_OPTION_ARG_NONE, &priv->no_reboot_check,
			/* TRANSLATORS: command line option */
			_("Do not check for reboot after update"), NULL },
		{ "no-safety-check", '\0', 0, G_OPTION_ARG_NONE, &priv->no_safety_check,
			/* TRANSLATORS: command line option */
			_("Do not perform device safety checks"), NULL },
		{ "show-all", '\0', 0, G_OPTION_ARG_NONE, &priv->show_all,
			/* TRANSLATORS: command line option */
			_("Show all results"), NULL },
		{ "show-all-devices", '\0', G_OPTION_FLAG_HIDDEN, G_OPTION_ARG_NONE, &priv->show_all,
			/* TRANSLATORS: command line option */
			_("Show devices that are not updatable"), NULL },
		{ "plugins", '\0', 0, G_OPTION_ARG_STRING_ARRAY, &plugin_glob,
			/* TRANSLATORS: command line option */
			_("Manually enable specific plugins"), NULL },
		{ "plugin-whitelist", '\0', G_OPTION_FLAG_HIDDEN, G_OPTION_ARG_STRING_ARRAY, &plugin_glob,
			/* TRANSLATORS: command line option */
			_("Manually enable specific plugins"), NULL },
		{ "prepare", '\0', 0, G_OPTION_ARG_NONE, &priv->prepare_blob,
			/* TRANSLATORS: command line option */
			_("Run the plugin composite prepare routine when using install-blob"), NULL },
		{ "cleanup", '\0', 0, G_OPTION_ARG_NONE, &priv->cleanup_blob,
			/* TRANSLATORS: command line option */
			_("Run the plugin composite cleanup routine when using install-blob"), NULL },
		{ "enable-json-state", '\0', 0, G_OPTION_ARG_NONE, &priv->enable_json_state,
			/* TRANSLATORS: command line option */
			_("Save device state into a JSON file between executions"), NULL },
		{ "disable-ssl-strict", '\0', 0, G_OPTION_ARG_NONE, &priv->disable_ssl_strict,
			/* TRANSLATORS: command line option */
			_("Ignore SSL strict checks when downloading files"), NULL },
		{ "filter", '\0', 0, G_OPTION_ARG_STRING, &filter,
			/* TRANSLATORS: command line option */
			_("Filter with a set of device flags using a ~ prefix to "
			  "exclude, e.g. 'internal,~needs-reboot'"), NULL },
		{ NULL}
	};

#ifdef _WIN32
	/* workaround Windows setting the codepage to 1252 */
	g_setenv ("LANG", "C.UTF-8", FALSE);
#endif

	setlocale (LC_ALL, "");

	bindtextdomain (GETTEXT_PACKAGE, FWUPD_LOCALEDIR);
	bind_textdomain_codeset (GETTEXT_PACKAGE, "UTF-8");
	textdomain (GETTEXT_PACKAGE);

#ifdef HAVE_GETUID
	/* ensure root user */
	if (interactive && (getuid () != 0 || geteuid () != 0))
		/* TRANSLATORS: we're poking around as a power user */
		g_printerr ("%s\n", _("This program may only work correctly as root"));
#endif

	/* create helper object */
	priv->loop = g_main_loop_new (NULL, FALSE);
	priv->progressbar = fu_progressbar_new ();
	priv->request = fu_engine_request_new ();

	/* add commands */
	fu_util_cmd_array_add (cmd_array,
		     "build-firmware",
		     "FILE-IN FILE-OUT [SCRIPT] [OUTPUT]",
		     /* TRANSLATORS: command description */
		     _("Build firmware using a sandbox"),
		     fu_util_firmware_builder);
	fu_util_cmd_array_add (cmd_array,
		     "smbios-dump",
		     "FILE",
		     /* TRANSLATORS: command description */
		     _("Dump SMBIOS data from a file"),
		     fu_util_smbios_dump);
	fu_util_cmd_array_add (cmd_array,
		     "get-plugins",
		     NULL,
		     /* TRANSLATORS: command description */
		     _("Get all enabled plugins registered with the system"),
		     fu_util_get_plugins);
	fu_util_cmd_array_add (cmd_array,
		     "get-details",
		     NULL,
		     /* TRANSLATORS: command description */
		     _("Gets details about a firmware file"),
		     fu_util_get_details);
	fu_util_cmd_array_add (cmd_array,
		     "get-history",
		     NULL,
		     /* TRANSLATORS: command description */
		     _("Show history of firmware updates"),
		     fu_util_get_history);
	fu_util_cmd_array_add (cmd_array,
		     "get-updates,get-upgrades",
		     "[DEVICE-ID|GUID]",
		     /* TRANSLATORS: command description */
		     _("Gets the list of updates for connected hardware"),
		     fu_util_get_updates);
	fu_util_cmd_array_add (cmd_array,
		     "get-devices,get-topology",
		     NULL,
		     /* TRANSLATORS: command description */
		     _("Get all devices that support firmware updates"),
		     fu_util_get_devices);
	fu_util_cmd_array_add (cmd_array,
		     "get-device-flags",
		     NULL,
		     /* TRANSLATORS: command description */
		     _("Get all device flags supported by fwupd"),
		     fu_util_get_device_flags);
	fu_util_cmd_array_add (cmd_array,
		     "watch",
		     NULL,
		     /* TRANSLATORS: command description */
		     _("Watch for hardware changes"),
		     fu_util_watch);
	fu_util_cmd_array_add (cmd_array,
		     "install-blob",
		     "FILENAME DEVICE-ID",
		     /* TRANSLATORS: command description */
		     _("Install a firmware blob on a device"),
		     fu_util_install_blob);
	fu_util_cmd_array_add (cmd_array,
		     "install",
		     "FILE [DEVICE-ID|GUID]",
		     /* TRANSLATORS: command description */
		     _("Install a firmware file on this hardware"),
		     fu_util_install);
	fu_util_cmd_array_add (cmd_array,
		     "reinstall",
		     "DEVICE-ID|GUID",
		     /* TRANSLATORS: command description */
		     _("Reinstall firmware on a device"),
		     fu_util_reinstall);
	fu_util_cmd_array_add (cmd_array,
		     "attach",
		     "DEVICE-ID|GUID",
		     /* TRANSLATORS: command description */
		     _("Attach to firmware mode"),
		     fu_util_attach);
	fu_util_cmd_array_add (cmd_array,
		     "detach",
		     "DEVICE-ID|GUID",
		     /* TRANSLATORS: command description */
		     _("Detach to bootloader mode"),
		     fu_util_detach);
	fu_util_cmd_array_add (cmd_array,
		     "unbind-driver",
		     "[DEVICE-ID|GUID]",
		     /* TRANSLATORS: command description */
		     _("Unbind current driver"),
		     fu_util_unbind_driver);
	fu_util_cmd_array_add (cmd_array,
		     "bind-driver",
		     "subsystem driver [DEVICE-ID|GUID]",
		     /* TRANSLATORS: command description */
		     _("Bind new kernel driver"),
		     fu_util_bind_driver);
	fu_util_cmd_array_add (cmd_array,
		     "activate",
		     "[DEVICE-ID|GUID]",
		     /* TRANSLATORS: command description */
		     _("Activate pending devices"),
		     fu_util_activate);
	fu_util_cmd_array_add (cmd_array,
		     "hwids",
		     "[FILE]",
		     /* TRANSLATORS: command description */
		     _("Return all the hardware IDs for the machine"),
		     fu_util_hwids);
	fu_util_cmd_array_add (cmd_array,
		     "monitor",
		     NULL,
		     /* TRANSLATORS: command description */
		     _("Monitor the daemon for events"),
		     fu_util_monitor);
	fu_util_cmd_array_add (cmd_array,
		     "update,upgrade",
		     "[DEVICE-ID|GUID]",
		     /* TRANSLATORS: command description */
		     _("Update all devices that match local metadata"),
		     fu_util_update);
	fu_util_cmd_array_add (cmd_array,
		     "self-sign",
		     "TEXT",
		     /* TRANSLATORS: command description */
		     C_("command-description",
			"Sign data using the client certificate"),
		     fu_util_self_sign);
	fu_util_cmd_array_add (cmd_array,
		     "verify-update",
		     "[DEVICE-ID|GUID]",
		     /* TRANSLATORS: command description */
		     _("Update the stored metadata with current contents"),
		     fu_util_verify_update);
	fu_util_cmd_array_add (cmd_array,
		     "firmware-dump",
		     "FILENAME [DEVICE-ID|GUID]",
		     /* TRANSLATORS: command description */
		     _("Read a firmware blob from a device"),
		     fu_util_firmware_dump);
	fu_util_cmd_array_add (cmd_array,
		     "firmware-convert",
		     "FILENAME-SRC FILENAME-DST [FIRMWARE-TYPE-SRC] [FIRMWARE-TYPE-DST]",
		     /* TRANSLATORS: command description */
		     _("Convert a firmware file"),
		     fu_util_firmware_convert);
	fu_util_cmd_array_add (cmd_array,
		     "firmware-build",
		     "BUILDER-XML FILENAME-DST",
		     /* TRANSLATORS: command description */
		     _("Build a firmware file"),
		     fu_util_firmware_build);
	fu_util_cmd_array_add (cmd_array,
		     "firmware-parse",
		     "FILENAME [FIRMWARE-TYPE]",
		     /* TRANSLATORS: command description */
		     _("Parse and show details about a firmware file"),
		     fu_util_firmware_parse);
	fu_util_cmd_array_add (cmd_array,
		     "firmware-extract",
		     "FILENAME [FIRMWARE-TYPE]",
		     /* TRANSLATORS: command description */
		     _("Extract a firmware blob to images"),
		     fu_util_firmware_extract);
	fu_util_cmd_array_add (cmd_array,
		     "get-firmware-types",
		     NULL,
		     /* TRANSLATORS: command description */
		     _("List the available firmware types"),
		     fu_util_get_firmware_types);
	fu_util_cmd_array_add (cmd_array,
		     "get-remotes",
		     NULL,
		     /* TRANSLATORS: command description */
		     _("Gets the configured remotes"),
		     fu_util_get_remotes);
	fu_util_cmd_array_add (cmd_array,
		     "refresh",
		     NULL,
		     /* TRANSLATORS: command description */
		     _("Refresh metadata from remote server"),
		     fu_util_refresh);
	fu_util_cmd_array_add (cmd_array,
<<<<<<< HEAD
		     "esp-mount",
		     NULL,
		     /* TRANSLATORS: command description */
		     _("Mounts the ESP."),
=======
		     "security",
		     NULL,
		     /* TRANSLATORS: command description */
		     _("Gets the host security attributes"),
		     fu_util_security);
	fu_util_cmd_array_add (cmd_array,
		     "esp-mount",
		     NULL,
		     /* TRANSLATORS: command description */
		     _("Mounts the ESP"),
>>>>>>> bbb1a813
		     fu_util_esp_mount);
	fu_util_cmd_array_add (cmd_array,
		     "esp-unmount",
		     NULL,
		     /* TRANSLATORS: command description */
<<<<<<< HEAD
		     _("Unmounts the ESP."),
=======
		     _("Unmounts the ESP"),
>>>>>>> bbb1a813
		     fu_util_esp_unmount);
	fu_util_cmd_array_add (cmd_array,
		     "esp-list",
		     NULL,
		     /* TRANSLATORS: command description */
<<<<<<< HEAD
		     _("Lists files on the ESP."),
		     fu_util_esp_list);
=======
		     _("Lists files on the ESP"),
		     fu_util_esp_list);
	fu_util_cmd_array_add (cmd_array,
		     "switch-branch",
		     "[DEVICE-ID|GUID] [BRANCH]",
		     /* TRANSLATORS: command description */
		     _("Switch the firmware branch on the device"),
		     fu_util_switch_branch);
>>>>>>> bbb1a813

	/* do stuff on ctrl+c */
	priv->cancellable = g_cancellable_new ();
#ifdef HAVE_GIO_UNIX
	g_unix_signal_add_full (G_PRIORITY_DEFAULT,
				SIGINT, fu_util_sigint_cb,
				priv, NULL);
#endif
	g_signal_connect (priv->cancellable, "cancelled",
			  G_CALLBACK (fu_util_cancelled_cb), priv);

	/* sort by command name */
	fu_util_cmd_array_sort (cmd_array);

	/* non-TTY consoles cannot answer questions */
	if (!interactive) {
		priv->no_reboot_check = TRUE;
		priv->no_safety_check = TRUE;
		fu_progressbar_set_interactive (priv->progressbar, FALSE);
	} else {
		/* set our implemented feature set */
		fu_engine_request_set_feature_flags (priv->request,
						     FWUPD_FEATURE_FLAG_DETACH_ACTION |
<<<<<<< HEAD
=======
						     FWUPD_FEATURE_FLAG_SWITCH_BRANCH |
>>>>>>> bbb1a813
						     FWUPD_FEATURE_FLAG_UPDATE_ACTION);
	}

	/* get a list of the commands */
	priv->context = g_option_context_new (NULL);
	cmd_descriptions = fu_util_cmd_array_to_string (cmd_array);
	g_option_context_set_summary (priv->context, cmd_descriptions);
	g_option_context_set_description (priv->context,
		"This tool allows an administrator to use the fwupd plugins "
		"without being installed on the host system.");

	/* TRANSLATORS: program name */
	g_set_application_name (_("Firmware Utility"));
	g_option_context_add_main_entries (priv->context, options, NULL);
	g_option_context_add_group (priv->context, fu_debug_get_option_group ());
	ret = g_option_context_parse (priv->context, &argc, &argv, &error);
	if (!ret) {
		/* TRANSLATORS: the user didn't read the man page */
		g_print ("%s: %s\n", _("Failed to parse arguments"),
			 error->message);
		return EXIT_FAILURE;
	}

	/* allow disabling SSL strict mode for broken corporate proxies */
	if (priv->disable_ssl_strict) {
		g_autofree gchar *fmt = NULL;
		/* TRANSLATORS: this is a prefix on the console */
		fmt = fu_util_term_format (_("WARNING:"), FU_UTIL_TERM_COLOR_RED);
		/* TRANSLATORS: try to help */
		g_printerr ("%s %s\n", fmt, _("Ignoring SSL strict checks, "
					      "to do this automatically in the future "
					      "export DISABLE_SSL_STRICT in your environment"));
		g_setenv ("DISABLE_SSL_STRICT", "1", TRUE);
	}

	/* parse filter flags */
	if (filter != NULL) {
		if (!fu_util_parse_filter_flags (filter,
						 &priv->filter_include,
						 &priv->filter_exclude,
						 &error)) {
			/* TRANSLATORS: the user didn't read the man page */
			g_print ("%s: %s\n", _("Failed to parse flags for --filter"),
				 error->message);
			return EXIT_FAILURE;
		}
	}


	/* set flags */
	if (allow_reinstall)
		priv->flags |= FWUPD_INSTALL_FLAG_ALLOW_REINSTALL;
	if (allow_older)
		priv->flags |= FWUPD_INSTALL_FLAG_ALLOW_OLDER;
	if (allow_branch_switch)
		priv->flags |= FWUPD_INSTALL_FLAG_ALLOW_BRANCH_SWITCH;
	if (force) {
		priv->flags |= FWUPD_INSTALL_FLAG_FORCE;
		priv->flags |= FWUPD_INSTALL_FLAG_IGNORE_POWER;
	}
	if (ignore_checksum)
		priv->flags |= FWUPD_INSTALL_FLAG_IGNORE_CHECKSUM;
	if (ignore_vid_pid)
		priv->flags |= FWUPD_INSTALL_FLAG_IGNORE_VID_PID;
	if (ignore_power)
		priv->flags |= FWUPD_INSTALL_FLAG_IGNORE_POWER;

	/* load engine */
	priv->engine = fu_engine_new (FU_APP_FLAGS_NO_IDLE_SOURCES);
	g_signal_connect (priv->engine, "device-added",
			  G_CALLBACK (fu_main_engine_device_added_cb),
			  priv);
	g_signal_connect (priv->engine, "device-removed",
			  G_CALLBACK (fu_main_engine_device_removed_cb),
			  priv);
	g_signal_connect (priv->engine, "status-changed",
			  G_CALLBACK (fu_main_engine_status_changed_cb),
			  priv);
	g_signal_connect (priv->engine, "percentage-changed",
			  G_CALLBACK (fu_main_engine_percentage_changed_cb),
			  priv);

	/* just show versions and exit */
	if (version) {
		g_autofree gchar *version_str = fu_util_get_versions ();
		g_print ("%s\n", version_str);
		return EXIT_SUCCESS;
	}

	/* any plugin allowlist specified */
	for (guint i = 0; plugin_glob != NULL && plugin_glob[i] != NULL; i++)
		fu_engine_add_plugin_filter (priv->engine, plugin_glob[i]);

	/* run the specified command */
	ret = fu_util_cmd_array_run (cmd_array, priv, argv[1], (gchar**) &argv[2], &error);
	if (!ret) {
		g_printerr ("%s\n", error->message);
		if (g_error_matches (error, FWUPD_ERROR, FWUPD_ERROR_INVALID_ARGS)) {
			/* TRANSLATORS: error message explaining command to run to how to get help */
			g_printerr ("\n%s\n", _("Use fwupdtool --help for help"));
		} else if (g_error_matches (error, FWUPD_ERROR, FWUPD_ERROR_NOTHING_TO_DO)) {
			g_debug ("%s\n", error->message);
			return EXIT_NOTHING_TO_DO;
		}
		return EXIT_FAILURE;
	}

	/* success */
	return EXIT_SUCCESS;
}<|MERGE_RESOLUTION|>--- conflicted
+++ resolved
@@ -2222,36 +2222,6 @@
 	g_autoptr(GBytes) bytes_raw = NULL;
 	g_autoptr(GBytes) bytes_sig = NULL;
 
-<<<<<<< HEAD
-	/* payload */
-	metadata_uri = fwupd_remote_get_metadata_uri (remote);
-	if (metadata_uri == NULL) {
-		g_set_error_literal (error,
-				     FWUPD_ERROR,
-				     FWUPD_ERROR_NOTHING_TO_DO,
-				     "no metadata URI available");
-		return FALSE;
-	}
-	fn_raw = fu_util_get_user_cache_path (metadata_uri);
-	if (!fu_common_mkdir_parent (fn_raw, error))
-		return FALSE;
-	if (!fu_util_download_out_of_process (metadata_uri, fn_raw, error))
-		return FALSE;
-	bytes_raw = fu_common_get_contents_bytes (fn_raw, error);
-	if (bytes_raw == NULL)
-		return FALSE;
-
-	/* signature */
-	metadata_uri = fwupd_remote_get_metadata_uri_sig (remote);
-	if (metadata_uri == NULL) {
-		g_set_error_literal (error,
-				     FWUPD_ERROR,
-				     FWUPD_ERROR_NOTHING_TO_DO,
-				     "no metadata signature URI available");
-		return FALSE;
-	}
-	fn_sig = fu_util_get_user_cache_path (metadata_uri);
-=======
 	/* signature */
 	metadata_uri = fwupd_remote_get_metadata_uri_sig (remote);
 	if (metadata_uri == NULL) {
@@ -2265,7 +2235,6 @@
 	fn_sig = fu_util_get_user_cache_path (metadata_uri);
 	if (!fu_common_mkdir_parent (fn_sig, error))
 		return FALSE;
->>>>>>> bbb1a813
 	if (!fu_util_download_out_of_process (metadata_uri, fn_sig, error))
 		return FALSE;
 	bytes_sig = fu_common_get_contents_bytes (fn_sig, error);
@@ -2358,8 +2327,6 @@
 	return TRUE;
 }
 
-<<<<<<< HEAD
-=======
 static gboolean
 fu_util_security (FuUtilPrivate *priv, gchar **values, GError **error)
 {
@@ -2398,7 +2365,6 @@
 	g_print ("%s\n", str);
 	return TRUE;
 }
->>>>>>> bbb1a813
 
 static FuVolume *
 fu_util_prompt_for_volume (GError **error)
@@ -2409,11 +2375,8 @@
 
 	/* exactly one */
 	volumes = fu_common_get_volumes_by_kind (FU_VOLUME_KIND_ESP, error);
-<<<<<<< HEAD
-=======
 	if (volumes == NULL)
 		return NULL;
->>>>>>> bbb1a813
 	if (volumes->len == 1) {
 		volume = g_ptr_array_index (volumes, 0);
 		/* TRANSLATORS: Volume has been chosen by the user */
@@ -2487,8 +2450,6 @@
 	return TRUE;
 }
 
-<<<<<<< HEAD
-=======
 
 static gboolean
 fu_util_switch_branch (FuUtilPrivate *priv, gchar **values, GError **error)
@@ -2616,7 +2577,6 @@
 	return fu_util_prompt_complete (priv->completion_flags, TRUE, error);
 }
 
->>>>>>> bbb1a813
 int
 main (int argc, char *argv[])
 {
@@ -2904,42 +2864,27 @@
 		     _("Refresh metadata from remote server"),
 		     fu_util_refresh);
 	fu_util_cmd_array_add (cmd_array,
-<<<<<<< HEAD
+		     "security",
+		     NULL,
+		     /* TRANSLATORS: command description */
+		     _("Gets the host security attributes"),
+		     fu_util_security);
+	fu_util_cmd_array_add (cmd_array,
 		     "esp-mount",
 		     NULL,
 		     /* TRANSLATORS: command description */
-		     _("Mounts the ESP."),
-=======
-		     "security",
-		     NULL,
-		     /* TRANSLATORS: command description */
-		     _("Gets the host security attributes"),
-		     fu_util_security);
-	fu_util_cmd_array_add (cmd_array,
-		     "esp-mount",
-		     NULL,
-		     /* TRANSLATORS: command description */
 		     _("Mounts the ESP"),
->>>>>>> bbb1a813
 		     fu_util_esp_mount);
 	fu_util_cmd_array_add (cmd_array,
 		     "esp-unmount",
 		     NULL,
 		     /* TRANSLATORS: command description */
-<<<<<<< HEAD
-		     _("Unmounts the ESP."),
-=======
 		     _("Unmounts the ESP"),
->>>>>>> bbb1a813
 		     fu_util_esp_unmount);
 	fu_util_cmd_array_add (cmd_array,
 		     "esp-list",
 		     NULL,
 		     /* TRANSLATORS: command description */
-<<<<<<< HEAD
-		     _("Lists files on the ESP."),
-		     fu_util_esp_list);
-=======
 		     _("Lists files on the ESP"),
 		     fu_util_esp_list);
 	fu_util_cmd_array_add (cmd_array,
@@ -2948,7 +2893,6 @@
 		     /* TRANSLATORS: command description */
 		     _("Switch the firmware branch on the device"),
 		     fu_util_switch_branch);
->>>>>>> bbb1a813
 
 	/* do stuff on ctrl+c */
 	priv->cancellable = g_cancellable_new ();
@@ -2972,10 +2916,7 @@
 		/* set our implemented feature set */
 		fu_engine_request_set_feature_flags (priv->request,
 						     FWUPD_FEATURE_FLAG_DETACH_ACTION |
-<<<<<<< HEAD
-=======
 						     FWUPD_FEATURE_FLAG_SWITCH_BRANCH |
->>>>>>> bbb1a813
 						     FWUPD_FEATURE_FLAG_UPDATE_ACTION);
 	}
 
