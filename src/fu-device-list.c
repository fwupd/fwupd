/*
 * Copyright (C) 2017 Richard Hughes <richard@hughsie.com>
 *
 * SPDX-License-Identifier: LGPL-2.1+
 */

#define G_LOG_DOMAIN				"FuDeviceList"

#include "config.h"

#include <glib-object.h>
#include <string.h>

#include "fu-device-list.h"
#include "fu-device-private.h"
#include "fu-mutex.h"

#include "fwupd-error.h"

/**
 * SECTION:fu-device-list
 * @short_description: a list of devices
 *
 * This list of devices provides a way to find a device using either the
 * device-id or a GUID.
 *
 * The device list will emit ::added and ::removed signals when the device list
 * has been changed. If the #FuDevice has changed during a device replug then
 * the ::changed signal will be emitted instead of ::added and then ::removed.
 *
 * See also: #FuDevice
 */

static void fu_device_list_finalize	 (GObject *obj);

struct _FuDeviceList
{
	GObject			 parent_instance;
	GPtrArray		*devices;	/* of FuDeviceItem */
	GRWLock			 devices_mutex;
	GMainLoop		*replug_loop;	/* block waiting for replug */
	guint			 replug_id;	/* timeout the loop */
};

enum {
	SIGNAL_ADDED,
	SIGNAL_REMOVED,
	SIGNAL_CHANGED,
	SIGNAL_LAST
};

static guint signals[SIGNAL_LAST] = { 0 };

typedef struct {
	FuDevice		*device;
	FuDevice		*device_old;
	FuDeviceList		*self;		/* no ref */
	guint			 remove_id;
} FuDeviceItem;

G_DEFINE_TYPE (FuDeviceList, fu_device_list, G_TYPE_OBJECT)

static void
fu_device_list_emit_device_added (FuDeviceList *self, FuDevice *device)
{
	g_debug ("::added %s", fu_device_get_id (device));
	g_signal_emit (self, signals[SIGNAL_ADDED], 0, device);
}

static void
fu_device_list_emit_device_removed (FuDeviceList *self, FuDevice *device)
{
	g_debug ("::removed %s", fu_device_get_id (device));
	g_signal_emit (self, signals[SIGNAL_REMOVED], 0, device);
}

static void
fu_device_list_emit_device_changed (FuDeviceList *self, FuDevice *device)
{
	g_debug ("::changed %s", fu_device_get_id (device));
	g_signal_emit (self, signals[SIGNAL_CHANGED], 0, device);
}

/**
 * fu_device_list_get_all:
 * @self: A #FuDeviceList
 *
 * Returns all the devices that have been added to the device list.
 * This includes devices that are no longer active, for instance where a
 * different plugin has taken over responsibility of the #FuDevice.
 *
 * Returns: (transfer container) (element-type FuDevice): the devices
 *
 * Since: 1.0.2
 **/
GPtrArray *
fu_device_list_get_all (FuDeviceList *self)
{
	GPtrArray *devices;
	g_return_val_if_fail (FU_IS_DEVICE_LIST (self), NULL);
	devices = g_ptr_array_new_with_free_func ((GDestroyNotify) g_object_unref);

	g_rw_lock_reader_lock (&self->devices_mutex);
	for (guint i = 0; i < self->devices->len; i++) {
		FuDeviceItem *item = g_ptr_array_index (self->devices, i);
		g_ptr_array_add (devices, g_object_ref (item->device));
	}
	for (guint i = 0; i < self->devices->len; i++) {
		FuDeviceItem *item = g_ptr_array_index (self->devices, i);
		if (item->device_old == NULL)
			continue;
		g_ptr_array_add (devices, g_object_ref (item->device_old));
	}
	g_rw_lock_reader_unlock (&self->devices_mutex);
	return devices;
}

/**
 * fu_device_list_get_active:
 * @self: A #FuDeviceList
 *
 * Returns all the active devices that have been added to the device list.
 * An active device is defined as a device that is currently connected and has
 * is owned by a plugin.
 *
 * Returns: (transfer container) (element-type FuDevice): the devices
 *
 * Since: 1.0.2
 **/
GPtrArray *
fu_device_list_get_active (FuDeviceList *self)
{
	GPtrArray *devices;
	g_return_val_if_fail (FU_IS_DEVICE_LIST (self), NULL);
	devices = g_ptr_array_new_with_free_func ((GDestroyNotify) g_object_unref);
	g_rw_lock_reader_lock (&self->devices_mutex);
	for (guint i = 0; i < self->devices->len; i++) {
		FuDeviceItem *item = g_ptr_array_index (self->devices, i);
		g_ptr_array_add (devices, g_object_ref (item->device));
	}
	g_rw_lock_reader_unlock (&self->devices_mutex);
	return devices;
}

static FuDeviceItem *
fu_device_list_find_by_device (FuDeviceList *self, FuDevice *device)
{
	g_autoptr(GRWLockReaderLocker) locker = g_rw_lock_reader_locker_new (&self->devices_mutex);
	g_return_val_if_fail (locker != NULL, NULL);
	for (guint i = 0; i < self->devices->len; i++) {
		FuDeviceItem *item = g_ptr_array_index (self->devices, i);
		if (item->device == device)
			return item;
	}
	for (guint i = 0; i < self->devices->len; i++) {
		FuDeviceItem *item = g_ptr_array_index (self->devices, i);
		if (item->device_old == device)
			return item;
	}
	return NULL;
}

static FuDeviceItem *
fu_device_list_find_by_guid (FuDeviceList *self, const gchar *guid)
{
	g_autoptr(GRWLockReaderLocker) locker = g_rw_lock_reader_locker_new (&self->devices_mutex);
	g_return_val_if_fail (locker != NULL, NULL);
	for (guint i = 0; i < self->devices->len; i++) {
		FuDeviceItem *item = g_ptr_array_index (self->devices, i);
		if (fu_device_has_guid (item->device, guid))
			return item;
	}
	for (guint i = 0; i < self->devices->len; i++) {
		FuDeviceItem *item = g_ptr_array_index (self->devices, i);
		if (item->device_old == NULL)
			continue;
		if (fu_device_has_guid (item->device_old, guid))
			return item;
	}
	return NULL;
}

static FuDeviceItem *
fu_device_list_find_by_connection (FuDeviceList *self,
				   const gchar *physical_id,
				   const gchar *logical_id)
{
	g_autoptr(GRWLockReaderLocker) locker = NULL;
	if (physical_id == NULL)
		return NULL;
	locker = g_rw_lock_reader_locker_new (&self->devices_mutex);
	g_return_val_if_fail (locker != NULL, NULL);
	for (guint i = 0; i < self->devices->len; i++) {
		FuDeviceItem *item_tmp = g_ptr_array_index (self->devices, i);
		FuDevice *device = item_tmp->device;
		if (device != NULL &&
		    g_strcmp0 (fu_device_get_physical_id (device), physical_id) == 0 &&
		    g_strcmp0 (fu_device_get_logical_id (device), logical_id) == 0)
			return item_tmp;
	}
	for (guint i = 0; i < self->devices->len; i++) {
		FuDeviceItem *item_tmp = g_ptr_array_index (self->devices, i);
		FuDevice *device = item_tmp->device_old;
		if (device != NULL &&
		    g_strcmp0 (fu_device_get_physical_id (device), physical_id) == 0 &&
		    g_strcmp0 (fu_device_get_logical_id (device), logical_id) == 0)
			return item_tmp;
	}
	return NULL;
}

static FuDeviceItem *
fu_device_list_find_by_id (FuDeviceList *self,
			   const gchar *device_id,
			   gboolean *multiple_matches)
{
	FuDeviceItem *item = NULL;
	gsize device_id_len;

	/* sanity check */
	if (device_id == NULL) {
		g_critical ("device ID was NULL");
		return NULL;
	}

	/* support abbreviated hashes */
	device_id_len = strlen (device_id);
	g_rw_lock_reader_lock (&self->devices_mutex);
	for (guint i = 0; i < self->devices->len; i++) {
		FuDeviceItem *item_tmp = g_ptr_array_index (self->devices, i);
		const gchar *ids[] = {
			fu_device_get_id (item_tmp->device),
			fu_device_get_equivalent_id (item_tmp->device),
			NULL };
		for (guint j = 0; ids[j] != NULL; j++) {
			if (strncmp (ids[j], device_id, device_id_len) == 0) {
				if (item != NULL && multiple_matches != NULL)
					*multiple_matches = TRUE;
				item = item_tmp;
			}
		}
	}
	g_rw_lock_reader_unlock (&self->devices_mutex);
	if (item != NULL)
		return item;

	/* only search old devices if we didn't find the active device */
	g_rw_lock_reader_lock (&self->devices_mutex);
	for (guint i = 0; i < self->devices->len; i++) {
		FuDeviceItem *item_tmp = g_ptr_array_index (self->devices, i);
		const gchar *ids[3] = { NULL };
		if (item_tmp->device_old == NULL)
			continue;
		ids[0] = fu_device_get_id (item_tmp->device_old);
		ids[1] = fu_device_get_equivalent_id (item_tmp->device_old);
		for (guint j = 0; ids[j] != NULL; j++) {
			if (strncmp (ids[j], device_id, device_id_len) == 0) {
				if (item != NULL && multiple_matches != NULL)
					*multiple_matches = TRUE;
				item = item_tmp;
			}
		}
	}
	g_rw_lock_reader_unlock (&self->devices_mutex);
	return item;
}

/**
 * fu_device_list_get_old:
 * @self: A #FuDeviceList
 * @device: A #FuDevice
 *
 * Returns the old device associated with the currently active device.
 *
 * Returns: (transfer full): the device, or %NULL if not found
 *
 * Since: 1.0.3
 **/
FuDevice *
fu_device_list_get_old (FuDeviceList *self, FuDevice *device)
{
	FuDeviceItem *item = fu_device_list_find_by_device (self, device);
	if (item == NULL)
		return NULL;
	if (item->device_old == NULL)
		return NULL;
	return g_object_ref (item->device_old);
}

static FuDeviceItem *
fu_device_list_get_by_guids (FuDeviceList *self, GPtrArray *guids)
{
	g_autoptr(GRWLockReaderLocker) locker = g_rw_lock_reader_locker_new (&self->devices_mutex);
	g_return_val_if_fail (locker != NULL, NULL);
	for (guint i = 0; i < self->devices->len; i++) {
		FuDeviceItem *item = g_ptr_array_index (self->devices, i);
		for (guint j = 0; j < guids->len; j++) {
			const gchar *guid = g_ptr_array_index (guids, j);
			if (fu_device_has_guid (item->device, guid))
				return item;
		}
	}
	for (guint i = 0; i < self->devices->len; i++) {
		FuDeviceItem *item = g_ptr_array_index (self->devices, i);
		if (item->device_old == NULL)
			continue;
		for (guint j = 0; j < guids->len; j++) {
			const gchar *guid = g_ptr_array_index (guids, j);
			if (fu_device_has_guid (item->device_old, guid))
				return item;
		}
	}
	return NULL;
}

static FuDeviceItem *
fu_device_list_get_by_guids_removed (FuDeviceList *self, GPtrArray *guids)
{
	g_autoptr(GRWLockReaderLocker) locker = g_rw_lock_reader_locker_new (&self->devices_mutex);
	g_return_val_if_fail (locker != NULL, NULL);
	for (guint i = 0; i < self->devices->len; i++) {
		FuDeviceItem *item = g_ptr_array_index (self->devices, i);
		if (item->remove_id == 0)
			continue;
		for (guint j = 0; j < guids->len; j++) {
			const gchar *guid = g_ptr_array_index (guids, j);
			if (fu_device_has_guid (item->device, guid))
				return item;
		}
	}
	for (guint i = 0; i < self->devices->len; i++) {
		FuDeviceItem *item = g_ptr_array_index (self->devices, i);
		if (item->device_old == NULL)
			continue;
		if (item->remove_id == 0)
			continue;
		for (guint j = 0; j < guids->len; j++) {
			const gchar *guid = g_ptr_array_index (guids, j);
			if (fu_device_has_guid (item->device_old, guid))
				return item;
		}
	}
	return NULL;
}

static gboolean
fu_device_list_device_delayed_remove_cb (gpointer user_data)
{
	FuDeviceItem *item = (FuDeviceItem *) user_data;
	FuDeviceList *self = FU_DEVICE_LIST (item->self);
	GPtrArray *children;

	/* no longer valid */
	item->remove_id = 0;

	/* remove any children associated with device */
	children = fu_device_get_children (item->device);
	for (guint j = 0; j < children->len; j++) {
		FuDevice *child = g_ptr_array_index (children, j);
		FuDeviceItem *child_item = fu_device_list_find_by_id (self,
								      fu_device_get_id (child),
								      NULL);
		if (child_item == NULL) {
			g_debug ("device %s not found", fu_device_get_id (child));
			continue;
		}
		fu_device_list_emit_device_removed (self, child);
		g_rw_lock_writer_lock (&self->devices_mutex);
		g_ptr_array_remove (self->devices, child_item);
		g_rw_lock_writer_unlock (&self->devices_mutex);
	}

	/* just remove now */
	g_debug ("doing delayed removal");
	fu_device_list_emit_device_removed (self, item->device);
	g_rw_lock_writer_lock (&self->devices_mutex);
	g_ptr_array_remove (self->devices, item);
	g_rw_lock_writer_unlock (&self->devices_mutex);
	return G_SOURCE_REMOVE;
}

static void
fu_device_list_remove_with_delay (FuDeviceItem *item)
{
	/* we can't do anything with an unconnected device */
	fu_device_remove_flag (item->device, FWUPD_DEVICE_FLAG_UPDATABLE);

	/* give the hardware time to re-enumerate or the user time to
	 * re-insert the device with a magic button pressed */
	g_debug ("waiting %ums for %s device removal",
		 fu_device_get_remove_delay (item->device),
		 fu_device_get_name (item->device));
	item->remove_id = g_timeout_add (fu_device_get_remove_delay (item->device),
					 fu_device_list_device_delayed_remove_cb,
					 item);
}

/**
 * fu_device_list_remove:
 * @self: A #FuDeviceList
 * @device: A #FuDevice
 *
 * Removes a specific device from the list if it exists.
 *
 * If the @device has a remove-delay set then a timeout will be started. If
 * the exact same #FuDevice is added to the list with fu_device_list_add()
 * within the timeout then only a ::changed signal will be emitted.
 *
 * If there is no remove-delay set, the ::removed signal will be emitted
 * straight away.
 *
 * Since: 1.0.2
 **/
void
fu_device_list_remove (FuDeviceList *self, FuDevice *device)
{
	FuDeviceItem *item;
	GPtrArray *children;

	g_return_if_fail (FU_IS_DEVICE_LIST (self));
	g_return_if_fail (FU_IS_DEVICE (device));

	/* check the device already exists */
	item = fu_device_list_find_by_id (self, fu_device_get_id (device), NULL);
	if (item == NULL) {
		g_debug ("device %s not found", fu_device_get_id (device));
		return;
	}

	/* ensure never fired if the remove delay is changed */
	if (item->remove_id > 0) {
		g_source_remove (item->remove_id);
		item->remove_id = 0;
	}

	/* delay the removal and check for replug */
	if (fu_device_get_remove_delay (item->device) > 0) {
		fu_device_list_remove_with_delay (item);
		return;
	}

	/* remove any children associated with device */
	children = fu_device_get_children (device);
	for (guint j = 0; j < children->len; j++) {
		FuDevice *child = g_ptr_array_index (children, j);
		FuDeviceItem *child_item = fu_device_list_find_by_id (self,
								      fu_device_get_id (child),
								      NULL);
		if (child_item == NULL) {
			g_debug ("device %s not found", fu_device_get_id (child));
			continue;
		}
		fu_device_list_emit_device_removed (self, child);
		g_rw_lock_writer_lock (&self->devices_mutex);
		g_ptr_array_remove (self->devices, child_item);
		g_rw_lock_writer_unlock (&self->devices_mutex);
	}

	/* remove right now */
	fu_device_list_emit_device_removed (self, item->device);
	g_rw_lock_writer_lock (&self->devices_mutex);
	g_ptr_array_remove (self->devices, item);
	g_rw_lock_writer_unlock (&self->devices_mutex);
}

static void
fu_device_list_add_missing_guids (FuDevice *device_new, FuDevice *device_old)
{
	GPtrArray *guids_old = fu_device_get_guids (device_old);
	for (guint i = 0; i < guids_old->len; i++) {
		const gchar *guid_tmp = g_ptr_array_index (guids_old, i);
		if (!fu_device_has_guid (device_new, guid_tmp)) {
			if (fu_device_has_flag (device_new, FWUPD_DEVICE_FLAG_ADD_COUNTERPART_GUIDS)) {
				g_debug ("adding GUID %s to device", guid_tmp);
				fu_device_add_counterpart_guid (device_new, guid_tmp);
			} else {
				g_debug ("not adding GUID %s to device, use "
					 "FWUPD_DEVICE_FLAG_ADD_COUNTERPART_GUIDS if required",
					 guid_tmp);
			}
		}
	}
}

static void
fu_device_list_item_finalized_cb (gpointer data, GObject *where_the_object_was)
{
	FuDeviceItem *item = (FuDeviceItem *) data;
	FuDeviceList *self = FU_DEVICE_LIST (item->self);

	g_critical ("FuDevice %p was finalized without being removed from "
		    "FuDeviceList, removing item!",
		    where_the_object_was);
	g_rw_lock_writer_lock (&self->devices_mutex);
	g_ptr_array_remove (self->devices, item);
	g_rw_lock_writer_unlock (&self->devices_mutex);
}

/* this should never be required, and yet here we are */
static void
fu_device_list_item_set_device (FuDeviceItem *item, FuDevice *device)
{
	if (item->device != NULL) {
		g_object_weak_unref (G_OBJECT (item->device),
				     fu_device_list_item_finalized_cb,
				     item);
	}
	if (device != NULL) {
		g_object_weak_ref (G_OBJECT (device),
				   fu_device_list_item_finalized_cb,
				   item);
	}
	g_set_object (&item->device, device);
}

static void
fu_device_list_replace (FuDeviceList *self, FuDeviceItem *item, FuDevice *device)
{
	/* clear timeout if scheduled */
	if (item->remove_id != 0) {
		g_source_remove (item->remove_id);
		item->remove_id = 0;
	}

	/* copy over any GUIDs that used to exist */
	fu_device_list_add_missing_guids (device, item->device);

	/* enforce the vendor ID if specified */
	if (fu_device_get_vendor_id (item->device) != NULL &&
	    fu_device_get_vendor_id (device) == NULL) {
		const gchar *vendor_id = fu_device_get_vendor_id (item->device);
		g_debug ("copying old vendor ID %s to new device", vendor_id);
		fu_device_set_vendor_id (device, vendor_id);
	}

	/* copy over the version strings if not set */
	if (fu_device_get_version (item->device) != NULL &&
	    fu_device_get_version (device) == NULL) {
		const gchar *version = fu_device_get_version (item->device);
		g_debug ("copying old version %s to new device", version);
		fu_device_set_version_format (device, fu_device_get_version_format (item->device));
		fu_device_set_version (device, version);
	}

	/* always use the runtime version */
	if (fu_device_has_flag (item->device, FWUPD_DEVICE_FLAG_USE_RUNTIME_VERSION) &&
	    fu_device_has_flag (item->device, FWUPD_DEVICE_FLAG_NEEDS_BOOTLOADER)) {
		const gchar *version = fu_device_get_version (item->device);
		g_debug ("forcing runtime version %s to new device", version);
		fu_device_set_version_format (device, fu_device_get_version_format (item->device));
		fu_device_set_version (device, version);
	}

	/* allow another plugin to handle the write too */
	if (fu_device_has_flag (item->device, FWUPD_DEVICE_FLAG_ANOTHER_WRITE_REQUIRED)) {
		g_debug ("copying another-write-required to new device");
		fu_device_add_flag (device, FWUPD_DEVICE_FLAG_ANOTHER_WRITE_REQUIRED);
	}

	/* device won't come back in right mode */
	if (fu_device_has_flag (item->device, FWUPD_DEVICE_FLAG_WILL_DISAPPEAR)) {
		g_debug ("copying will-disappear to new device");
		fu_device_add_flag (device, FWUPD_DEVICE_FLAG_WILL_DISAPPEAR);
	}

	/* copy the parent if not already set */
	if (fu_device_get_parent (item->device) != NULL &&
	    fu_device_get_parent (item->device) != device &&
	    fu_device_get_parent (device) != item->device &&
	    fu_device_get_parent (device) == NULL) {
		FuDevice *parent = fu_device_get_parent (item->device);
		g_debug ("copying parent %s to new device", fu_device_get_id (parent));
		fu_device_set_parent (device, parent);
	}

	/* assign the new device */
	g_set_object (&item->device_old, item->device);
	fu_device_list_item_set_device (item, device);
	fu_device_list_emit_device_changed (self, device);

	/* we were waiting for this... */
	if (fu_device_has_flag (item->device_old, FWUPD_DEVICE_FLAG_WAIT_FOR_REPLUG) &&
	    g_main_loop_is_running (self->replug_loop)) {
		g_debug ("quitting replug loop");
		fu_device_remove_flag (item->device_old, FWUPD_DEVICE_FLAG_WAIT_FOR_REPLUG);
		g_main_loop_quit (self->replug_loop);
	}
}

/**
 * fu_device_list_add:
 * @self: A #FuDeviceList
 * @device: A #FuDevice
 *
 * Adds a specific device to the device list if not already present.
 *
 * If the @device (or a compatible @device) has been previously removed within
 * the remove-timeout then only the ::changed signal will be emitted on calling
 * this function. Otherwise the ::added signal will be emitted straight away.
 *
 * Compatible devices are defined as #FuDevice objects that share at least one
 * device GUID. If a compatible device is matched then the vendor ID and
 * version will be copied to the new object if they are not already set.
 *
 * Any GUIDs present on the old device and not on the new device will be
 * inherited and do not have to be copied over by plugins manually.
 *
 * Returns: (transfer none): a device, or %NULL if not found
 *
 * Since: 1.0.2
 **/
void
fu_device_list_add (FuDeviceList *self, FuDevice *device)
{
	FuDeviceItem *item;

	g_return_if_fail (FU_IS_DEVICE_LIST (self));
	g_return_if_fail (FU_IS_DEVICE (device));

	/* is the device waiting to be replugged? */
	item = fu_device_list_find_by_id (self, fu_device_get_id (device), NULL);
	if (item != NULL && item->remove_id != 0) {
		g_debug ("found existing device %s, reusing item",
			 fu_device_get_id (item->device));
		fu_device_list_replace (self, item, device);
		return;
	}

	/* verify the device does not already exist */
	if (item != NULL) {
		g_debug ("device %s already exists, ignoring",
			 fu_device_get_id (item->device));
		return;
	}

	/* verify a device with same connection does not already exist */
	item = fu_device_list_find_by_connection (self,
						  fu_device_get_physical_id (device),
						  fu_device_get_logical_id (device));
	if (item != NULL && item->remove_id != 0) {
		g_debug ("found physical device %s recently removed, reusing "
			 "item from plugin %s for plugin %s",
			 fu_device_get_id (item->device),
			 fu_device_get_plugin (item->device),
			 fu_device_get_plugin (device));
		fu_device_list_replace (self, item, device);
		return;
	}

<<<<<<< HEAD
	/* added the same device, supporting same protocol, from a different plugin */
	if (item != NULL &&
	    g_strcmp0 (fu_device_get_plugin (item->device),
		       fu_device_get_plugin (device)) != 0 &&
	    g_strcmp0 (fu_device_get_protocol (item->device),
		       fu_device_get_protocol (device)) == 0) {
		if (fu_device_get_priority (device) < fu_device_get_priority (item->device)) {
			g_debug ("ignoring device %s [%s] as better device %s [%s] already exists",
				 fu_device_get_id (device),
				 fu_device_get_plugin (device),
=======
	/* verify a compatible device does not already exist */
	item = fu_device_list_get_by_guids_removed (self, fu_device_get_guids (device));
	if (item != NULL) {
		if (!fu_device_has_flag (device, FWUPD_DEVICE_FLAG_NO_GUID_MATCHING)) {
			g_debug ("found compatible device %s recently removed, reusing "
				 "item from plugin %s for plugin %s",
>>>>>>> 37d3879e
				 fu_device_get_id (item->device),
				 fu_device_get_plugin (item->device),
				 fu_device_get_plugin (device));
			fu_device_list_replace (self, item, device);
			return;
		} else {
			g_debug ("not adding matching %s for device add, use "
				 "FWUPD_DEVICE_FLAG_NO_GUID_MATCHING if required",
				 fu_device_get_id (item->device));
		}
	}

	/* added the same device, supporting same protocol */
	item = fu_device_list_get_by_guids (self, fu_device_get_guids (device));
	if (item != NULL &&
	    g_strcmp0 (fu_device_get_protocol (item->device),
		       fu_device_get_protocol (device)) == 0) {
		if (!fu_device_has_flag (device, FWUPD_DEVICE_FLAG_NO_GUID_MATCHING)) {
			if (fu_device_get_priority (device) < fu_device_get_priority (item->device)) {
				g_debug ("ignoring device %s [%s] as better device %s [%s] already exists",
					 fu_device_get_id (device),
					 fu_device_get_plugin (device),
					 fu_device_get_id (item->device),
					 fu_device_get_plugin (item->device));
				return;
			}
			if (fu_device_get_priority (device) == fu_device_get_priority (item->device)) {
				g_warning ("ignoring device %s [%s] existing device %s [%s] already exists",
					   fu_device_get_id (device),
					   fu_device_get_plugin (device),
					   fu_device_get_id (item->device),
					   fu_device_get_plugin (item->device));
				return;
			}
			g_debug ("removing device %s [%s] as better device %s [%s] added",
				 fu_device_get_id (item->device),
				 fu_device_get_plugin (item->device),
				 fu_device_get_id (device),
				 fu_device_get_plugin (device));
			fu_device_list_remove (self, item->device);
		} else {
			g_debug ("not adding matching %s for device add, use "
				 "FWUPD_DEVICE_FLAG_NO_GUID_MATCHING if required",
				 fu_device_get_id (item->device));
		}
	}

	/* add helper */
	item = g_new0 (FuDeviceItem, 1);
	item->self = self; /* no ref */
	fu_device_list_item_set_device (item, device);
	g_rw_lock_writer_lock (&self->devices_mutex);
	g_ptr_array_add (self->devices, item);
	g_rw_lock_writer_unlock (&self->devices_mutex);
	fu_device_list_emit_device_added (self, device);
}

/**
 * fu_device_list_get_by_guid:
 * @self: A #FuDeviceList
 * @guid: A device GUID
 * @error: A #GError, or %NULL
 *
 * Finds a specific device that has the matching GUID.
 *
 * Returns: (transfer full): a device, or %NULL if not found
 *
 * Since: 1.0.2
 **/
FuDevice *
fu_device_list_get_by_guid (FuDeviceList *self, const gchar *guid, GError **error)
{
	FuDeviceItem *item;
	g_return_val_if_fail (FU_IS_DEVICE_LIST (self), NULL);
	g_return_val_if_fail (guid != NULL, NULL);
	g_return_val_if_fail (error == NULL || *error == NULL, NULL);
	item = fu_device_list_find_by_guid (self, guid);
	if (item != NULL)
		return g_object_ref (item->device);
	g_set_error (error,
		     FWUPD_ERROR,
		     FWUPD_ERROR_NOT_FOUND,
		     "GUID %s was not found",
		     guid);
	return NULL;
}

static gboolean
fu_device_list_replug_cb (gpointer user_data)
{
	FuDeviceList *self = FU_DEVICE_LIST (user_data);

	/* no longer valid */
	self->replug_id = 0;

	/* quit loop */
	g_debug ("device did not replug");
	g_main_loop_quit (self->replug_loop);
	return FALSE;
}

/**
 * fu_device_list_wait_for_replug:
 * @self: A #FuDeviceList
 * @device: A #FuDevice
 * @error: A #GError, or %NULL
 *
 * Waits for a specific device to replug if %FWUPD_DEVICE_FLAG_WAIT_FOR_REPLUG
 * is set.
 *
 * If the device does not exist this function returns without an error.
 *
 * Returns: %TRUE for success
 *
 * Since: 1.1.2
 **/
gboolean
fu_device_list_wait_for_replug (FuDeviceList *self, FuDevice *device, GError **error)
{
	FuDeviceItem *item;
	guint remove_delay;

	g_return_val_if_fail (FU_IS_DEVICE_LIST (self), FALSE);
	g_return_val_if_fail (FU_IS_DEVICE (device), FALSE);
	g_return_val_if_fail (error == NULL || *error == NULL, FALSE);
	g_return_val_if_fail (self->replug_id == 0, FALSE);

	/* not found */
	item = fu_device_list_find_by_device (self, device);
	if (item == NULL)
		return TRUE;

	/* not required, or possibly literally just happened */
	if (!fu_device_has_flag (item->device, FWUPD_DEVICE_FLAG_WAIT_FOR_REPLUG)) {
		g_debug ("no replug or re-enumerate required");
		return TRUE;
	}

	/* check that no other devices are waiting for replug too */
	for (guint i = 0; i < self->devices->len; i++) {
		FuDeviceItem *item_tmp = g_ptr_array_index (self->devices, i);
		if (item_tmp->device != device &&
		    fu_device_has_flag (item_tmp->device, FWUPD_DEVICE_FLAG_WAIT_FOR_REPLUG)) {
			g_warning ("%s is wait-for-replug when %s scheduled, unsetting",
				   fu_device_get_id (item_tmp->device),
				   fu_device_get_id (device));
			fu_device_remove_flag (item_tmp->device, FWUPD_DEVICE_FLAG_WAIT_FOR_REPLUG);
		}
	}

	/* plugin did not specify */
	remove_delay = fu_device_get_remove_delay (device);
	if (remove_delay == 0) {
		remove_delay = FU_DEVICE_REMOVE_DELAY_RE_ENUMERATE;
		g_warning ("plugin %s did not specify a remove delay for %s, "
			   "so guessing we should wait %ums for replug",
			   fu_device_get_plugin (device),
			   fu_device_get_id (device),
			   remove_delay);
	} else {
		g_debug ("waiting %ums for replug", remove_delay);
	}

	/* time to unplug and then re-plug */
	self->replug_id = g_timeout_add (remove_delay, fu_device_list_replug_cb, self);
	g_main_loop_run (self->replug_loop);

	/* cancel timeout if still pending */
	if (self->replug_id != 0) {
		g_source_remove (self->replug_id);
		self->replug_id = 0;
	}

	/* device was not added back to the device list */
	if (fu_device_has_flag (item->device, FWUPD_DEVICE_FLAG_WAIT_FOR_REPLUG)) {
		g_set_error (error,
			     FWUPD_ERROR,
			     FWUPD_ERROR_NOT_FOUND,
			     "device %s did not come back",
			     fu_device_get_id (device));
		fu_device_remove_flag (item->device, FWUPD_DEVICE_FLAG_WAIT_FOR_REPLUG);
		return FALSE;
	}

	/* check that no other devices are waiting for replug instead */
	for (guint i = 0; i < self->devices->len; i++) {
		FuDeviceItem *item_tmp = g_ptr_array_index (self->devices, i);
		if (fu_device_has_flag (item_tmp->device, FWUPD_DEVICE_FLAG_WAIT_FOR_REPLUG)) {
			g_warning ("%s is wait-for-replug when %s performed",
				   fu_device_get_id (item_tmp->device),
				   fu_device_get_id (device));
		}
	}

	/* the loop was quit without the timer */
	g_debug ("waited for replug");
	return TRUE;
}

/**
 * fu_device_list_get_by_id:
 * @self: A #FuDeviceList
 * @device_id: A device ID, typically a SHA1 hash
 * @error: A #GError, or %NULL
 *
 * Finds a specific device using the ID string. This function also supports
 * using abbreviated hashes.
 *
 * Returns: (transfer full): a device, or %NULL if not found
 *
 * Since: 1.0.2
 **/
FuDevice *
fu_device_list_get_by_id (FuDeviceList *self, const gchar *device_id, GError **error)
{
	FuDeviceItem *item;
	gboolean multiple_matches = FALSE;

	g_return_val_if_fail (FU_IS_DEVICE_LIST (self), NULL);
	g_return_val_if_fail (device_id != NULL, NULL);
	g_return_val_if_fail (error == NULL || *error == NULL, NULL);

	/* multiple things matched */
	item = fu_device_list_find_by_id (self, device_id, &multiple_matches);
	if (multiple_matches) {
		g_set_error (error,
			     FWUPD_ERROR,
			     FWUPD_ERROR_NOT_SUPPORTED,
			     "device ID %s was not unique",
			     device_id);
		return NULL;
	}

	/* nothing at all matched */
	if (item == NULL) {
		g_set_error (error,
			     FWUPD_ERROR,
			     FWUPD_ERROR_NOT_FOUND,
			     "device ID %s was not found",
			     device_id);
		return NULL;
	}

	/* something found */
	return g_object_ref (item->device);
}

static void
fu_device_list_item_free (FuDeviceItem *item)
{
	if (item->remove_id != 0)
		g_source_remove (item->remove_id);
	if (item->device_old != NULL)
		g_object_unref (item->device_old);
	fu_device_list_item_set_device (item, NULL);
	g_free (item);
}

static void
fu_device_list_class_init (FuDeviceListClass *klass)
{
	GObjectClass *object_class = G_OBJECT_CLASS (klass);
	object_class->finalize = fu_device_list_finalize;

	signals[SIGNAL_ADDED] =
		g_signal_new ("added",
			      G_TYPE_FROM_CLASS (object_class), G_SIGNAL_RUN_LAST,
			      0, NULL, NULL, g_cclosure_marshal_VOID__OBJECT,
			      G_TYPE_NONE, 1, FU_TYPE_DEVICE);
	signals[SIGNAL_REMOVED] =
		g_signal_new ("removed",
			      G_TYPE_FROM_CLASS (object_class), G_SIGNAL_RUN_LAST,
			      0, NULL, NULL, g_cclosure_marshal_VOID__OBJECT,
			      G_TYPE_NONE, 1, FU_TYPE_DEVICE);
	signals[SIGNAL_CHANGED] =
		g_signal_new ("changed",
			      G_TYPE_FROM_CLASS (object_class), G_SIGNAL_RUN_LAST,
			      0, NULL, NULL, g_cclosure_marshal_VOID__OBJECT,
			      G_TYPE_NONE, 1, FU_TYPE_DEVICE);
}

static void
fu_device_list_init (FuDeviceList *self)
{
	self->devices = g_ptr_array_new_with_free_func ((GDestroyNotify) fu_device_list_item_free);
	self->replug_loop = g_main_loop_new (NULL, FALSE);
	g_rw_lock_init (&self->devices_mutex);
}

static void
fu_device_list_finalize (GObject *obj)
{
	FuDeviceList *self = FU_DEVICE_LIST (obj);

	if (self->replug_id != 0)
		g_source_remove (self->replug_id);
	g_ptr_array_unref (self->devices);
	g_main_loop_unref (self->replug_loop);
	g_rw_lock_clear (&self->devices_mutex);

	G_OBJECT_CLASS (fu_device_list_parent_class)->finalize (obj);
}

/**
 * fu_device_list_new:
 *
 * Creates a new device list.
 *
 * Returns: (transfer full): a #FuDeviceList
 *
 * Since: 1.0.2
 **/
FuDeviceList *
fu_device_list_new (void)
{
	FuDeviceList *self;
	self = g_object_new (FU_TYPE_DEVICE_LIST, NULL);
	return FU_DEVICE_LIST (self);
}<|MERGE_RESOLUTION|>--- conflicted
+++ resolved
@@ -647,25 +647,12 @@
 		return;
 	}
 
-<<<<<<< HEAD
-	/* added the same device, supporting same protocol, from a different plugin */
-	if (item != NULL &&
-	    g_strcmp0 (fu_device_get_plugin (item->device),
-		       fu_device_get_plugin (device)) != 0 &&
-	    g_strcmp0 (fu_device_get_protocol (item->device),
-		       fu_device_get_protocol (device)) == 0) {
-		if (fu_device_get_priority (device) < fu_device_get_priority (item->device)) {
-			g_debug ("ignoring device %s [%s] as better device %s [%s] already exists",
-				 fu_device_get_id (device),
-				 fu_device_get_plugin (device),
-=======
 	/* verify a compatible device does not already exist */
 	item = fu_device_list_get_by_guids_removed (self, fu_device_get_guids (device));
 	if (item != NULL) {
 		if (!fu_device_has_flag (device, FWUPD_DEVICE_FLAG_NO_GUID_MATCHING)) {
 			g_debug ("found compatible device %s recently removed, reusing "
 				 "item from plugin %s for plugin %s",
->>>>>>> 37d3879e
 				 fu_device_get_id (item->device),
 				 fu_device_get_plugin (item->device),
 				 fu_device_get_plugin (device));
