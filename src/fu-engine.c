/*
 * Copyright (C) 2015-2018 Richard Hughes <richard@hughsie.com>
 *
 * SPDX-License-Identifier: LGPL-2.1+
 */

#define G_LOG_DOMAIN				"FuEngine"

#include "config.h"

#include <gio/gio.h>
#ifdef HAVE_GIO_UNIX
#include <gio/gunixinputstream.h>
#endif
#include <glib-object.h>
#ifdef HAVE_GUDEV
#include <gudev/gudev.h>
#endif
#include <string.h>
#ifdef HAVE_UTSNAME_H
#include <sys/utsname.h>
#endif
#include <errno.h>

#include "fwupd-common-private.h"
#include "fwupd-enums-private.h"
#include "fwupd-error.h"
#include "fwupd-release-private.h"
#include "fwupd-remote-private.h"
#include "fwupd-resources.h"

#include "fu-cabinet.h"
#include "fu-common-cab.h"
#include "fu-common.h"
#include "fu-config.h"
#include "fu-debug.h"
#include "fu-device-list.h"
#include "fu-device-private.h"
#include "fu-engine.h"
#include "fu-engine-helper.h"
#include "fu-engine-request.h"
#include "fu-hwids.h"
#include "fu-idle.h"
#include "fu-keyring-utils.h"
#include "fu-hash.h"
#include "fu-history.h"
#include "fu-mutex.h"
#include "fu-plugin.h"
#include "fu-plugin-list.h"
#include "fu-plugin-private.h"
#include "fu-quirks.h"
#include "fu-remote-list.h"
#include "fu-smbios-private.h"
#include "fu-udev-device-private.h"
#include "fu-usb-device-private.h"

#include "fu-dfu-firmware.h"
#include "fu-ihex-firmware.h"
#include "fu-srec-firmware.h"

/* only needed until we hard depend on jcat 0.1.3 */
#include <libjcat/jcat-version.h>

#ifdef HAVE_SYSTEMD
#include "fu-systemd.h"
#endif

static void fu_engine_finalize	 (GObject *obj);

struct _FuEngine
{
	GObject			 parent_instance;
	FuAppFlags		 app_flags;
	GUsbContext		*usb_ctx;
#ifdef HAVE_GUDEV
	GUdevClient		*gudev_client;
#endif
	FuConfig		*config;
	FuRemoteList		*remote_list;
	FuDeviceList		*device_list;
	FwupdStatus		 status;
	gboolean		 tainted;
	guint			 percentage;
	FuHistory		*history;
	FuIdle			*idle;
	XbSilo			*silo;
	gboolean		 coldplug_running;
	guint			 coldplug_id;
	guint			 coldplug_delay;
	FuPluginList		*plugin_list;
	GPtrArray		*plugin_filter;
	GPtrArray		*udev_subsystems;
#ifdef HAVE_GUDEV
	GHashTable		*udev_changed_ids;	/* sysfs:FuEngineUdevChangedHelper */
#endif
	FuSmbios		*smbios;
	FuHwids			*hwids;
	FuQuirks		*quirks;
	GHashTable		*runtime_versions;
	GHashTable		*compile_versions;
	GHashTable		*approved_firmware;
	GHashTable		*firmware_gtypes;
	gchar			*host_machine_id;
	JcatContext		*jcat_context;
	gboolean		 loaded;
};

enum {
	SIGNAL_CHANGED,
	SIGNAL_DEVICE_ADDED,
	SIGNAL_DEVICE_REMOVED,
	SIGNAL_DEVICE_CHANGED,
	SIGNAL_STATUS_CHANGED,
	SIGNAL_PERCENTAGE_CHANGED,
	SIGNAL_LAST
};

static guint signals[SIGNAL_LAST] = { 0 };

G_DEFINE_TYPE (FuEngine, fu_engine, G_TYPE_OBJECT)

static void
fu_engine_emit_changed (FuEngine *self)
{
	g_signal_emit (self, signals[SIGNAL_CHANGED], 0);
	fu_engine_idle_reset (self);

	/* update the motd */
	if (self->loaded &&
	    fu_config_get_update_motd (self->config)) {
		g_autoptr(GError) error_local = NULL;
		if (!fu_engine_update_motd (self, &error_local))
			g_debug ("%s", error_local->message);
	}
}

static void
fu_engine_emit_device_changed (FuEngine *self, FuDevice *device)
{
	g_signal_emit (self, signals[SIGNAL_DEVICE_CHANGED], 0, device);
}

static gint
fu_engine_gtypes_sort_cb (gconstpointer a, gconstpointer b)
{
	const gchar *stra = *((const gchar **) a);
	const gchar *strb = *((const gchar **) b);
	return g_strcmp0 (stra, strb);
}

GPtrArray *
fu_engine_get_firmware_gtype_ids (FuEngine *self)
{
	GPtrArray *firmware_gtypes = g_ptr_array_new_with_free_func (g_free);
	g_autoptr(GList) keys = g_hash_table_get_keys (self->firmware_gtypes);
	for (GList *l = keys; l != NULL; l = l->next) {
		const gchar *id = l->data;
		g_ptr_array_add (firmware_gtypes, g_strdup (id));
	}
	g_ptr_array_sort (firmware_gtypes, fu_engine_gtypes_sort_cb);
	return firmware_gtypes;
}

GType
fu_engine_get_firmware_gtype_by_id (FuEngine *self, const gchar *id)
{
	return GPOINTER_TO_SIZE (g_hash_table_lookup (self->firmware_gtypes, id));
}

static void
fu_engine_add_firmware_gtype (FuEngine *self, const gchar *id, GType gtype)
{
	g_hash_table_insert (self->firmware_gtypes, g_strdup (id), GSIZE_TO_POINTER (gtype));
}

/**
 * fu_engine_get_status:
 * @self: A #FuEngine
 *
 * Gets the current engine status.
 *
 * Returns: a #FwupdStatus, e.g. %FWUPD_STATUS_DECOMPRESSING
 **/
FwupdStatus
fu_engine_get_status (FuEngine *self)
{
	g_return_val_if_fail (FU_IS_ENGINE (self), 0);
	return self->status;
}

static void
fu_engine_set_status (FuEngine *self, FwupdStatus status)
{
	if (self->status == status)
		return;
	self->status = status;

	/* emit changed */
	g_debug ("Emitting PropertyChanged('Status'='%s')",
		 fwupd_status_to_string (status));
	g_signal_emit (self, signals[SIGNAL_STATUS_CHANGED], 0, status);
}

static void
fu_engine_set_percentage (FuEngine *self, guint percentage)
{
	if (self->percentage == percentage)
		return;
	self->percentage = percentage;

	/* emit changed */
	g_signal_emit (self, signals[SIGNAL_PERCENTAGE_CHANGED], 0, percentage);
}

static void
fu_engine_progress_notify_cb (FuDevice *device, GParamSpec *pspec, FuEngine *self)
{
	if (fu_device_get_status (device) == FWUPD_STATUS_UNKNOWN)
		return;
	fu_engine_set_percentage (self, fu_device_get_progress (device));
	fu_engine_emit_device_changed (self, device);
}

static void
fu_engine_status_notify_cb (FuDevice *device, GParamSpec *pspec, FuEngine *self)
{
	fu_engine_set_status (self, fu_device_get_status (device));
	fu_engine_emit_device_changed (self, device);
}

static void
fu_engine_watch_device (FuEngine *self, FuDevice *device)
{
	g_autoptr(FuDevice) device_old = fu_device_list_get_old (self->device_list, device);
	if (device_old != NULL) {
		g_signal_handlers_disconnect_by_func (device_old,
						      fu_engine_progress_notify_cb,
						      self);
		g_signal_handlers_disconnect_by_func (device_old,
						      fu_engine_status_notify_cb,
						      self);
	}
	g_signal_connect (device, "notify::progress",
			  G_CALLBACK (fu_engine_progress_notify_cb), self);
	g_signal_connect (device, "notify::status",
			  G_CALLBACK (fu_engine_status_notify_cb), self);
}

static void
fu_engine_device_added_cb (FuDeviceList *device_list, FuDevice *device, FuEngine *self)
{
	fu_engine_watch_device (self, device);
	g_signal_emit (self, signals[SIGNAL_DEVICE_ADDED], 0, device);
}

static void
fu_engine_device_runner_device_removed (FuEngine *self, FuDevice *device)
{
	GPtrArray *plugins = fu_plugin_list_get_all (self->plugin_list);
	for (guint j = 0; j < plugins->len; j++) {
		FuPlugin *plugin_tmp = g_ptr_array_index (plugins, j);
		fu_plugin_runner_device_removed (plugin_tmp, device);
	}
}

static void
fu_engine_device_removed_cb (FuDeviceList *device_list, FuDevice *device, FuEngine *self)
{
	fu_engine_device_runner_device_removed (self, device);
	g_signal_handlers_disconnect_by_data (device, self);
	g_signal_emit (self, signals[SIGNAL_DEVICE_REMOVED], 0, device);
}

static void
fu_engine_device_changed_cb (FuDeviceList *device_list, FuDevice *device, FuEngine *self)
{
	fu_engine_watch_device (self, device);
	fu_engine_emit_device_changed (self, device);
}

/* convert hex and decimal versions to dotted style */
static gchar *
fu_engine_get_release_version (FuEngine *self, FuDevice *dev, XbNode *rel, GError **error)
{
	FwupdVersionFormat fmt = fu_device_get_version_format (dev);
	const gchar *version;
	guint64 ver_uint32;

	/* get version */
	version = xb_node_get_attr (rel, "version");
	if (version == NULL) {
		g_set_error_literal (error,
				     FWUPD_ERROR,
				     FWUPD_ERROR_NOT_SUPPORTED,
				     "version unset");
		return NULL;
	}

	/* already dotted notation */
	if (g_strstr_len (version, -1, ".") != NULL)
		return g_strdup (version);

	/* don't touch my version! */
	if (fmt == FWUPD_VERSION_FORMAT_PLAIN)
		return g_strdup (version);

	/* parse as integer */
	ver_uint32 = fu_common_strtoull (version);
	if (fmt == FWUPD_VERSION_FORMAT_UNKNOWN ||
	    ver_uint32 == 0 || ver_uint32 > G_MAXUINT32)
		return g_strdup (version);

	/* convert to dotted decimal */
	return fu_common_version_from_uint32 ((guint32) ver_uint32, fmt);
}

static gboolean
fu_engine_set_release_from_appstream (FuEngine *self,
				      FuDevice *dev,
				      FwupdRelease *rel,
				      XbNode *component,
				      XbNode *release,
				      GError **error)
{
	FwupdRemote *remote = NULL;
	const gchar *tmp;
	const gchar *remote_id;
	guint64 tmp64;
	g_autofree gchar *version_rel = NULL;
	g_autoptr(GPtrArray) cats = NULL;
	g_autoptr(GPtrArray) issues = NULL;
	g_autoptr(XbNode) description = NULL;

	/* set from the component */
	tmp = xb_node_query_text (component, "id", NULL);
	if (tmp != NULL)
		fwupd_release_set_appstream_id (rel, tmp);
	tmp = xb_node_query_text (component, "url[@type='homepage']", NULL);
	if (tmp != NULL)
		fwupd_release_set_homepage (rel, tmp);
	tmp = xb_node_query_text (component, "project_license", NULL);
	if (tmp != NULL)
		fwupd_release_set_license (rel, tmp);
	tmp = xb_node_query_text (component, "name", NULL);
	if (tmp != NULL)
		fwupd_release_set_name (rel, tmp);
	tmp = xb_node_query_text (component, "summary", NULL);
	if (tmp != NULL)
		fwupd_release_set_summary (rel, tmp);
	tmp = xb_node_query_text (component, "developer_name", NULL);
	if (tmp != NULL)
		fwupd_release_set_vendor (rel, tmp);

	/* refresh the device and release to the new version format too */
	fu_engine_md_refresh_device_from_component (self, dev, component);

	/* the version is fixed up at runtime */
	version_rel = fu_engine_get_release_version (self, dev, release, error);
	if (version_rel == NULL)
		return FALSE;
	fwupd_release_set_version (rel, version_rel);

	/* find the remote */
	remote_id = xb_node_query_text (component, "../custom/value[@key='fwupd::RemoteId']", NULL);
	if (remote_id != NULL) {
		fwupd_release_set_remote_id (rel, remote_id);
		remote = fu_remote_list_get_by_id (self->remote_list, remote_id);
		if (remote == NULL)
			g_warning ("no remote found for release %s", version_rel);
	}
	description = xb_node_query_first (release, "description", NULL);
	if (description != NULL) {
		g_autofree gchar *xml = NULL;
		xml = xb_node_export (description, XB_NODE_EXPORT_FLAG_ONLY_CHILDREN, NULL);
		if (xml != NULL)
			fwupd_release_set_description (rel, xml);
	}
	tmp = xb_node_query_text (release, "location", NULL);
	if (tmp != NULL) {
		g_autofree gchar *uri = NULL;
		if (remote != NULL)
			uri = fwupd_remote_build_firmware_uri (remote, tmp, NULL);
		if (uri == NULL)
			uri = g_strdup (tmp);
		fwupd_release_set_uri (rel, uri);
	} else if (remote != NULL &&
		   fwupd_remote_get_kind (remote) == FWUPD_REMOTE_KIND_DIRECTORY) {
		g_autofree gchar *uri = NULL;
		tmp = xb_node_query_text (component, "../custom/value[@key='fwupd::FilenameCache']", NULL);
		if (tmp != NULL)  {
			uri = g_strdup_printf ("file://%s", tmp);
			fwupd_release_set_uri (rel, uri);
		}
	}
	tmp = xb_node_query_text (release, "checksum[@target='content']", NULL);
	if (tmp != NULL)
		fwupd_release_set_filename (rel, tmp);
	tmp = xb_node_query_text (release, "url[@type='details']", NULL);
	if (tmp != NULL)
		fwupd_release_set_details_url (rel, tmp);
	tmp = xb_node_query_text (release, "url[@type='source']", NULL);
	if (tmp != NULL)
		fwupd_release_set_source_url (rel, tmp);
	tmp = xb_node_query_text (release, "checksum[@target='container']", NULL);
	if (tmp != NULL)
		fwupd_release_add_checksum (rel, tmp);
	tmp64 = xb_node_query_text_as_uint (release, "size[@type='installed']", NULL);
	if (tmp64 != G_MAXUINT64) {
		fwupd_release_set_size (rel, tmp64);
	} else {
		GBytes *sz = xb_node_get_data (release, "fwupd::ReleaseSize");
		if (sz != NULL) {
			const guint64 *sizeptr = g_bytes_get_data (sz, NULL);
			fwupd_release_set_size (rel, *sizeptr);
		}
	}
	tmp = xb_node_get_attr (release, "urgency");
	if (tmp != NULL)
		fwupd_release_set_urgency (rel, fwupd_release_urgency_from_string (tmp));
	tmp64 = xb_node_get_attr_as_uint (release, "install_duration");
	if (tmp64 != G_MAXUINT64)
		fwupd_release_set_install_duration (rel, tmp64);
	tmp64 = xb_node_get_attr_as_uint (release, "timestamp");
	if (tmp64 != G_MAXUINT64)
		fwupd_release_set_created (rel, tmp64);
	cats = xb_node_query (component, "categories/category", 0, NULL);
	if (cats != NULL) {
		for (guint i = 0; i < cats->len; i++) {
			XbNode *n = g_ptr_array_index (cats, i);
			fwupd_release_add_category (rel, xb_node_get_text (n));
		}
	}
	issues = xb_node_query (component, "issues/issue", 0, NULL);
	if (issues != NULL) {
		for (guint i = 0; i < issues->len; i++) {
			XbNode *n = g_ptr_array_index (issues, i);
			fwupd_release_add_issue (rel, xb_node_get_text (n));
		}
	}
	tmp = xb_node_query_text (component, "screenshots/screenshot/caption", NULL);
	if (tmp != NULL)
		fwupd_release_set_detach_caption (rel, tmp);
	tmp = xb_node_query_text (component, "screenshots/screenshot/image", NULL);
	if (tmp != NULL)
		fwupd_release_set_detach_image (rel, tmp);
	tmp = xb_node_query_text (component, "custom/value[@key='LVFS::UpdateProtocol']", NULL);
	if (tmp != NULL)
		fwupd_release_set_protocol (rel, tmp);
	tmp = xb_node_query_text (component, "custom/value[@key='LVFS::UpdateMessage']", NULL);
	if (tmp != NULL)
		fwupd_release_set_update_message (rel, tmp);
	tmp = xb_node_query_text (component, "custom/value[@key='LVFS::UpdateImage']", NULL);
	if (tmp != NULL)
		fwupd_release_set_update_image (rel, tmp);
	return TRUE;
}

/* finds the remote-id for the first firmware in the silo that matches this
 * container checksum */
static const gchar *
fu_engine_get_remote_id_for_checksum (FuEngine *self, const gchar *csum)
{
	g_autofree gchar *xpath = NULL;
	g_autoptr(XbNode) key = NULL;
	xpath = g_strdup_printf ("components/component/releases/release/"
				 "checksum[@target='container'][text()='%s']/../../"
				 "../../custom/value[@key='fwupd::RemoteId']", csum);
	key = xb_silo_query_first (self->silo, xpath, NULL);
	if (key == NULL)
		return NULL;
	return xb_node_get_text (key);
}

/**
 * fu_engine_unlock:
 * @self: A #FuEngine
 * @device_id: A device ID
 * @error: A #GError, or %NULL
 *
 * Unlocks a device.
 *
 * Returns: %TRUE for success
 **/
gboolean
fu_engine_unlock (FuEngine *self, const gchar *device_id, GError **error)
{
	FuPlugin *plugin;
	g_autoptr(FuDevice) device = NULL;

	g_return_val_if_fail (FU_IS_ENGINE (self), FALSE);
	g_return_val_if_fail (device_id != NULL, FALSE);
	g_return_val_if_fail (error == NULL || *error == NULL, FALSE);

	/* check the device exists */
	device = fu_device_list_get_by_id (self->device_list, device_id, error);
	if (device == NULL)
		return FALSE;

	/* get the plugin */
	plugin = fu_plugin_list_find_by_name (self->plugin_list,
					      fu_device_get_plugin (device),
					      error);
	if (plugin == NULL)
		return FALSE;

	/* run the correct plugin that added this */
	if (!fu_plugin_runner_unlock (plugin, device, error))
		return FALSE;

	/* make the UI update */
	fu_engine_emit_device_changed (self, device);
	fu_engine_emit_changed (self);
	return TRUE;
}

gboolean
fu_engine_modify_config (FuEngine *self, const gchar *key, const gchar *value, GError **error)
{
	const gchar *keys[] = {
		"ArchiveSizeMax",
		"BlacklistDevices",
		"BlacklistPlugins",
		"IdleTimeout",
		"VerboseDomains",
		"UpdateMotd",
		"EnumerateAllDevices",
		NULL };

	g_return_val_if_fail (FU_IS_ENGINE (self), FALSE);
	g_return_val_if_fail (key != NULL, FALSE);
	g_return_val_if_fail (value != NULL, FALSE);
	g_return_val_if_fail (error == NULL || *error == NULL, FALSE);

	/* check keys are valid */
	if (!g_strv_contains (keys, key)) {
		g_set_error (error,
			     FWUPD_ERROR,
			     FWUPD_ERROR_NOT_FOUND,
			     "key %s not supported", key);
		return FALSE;
	}

	/* modify, effective next reboot */
	return fu_config_set_key_value (self->config, key, value, error);
}

/**
 * fu_engine_modify_remote:
 * @self: A #FuEngine
 * @remote_id: A remote ID
 * @key: the key, e.g. `Enabled`
 * @value: the key, e.g. `true`
 * @error: A #GError, or %NULL
 *
 * Updates the verification silo entry for a specific device.
 *
 * Returns: %TRUE for success
 **/
gboolean
fu_engine_modify_remote (FuEngine *self,
			 const gchar *remote_id,
			 const gchar *key,
			 const gchar *value,
			 GError **error)
{
	const gchar *keys[] = { "Enabled", "MetadataURI", "FirmwareBaseURI", "ReportURI", "AutomaticReports", NULL };

	/* check keys are valid */
	if (!g_strv_contains (keys, key)) {
		g_set_error (error,
			     FWUPD_ERROR,
			     FWUPD_ERROR_NOT_FOUND,
			     "key %s not supported", key);
		return FALSE;
	}
	return fu_remote_list_set_key_value (self->remote_list, remote_id, key, value, error);
}

/**
 * fu_engine_modify_device:
 * @self: A #FuEngine
 * @device_id: A device ID
 * @key: the key, e.g. `Flags`
 * @value: the key, e.g. `reported`
 * @error: A #GError, or %NULL
 *
 * Sets the reported flag for a specific device. This ensures that other
 * front-end clients for fwupd do not report the same event.
 *
 * Returns: %TRUE for success
 **/
gboolean
fu_engine_modify_device (FuEngine *self,
			 const gchar *device_id,
			 const gchar *key,
			 const gchar *value,
			 GError **error)
{
	g_autoptr(FuDevice) device = NULL;

	/* find the correct device */
	device = fu_history_get_device_by_id (self->history, device_id, error);
	if (device == NULL)
		return FALSE;

	/* support adding a subset of the device flags */
	if (g_strcmp0 (key, "Flags") == 0) {
		FwupdDeviceFlags flag = fwupd_device_flag_from_string (value);
		if (flag == FWUPD_DEVICE_FLAG_UNKNOWN) {
			g_set_error (error,
				     FWUPD_ERROR,
				     FWUPD_ERROR_NOT_SUPPORTED,
				     "key %s not a valid flag", key);
			return FALSE;
		}
		if (flag != FWUPD_DEVICE_FLAG_REPORTED &&
		    flag != FWUPD_DEVICE_FLAG_NOTIFIED) {
			g_set_error (error,
				     FWUPD_ERROR,
				     FWUPD_ERROR_NOT_SUPPORTED,
				     "flag %s cannot be set from client", key);
			return FALSE;
		}
		fu_device_add_flag (device, flag);
		return fu_history_modify_device (self->history, device, error);
	}

	/* others invalid */
	g_set_error (error,
		     FWUPD_ERROR,
		     FWUPD_ERROR_NOT_SUPPORTED,
		     "key %s not supported", key);
	return FALSE;
}

static const gchar *
fu_engine_checksum_type_to_string (GChecksumType checksum_type)
{
	if (checksum_type == G_CHECKSUM_SHA1)
		return "sha1";
	if (checksum_type == G_CHECKSUM_SHA256)
		return "sha256";
	if (checksum_type == G_CHECKSUM_SHA512)
		return "sha512";
	return "sha1";
}

/**
 * fu_engine_verify_update:
 * @self: A #FuEngine
 * @device_id: A device ID
 * @error: A #GError, or %NULL
 *
 * Updates the verification silo entry for a specific device.
 *
 * Returns: %TRUE for success
 **/
gboolean
fu_engine_verify_update (FuEngine *self, const gchar *device_id, GError **error)
{
	FuPlugin *plugin;
	GPtrArray *checksums;
	GPtrArray *guids;
	g_autofree gchar *fn = NULL;
	g_autofree gchar *localstatedir = NULL;
	g_autoptr(FuDevice) device = NULL;
	g_autoptr(GFile) file = NULL;
	g_autoptr(XbBuilder) builder = xb_builder_new ();
	g_autoptr(XbBuilderNode) component = NULL;
	g_autoptr(XbBuilderNode) provides = NULL;
	g_autoptr(XbBuilderNode) release = NULL;
	g_autoptr(XbBuilderNode) releases = NULL;
	g_autoptr(XbSilo) silo = NULL;

	g_return_val_if_fail (FU_IS_ENGINE (self), FALSE);
	g_return_val_if_fail (device_id != NULL, FALSE);
	g_return_val_if_fail (error == NULL || *error == NULL, FALSE);

	/* check the devices still exists */
	device = fu_device_list_get_by_id (self->device_list, device_id, error);
	if (device == NULL)
		return FALSE;

	/* get the plugin */
	plugin = fu_plugin_list_find_by_name (self->plugin_list,
					      fu_device_get_plugin (device),
					      error);
	if (plugin == NULL)
		return FALSE;

	/* get the checksum */
	checksums = fu_device_get_checksums (device);
	if (checksums->len == 0) {
		if (!fu_plugin_runner_verify (plugin, device,
					      FU_PLUGIN_VERIFY_FLAG_NONE,
					      error))
			return FALSE;
		fu_engine_emit_device_changed (self, device);
	}

	/* we got nothing */
	if (checksums->len == 0) {
		g_set_error_literal (error,
				     FWUPD_ERROR,
				     FWUPD_ERROR_NOT_SUPPORTED,
				     "device verification not supported");
		return FALSE;
	}

	/* build XML */
	component = xb_builder_node_insert (NULL, "component",
					    "type", "firmware",
					    NULL);
	provides = xb_builder_node_insert (component, "provides", NULL);
	guids = fu_device_get_guids (device);
	for (guint i = 0; i < guids->len; i++) {
		const gchar *guid = g_ptr_array_index (guids, i);
		g_autoptr(XbBuilderNode) provide = NULL;
		provide = xb_builder_node_insert (provides, "firmware",
						  "type", "flashed",
						  NULL);
		xb_builder_node_set_text (provide, guid, -1);
	}
	releases = xb_builder_node_insert (component, "releases", NULL);
	release = xb_builder_node_insert (releases, "release",
					  "version", fu_device_get_version (device),
					  NULL);
	for (guint i = 0; i < checksums->len; i++) {
		const gchar *checksum = g_ptr_array_index (checksums, i);
		GChecksumType kind = fwupd_checksum_guess_kind (checksum);
		g_autoptr(XbBuilderNode) csum = NULL;
		csum = xb_builder_node_insert (release, "checksum",
					       "type", fu_engine_checksum_type_to_string (kind),
					       "target", "content",
					       NULL);
		xb_builder_node_set_text (csum, checksum, -1);
	}
	xb_builder_import_node (builder, component);

	/* save silo */
	localstatedir = fu_common_get_path (FU_PATH_KIND_LOCALSTATEDIR_PKG);
	fn = g_strdup_printf ("%s/verify/%s.xml", localstatedir, device_id);
	if (!fu_common_mkdir_parent (fn, error))
		return FALSE;
	file = g_file_new_for_path (fn);
	silo = xb_builder_compile (builder, XB_BUILDER_COMPILE_FLAG_NONE, NULL, error);
	if (silo == NULL)
		return FALSE;
	if (!xb_silo_export_file (silo, file,
				  XB_NODE_EXPORT_FLAG_FORMAT_MULTILINE,
				  NULL, error))
		return FALSE;

	/* success */
	return TRUE;
}

XbNode *
fu_engine_get_component_by_guids (FuEngine *self, FuDevice *device)
{
	GPtrArray *guids = fu_device_get_guids (device);
	g_autoptr(GString) xpath = g_string_new (NULL);
	g_autoptr(XbNode) component = NULL;
	for (guint i = 0; i < guids->len; i++) {
		const gchar *guid = g_ptr_array_index (guids, i);
		xb_string_append_union (xpath,
					"components/component/"
					"provides/firmware[@type='flashed'][text()='%s']/"
					"../..", guid);
	}
	component = xb_silo_query_first (self->silo, xpath->str, NULL);
	if (component != NULL)
		return g_steal_pointer (&component);
	return NULL;
}

/**
 * fu_engine_verify:
 * @self: A #FuEngine
 * @device_id: A device ID
 * @error: A #GError, or %NULL
 *
 * Verifies a device firmware checksum using the verification silo entry.
 *
 * Returns: %TRUE for success
 **/
gboolean
fu_engine_verify (FuEngine *self, const gchar *device_id, GError **error)
{
	FuPlugin *plugin;
	GPtrArray *checksums;
	const gchar *version;
	g_autofree gchar *fn = NULL;
	g_autofree gchar *localstatedir = NULL;
	g_autoptr(FuDevice) device = NULL;
	g_autoptr(GFile) file = NULL;
	g_autoptr(GString) xpath_csum = g_string_new (NULL);
	g_autoptr(XbNode) csum = NULL;
	g_autoptr(XbNode) release = NULL;
	g_autoptr(XbSilo) silo = xb_silo_new ();

	g_return_val_if_fail (FU_IS_ENGINE (self), FALSE);
	g_return_val_if_fail (device_id != NULL, FALSE);
	g_return_val_if_fail (error == NULL || *error == NULL, FALSE);

	/* check the id exists */
	device = fu_device_list_get_by_id (self->device_list, device_id, error);
	if (device == NULL)
		return FALSE;

	/* get the plugin */
	plugin = fu_plugin_list_find_by_name (self->plugin_list,
					      fu_device_get_plugin (device),
					      error);
	if (plugin == NULL)
		return FALSE;

	/* update the device firmware hashes if possible */
	if (fu_device_has_flag (device, FWUPD_DEVICE_FLAG_CAN_VERIFY_IMAGE)) {
		if (!fu_plugin_runner_verify (plugin, device,
					      FU_PLUGIN_VERIFY_FLAG_NONE, error))
			return FALSE;
	}

	/* find component in metadata */
	version = fu_device_get_version (device);
	localstatedir = fu_common_get_path (FU_PATH_KIND_LOCALSTATEDIR_PKG);
	fn = g_strdup_printf ("%s/verify/%s.xml", localstatedir, device_id);
	file = g_file_new_for_path (fn);
	if (g_file_query_exists (file, NULL)) {
		g_autofree gchar *xpath = NULL;
		g_autoptr(XbBuilder) builder = xb_builder_new ();
		g_autoptr(XbBuilderSource) source = xb_builder_source_new ();
		if (!xb_builder_source_load_file (source, file,
						  XB_BUILDER_SOURCE_FLAG_NONE,
						  NULL, error))
			return FALSE;
		xb_builder_import_source (builder, source);
		silo = xb_builder_compile (builder,
					   XB_BUILDER_COMPILE_FLAG_NONE,
					   NULL, error);
		if (silo == NULL)
			return FALSE;
		xpath = g_strdup_printf ("component/releases/release[@version='%s']", version);
		release = xb_silo_query_first (silo, xpath, NULL);
	}

	/* try again with the system metadata */
	if (release == NULL) {
		GPtrArray *guids = fu_device_get_guids (device);
		FwupdVersionFormat fmt = fu_device_get_version_format (device);
		for (guint i = 0; i < guids->len; i++) {
			const gchar *guid = g_ptr_array_index (guids, i);
			g_autofree gchar *xpath2 = NULL;
			g_autoptr(GError) error_local = NULL;
			g_autoptr(GPtrArray) releases = NULL;
			xpath2 = g_strdup_printf ("components/component/"
						  "provides/firmware[@type='flashed'][text()='%s']/"
						  "../../releases/release",
						  guid);
			releases = xb_silo_query (self->silo, xpath2, 0, &error_local);
			if (releases == NULL) {
				if (g_error_matches (error_local, G_IO_ERROR, G_IO_ERROR_NOT_FOUND) ||
				    g_error_matches (error_local, G_IO_ERROR, G_IO_ERROR_INVALID_ARGUMENT)) {
					g_debug ("could not find %s: %s",
						 guid, error_local->message);
					continue;
				}
				g_propagate_error (error, g_steal_pointer (&error_local));
				return FALSE;
			}
			for (guint j = 0; j < releases->len; j++) {
				XbNode *rel = g_ptr_array_index (releases, j);
				const gchar *rel_ver = xb_node_get_attr (rel, "version");
				g_autofree gchar *tmp_ver = fu_common_version_parse_from_format (rel_ver, fmt);
				if (fu_common_vercmp_full (tmp_ver, version, fmt) == 0) {
					release = g_object_ref (rel);
					break;
				}
			}
			if (release != NULL)
				break;
		}
	}
	if (release == NULL) {
		g_set_error (error,
			     FWUPD_ERROR,
			     FWUPD_ERROR_NOT_FOUND,
			     "No release found for version %s", version);
		return FALSE;
	}

	/* get the matching checksum */
	checksums = fu_device_get_checksums (device);
	if (checksums->len == 0) {
		g_set_error (error,
			     FWUPD_ERROR,
			     FWUPD_ERROR_NOT_FOUND,
			     "No device checksums for %s", version);
		return FALSE;
	}

	/* do any of the checksums in the release match any in the device */
	for (guint j = 0; j < checksums->len; j++) {
		const gchar *hash_tmp = g_ptr_array_index (checksums, j);
		xb_string_append_union (xpath_csum,
					"checksum[@target='device'][text()='%s']",
					hash_tmp);
		xb_string_append_union (xpath_csum,
					"checksum[@target='content'][text()='%s']",
					hash_tmp);
	}
	csum = xb_node_query_first (release, xpath_csum->str, NULL);
	if (csum == NULL) {
		g_autoptr(GString) checksums_device = g_string_new (NULL);
		g_autoptr(GString) checksums_metadata = g_string_new (NULL);
		g_autoptr(GPtrArray) csums = NULL;
		g_autoptr(GString) xpath = g_string_new (NULL);

		/* get all checksums to display a useful error */
		xb_string_append_union (xpath, "checksum[@target='device']");
		if (fu_device_has_flag (device, FWUPD_DEVICE_FLAG_CAN_VERIFY_IMAGE))
			xb_string_append_union (xpath, "checksum[@target='content']");
		csums = xb_node_query (release, xpath->str, 0, NULL);
		if (csums == NULL) {
			g_set_error (error,
				     FWUPD_ERROR,
				     FWUPD_ERROR_NOT_FOUND,
				     "No stored checksums for %s",
				     version);
			return FALSE;
		}
		for (guint i = 0; i < csums->len; i++) {
			XbNode *csum_tmp = g_ptr_array_index (csums, i);
			xb_string_append_union (checksums_metadata,
						"%s", xb_node_get_text (csum_tmp));
		}
		for (guint i = 0; i < checksums->len; i++) {
			const gchar *hash_tmp = g_ptr_array_index (checksums, i);
			xb_string_append_union (checksums_device, "%s", hash_tmp);
		}
		g_set_error (error,
			     FWUPD_ERROR,
			     FWUPD_ERROR_NOT_FOUND,
			     "For %s %s expected %s, got %s",
			     fu_device_get_name (device),
			     version,
			     checksums_metadata->str,
			     checksums_device->str);
		return FALSE;
	}

	/* success */
	return TRUE;
}

static gboolean
fu_engine_require_vercmp (XbNode *req,
			  const gchar *version,
			  FwupdVersionFormat fmt,
			  GError **error)
{
	gboolean ret = FALSE;
	gint rc = 0;
	const gchar *tmp = xb_node_get_attr (req, "compare");
	const gchar *version_req = xb_node_get_attr (req, "version");

	if (g_strcmp0 (tmp, "eq") == 0) {
		rc = fu_common_vercmp_full (version, version_req, fmt);
		ret = rc == 0;
	} else if (g_strcmp0 (tmp, "ne") == 0) {
		rc = fu_common_vercmp_full (version, version_req, fmt);
		ret = rc != 0;
	} else if (g_strcmp0 (tmp, "lt") == 0) {
		rc = fu_common_vercmp_full (version, version_req, fmt);
		ret = rc < 0;
	} else if (g_strcmp0 (tmp, "gt") == 0) {
		rc = fu_common_vercmp_full (version, version_req, fmt);
		ret = rc > 0;
	} else if (g_strcmp0 (tmp, "le") == 0) {
		rc = fu_common_vercmp_full (version, version_req, fmt);
		ret = rc <= 0;
	} else if (g_strcmp0 (tmp, "ge") == 0) {
		rc = fu_common_vercmp_full (version, version_req, fmt);
		ret = rc >= 0;
	} else if (g_strcmp0 (tmp, "glob") == 0) {
		ret = fu_common_fnmatch (version_req, version);
	} else if (g_strcmp0 (tmp, "regex") == 0) {
		ret = g_regex_match_simple (version_req, version, 0, 0);
	} else {
		g_set_error (error,
			     FWUPD_ERROR,
			     FWUPD_ERROR_NOT_SUPPORTED,
			     "failed to compare [%s] and [%s]",
			     version_req,
			     version);
		return FALSE;
	}

	/* set error */
	if (!ret) {
		g_set_error (error,
			     FWUPD_ERROR,
			     FWUPD_ERROR_INTERNAL,
			     "failed predicate [%s %s %s]",
			     version_req, tmp, version);
	}
	return ret;
}

static gboolean
fu_engine_check_requirement_not_child (FuEngine *self, XbNode *req,
				       FuDevice *device, GError **error)
{
	GPtrArray *children = fu_device_get_children (device);

	/* only <firmware> supported */
	if (g_strcmp0 (xb_node_get_element (req), "firmware") != 0) {
		g_set_error (error,
			     FWUPD_ERROR,
			     FWUPD_ERROR_NOT_SUPPORTED,
			     "cannot handle not-child %s requirement",
			     xb_node_get_element (req));
		return FALSE;
	}

	/* check each child */
	for (guint i = 0; i < children->len; i++) {
		FuDevice *child = g_ptr_array_index (children, i);
		const gchar *version = fu_device_get_version (child);
		if (version == NULL) {
			g_set_error (error,
				     FWUPD_ERROR,
				     FWUPD_ERROR_NOT_SUPPORTED,
				     "no version provided by %s, child of %s",
				     fu_device_get_name (child),
				     fu_device_get_name (device));
			return FALSE;
		}
		if (fu_engine_require_vercmp (req, version,
					      fu_device_get_version_format (child),
					      NULL)) {
			g_set_error (error,
				     FWUPD_ERROR,
				     FWUPD_ERROR_NOT_SUPPORTED,
				     "Not compatible with child device version %s",
				     version);
			return FALSE;
		}
	}
	return TRUE;
}

static gboolean
fu_engine_check_requirement_firmware (FuEngine *self, XbNode *req,
				      FuDevice *device, GError **error)
{
	guint64 depth;
	g_autoptr(FuDevice) device_actual = g_object_ref (device);
	g_autoptr(GError) error_local = NULL;

	/* look at the parent device */
	depth = xb_node_get_attr_as_uint (req, "depth");
	if (depth != G_MAXUINT64) {
		for (guint64 i = 0; i < depth; i++) {
			FuDevice *device_tmp = fu_device_get_parent (device_actual);
			if (device_actual == NULL) {
				g_set_error (error,
					     FWUPD_ERROR,
					     FWUPD_ERROR_NOT_SUPPORTED,
					     "No parent device for %s "
					     "(%" G_GUINT64_FORMAT "/%" G_GUINT64_FORMAT ")",
					     fu_device_get_name (device_actual), i, depth);
				return FALSE;
			}
			g_set_object (&device_actual, device_tmp);
		}
	}

	/* old firmware version */
	if (xb_node_get_text (req) == NULL) {
		const gchar *version = fu_device_get_version (device_actual);
		if (!fu_engine_require_vercmp (req, version,
					       fu_device_get_version_format (device_actual),
					       &error_local)) {
			if (g_strcmp0 (xb_node_get_attr (req, "compare"), "ge") == 0) {
				g_set_error (error,
					     FWUPD_ERROR,
					     FWUPD_ERROR_INVALID_FILE,
					     "Not compatible with firmware version %s, requires >= %s",
					     version, xb_node_get_attr (req, "version"));
			} else {
				g_set_error (error,
					     FWUPD_ERROR,
					     FWUPD_ERROR_INVALID_FILE,
					     "Not compatible with firmware version: %s",
					     error_local->message);
			}
			return FALSE;
		}
		return TRUE;
	}

	/* bootloader version */
	if (g_strcmp0 (xb_node_get_text (req), "bootloader") == 0) {
		const gchar *version = fu_device_get_version_bootloader (device_actual);
		if (!fu_engine_require_vercmp (req, version,
					       fu_device_get_version_format (device_actual),
					       &error_local)) {
			if (g_strcmp0 (xb_node_get_attr (req, "compare"), "ge") == 0) {
				g_set_error (error,
					     FWUPD_ERROR,
					     FWUPD_ERROR_NOT_SUPPORTED,
					     "Not compatible with bootloader version %s, requires >= %s",
                                             version, xb_node_get_attr (req, "version"));

			} else {
				g_debug ("Bootloader is not compatible: %s", error_local->message);
				g_set_error_literal (error,
						     FWUPD_ERROR,
						     FWUPD_ERROR_NOT_SUPPORTED,
						     "Bootloader is not compatible");
			}
			return FALSE;
		}
		return TRUE;
	}

	/* vendor ID */
	if (g_strcmp0 (xb_node_get_text (req), "vendor-id") == 0 &&
	    fu_device_get_vendor_id (device_actual) != NULL) {
		const gchar *version = fu_device_get_vendor_id (device_actual);
		if (!fu_engine_require_vercmp (req, version,
					       fu_device_get_version_format (device_actual),
					       &error_local)) {
			g_set_error (error,
				     FWUPD_ERROR,
				     FWUPD_ERROR_INVALID_FILE,
				     "Not compatible with vendor: %s",
				     error_local->message);
			return FALSE;
		}
		return TRUE;
	}

	/* child version */
	if (g_strcmp0 (xb_node_get_text (req), "not-child") == 0)
		return fu_engine_check_requirement_not_child (self, req, device_actual, error);

	/* another device */
	if (fwupd_guid_is_valid (xb_node_get_text (req))) {
		const gchar *guid = xb_node_get_text (req);
		const gchar *version;

		/* find if the other device exists */
		if (depth == G_MAXUINT64) {
			g_autoptr(FuDevice) device_tmp = NULL;
			device_tmp = fu_device_list_get_by_guid (self->device_list, guid, error);
			if (device_tmp == NULL)
				return FALSE;
			g_set_object (&device_actual, device_tmp);

		/* verify the parent device has the GUID */
		} else {
			if (!fu_device_has_guid (device_actual, guid)) {
				g_set_error (error,
					     FWUPD_ERROR,
					     FWUPD_ERROR_NOT_SUPPORTED,
					     "No GUID of %s on parent device %s",
					     guid, fu_device_get_name (device_actual));
				return FALSE;
			}
		}

		/* get the version of the other device */
		version = fu_device_get_version (device_actual);
		if (version != NULL &&
		    xb_node_get_attr (req, "compare") != NULL &&
		    !fu_engine_require_vercmp (req, version,
					       fu_device_get_version_format (device_actual),
					       &error_local)) {
			if (g_strcmp0 (xb_node_get_attr (req, "compare"), "ge") == 0) {
				g_set_error (error,
					     FWUPD_ERROR,
					     FWUPD_ERROR_INVALID_FILE,
					     "Not compatible with %s version %s, requires >= %s",
					     fu_device_get_name (device_actual),
					     version,
					     xb_node_get_attr (req, "version"));
			} else {
				g_set_error (error,
					     FWUPD_ERROR,
					     FWUPD_ERROR_INVALID_FILE,
					     "Not compatible with %s: %s",
					     fu_device_get_name (device_actual),
					     error_local->message);
			}
			return FALSE;
		}
		return TRUE;

	}

	/* not supported */
	g_set_error (error,
		     FWUPD_ERROR,
		     FWUPD_ERROR_NOT_SUPPORTED,
		     "cannot handle firmware requirement '%s'",
		     xb_node_get_text (req));
	return FALSE;
}

static gboolean
fu_engine_check_requirement_id (FuEngine *self, XbNode *req, GError **error)
{
	g_autoptr(GError) error_local = NULL;
	const gchar *version = g_hash_table_lookup (self->runtime_versions,
						    xb_node_get_text (req));
	if (version == NULL) {
		g_set_error (error,
			     FWUPD_ERROR,
			     FWUPD_ERROR_NOT_FOUND,
			     "no version available for %s",
			     xb_node_get_text (req));
		return FALSE;
	}
	if (!fu_engine_require_vercmp (req, version, FWUPD_VERSION_FORMAT_UNKNOWN, &error_local)) {
		if (g_strcmp0 (xb_node_get_attr (req, "compare"), "ge") == 0) {
			g_set_error (error,
				     FWUPD_ERROR,
				     FWUPD_ERROR_INVALID_FILE,
				     "Not compatible with %s version %s, requires >= %s",
				     xb_node_get_text (req), version,
				     xb_node_get_attr (req, "version"));
		} else {
			g_set_error (error,
				     FWUPD_ERROR,
				     FWUPD_ERROR_INVALID_FILE,
				     "Not compatible with %s version: %s",
				     xb_node_get_text (req), error_local->message);
		}
		return FALSE;
	}

	g_debug ("requirement %s %s %s on %s passed",
		 xb_node_get_attr (req, "version"),
		 xb_node_get_attr (req, "compare"),
		 version, xb_node_get_text (req));
	return TRUE;
}

static gboolean
fu_engine_check_requirement_hardware (FuEngine *self, XbNode *req, GError **error)
{
	g_auto(GStrv) hwid_split = NULL;

	/* split and treat as OR */
	hwid_split = g_strsplit (xb_node_get_text (req), "|", -1);
	for (guint i = 0; hwid_split[i] != NULL; i++) {
		if (fu_hwids_has_guid (self->hwids, hwid_split[i])) {
			g_debug ("HWID provided %s", hwid_split[i]);
			return TRUE;
		}
	}

	/* nothing matched */
	g_set_error (error,
		     FWUPD_ERROR,
		     FWUPD_ERROR_INVALID_FILE,
		     "no HWIDs matched %s",
		     xb_node_get_text (req));
	return FALSE;
}

static gboolean
fu_engine_check_requirement_client (FuEngine *self,
				    FuEngineRequest *request,
				    XbNode *req,
				    GError **error)
{
	FwupdFeatureFlags flags;
	g_auto(GStrv) feature_split = NULL;

	/* split and treat as AND */
	feature_split = g_strsplit (xb_node_get_text (req), "|", -1);
	flags = fu_engine_request_get_feature_flags (request);
	for (guint i = 0; feature_split[i] != NULL; i++) {
		FwupdFeatureFlags flag = fwupd_feature_flag_from_string (feature_split[i]);

		/* not recognised */
		if (flag == FWUPD_FEATURE_FLAG_LAST) {
			g_set_error (error,
				     FWUPD_ERROR,
				     FWUPD_ERROR_NOT_FOUND,
				     "client requirement %s unknown",
				     feature_split[i]);
			return FALSE;
		}

		/* not supported */
		if ((flags & flag) == 0) {
			g_set_error (error,
				     FWUPD_ERROR,
				     FWUPD_ERROR_NOT_SUPPORTED,
				     "client requirement %s not supported",
				     feature_split[i]);
			return FALSE;
		}
	}

	/* success */
	return TRUE;
}

static gboolean
fu_engine_check_requirement (FuEngine *self,
			     FuEngineRequest *request,
			     XbNode *req,
			     FuDevice *device,
			     GError **error)
{
	/* ensure component requirement */
	if (g_strcmp0 (xb_node_get_element (req), "id") == 0)
		return fu_engine_check_requirement_id (self, req, error);

	/* ensure firmware requirement */
	if (g_strcmp0 (xb_node_get_element (req), "firmware") == 0) {
		if (device == NULL)
			return TRUE;
		return fu_engine_check_requirement_firmware (self, req, device, error);
	}

	/* ensure hardware requirement */
	if (g_strcmp0 (xb_node_get_element (req), "hardware") == 0)
		return fu_engine_check_requirement_hardware (self, req, error);

	/* ensure client requirement */
	if (g_strcmp0 (xb_node_get_element (req), "client") == 0)
		return fu_engine_check_requirement_client (self, request, req, error);

	/* not supported */
	g_set_error (error,
		     FWUPD_ERROR,
		     FWUPD_ERROR_NOT_SUPPORTED,
		     "cannot handle requirement type %s",
		     xb_node_get_element (req));
	return FALSE;
}

gboolean
fu_engine_check_requirements (FuEngine *self,
			      FuEngineRequest *request,
			      FuInstallTask *task,
			      FwupdInstallFlags flags,
			      GError **error)
{
	FuDevice *device = fu_install_task_get_device (task);
	g_autoptr(GError) error_local = NULL;
	g_autoptr(GPtrArray) reqs = NULL;

	/* all install task checks require a device */
	if (device != NULL) {
		if (!fu_install_task_check_requirements (task, flags, error))
			return FALSE;
	}

	/* do engine checks */
	reqs = xb_node_query (fu_install_task_get_component (task),
			      "requires/*", 0, &error_local);
	if (reqs == NULL) {
		if (g_error_matches (error_local, G_IO_ERROR, G_IO_ERROR_NOT_FOUND))
			return TRUE;
		if (g_error_matches (error_local, G_IO_ERROR, G_IO_ERROR_INVALID_ARGUMENT))
			return TRUE;
		g_propagate_error (error, g_steal_pointer (&error_local));
		return FALSE;
	}
	for (guint i = 0; i < reqs->len; i++) {
		XbNode *req = g_ptr_array_index (reqs, i);
		if (!fu_engine_check_requirement (self, request, req, device, error))
			return FALSE;
	}
	return TRUE;
}

void
fu_engine_idle_reset (FuEngine *self)
{
	fu_idle_reset (self->idle);
}

static gchar *
fu_engine_get_boot_time (void)
{
	g_autofree gchar *buf = NULL;
	g_auto(GStrv) lines = NULL;
	if (!g_file_get_contents ("/proc/stat", &buf, NULL, NULL))
		return NULL;
	lines = g_strsplit (buf, "\n", -1);
	for (guint i = 0; lines[i] != NULL; i++) {
		if (g_str_has_prefix (lines[i], "btime "))
			return g_strdup (lines[i] + 6);
	}
	return NULL;
}

static GHashTable *
fu_engine_get_report_metadata (FuEngine *self)
{
	GHashTable *hash;
	gchar *btime;
#ifdef HAVE_UTSNAME_H
	struct utsname name_tmp;
#endif
	g_autoptr(GList) compile_keys = g_hash_table_get_keys (self->compile_versions);
	g_autoptr(GList) runtime_keys = g_hash_table_get_keys (self->runtime_versions);

	/* convert all the runtime and compile-time versions */
	hash = g_hash_table_new_full (g_str_hash, g_str_equal, g_free, g_free);
	for (GList *l = compile_keys; l != NULL; l = l->next) {
		const gchar *id = l->data;
		const gchar *version = g_hash_table_lookup (self->compile_versions, id);
		g_hash_table_insert (hash,
				     g_strdup_printf ("CompileVersion(%s)", id),
				     g_strdup (version));
	}
	for (GList *l = runtime_keys; l != NULL; l = l->next) {
		const gchar *id = l->data;
		const gchar *version = g_hash_table_lookup (self->runtime_versions, id);
		g_hash_table_insert (hash,
				     g_strdup_printf ("RuntimeVersion(%s)", id),
				     g_strdup (version));
	}

	/* kernel version is often important for debugging failures */
#ifdef HAVE_UTSNAME_H
	memset (&name_tmp, 0, sizeof (struct utsname));
	if (uname (&name_tmp) >= 0) {
		g_hash_table_insert (hash,
				     g_strdup ("CpuArchitecture"),
				     g_strdup (name_tmp.machine));
	}
#endif

	/* add the kernel boot time so we can detect a reboot */
	btime = fu_engine_get_boot_time ();
	if (btime != NULL)
		g_hash_table_insert (hash, g_strdup ("BootTime"), btime);

	return hash;
}

/**
 * fu_engine_composite_prepare:
 * @self: A #FuEngine
 * @devices: (element-type #FuDevice): devices that will be updated
 * @error: A #GError, or %NULL
 *
 * Calls into the plugin loader, informing each plugin of the pending upgrade(s).
 *
 * Any failure in any plugin will abort all of the actions before they are started.
 *
 * Returns: %TRUE for success
 **/
gboolean
fu_engine_composite_prepare (FuEngine *self, GPtrArray *devices, GError **error)
{
	GPtrArray *plugins = fu_plugin_list_get_all (self->plugin_list);
	for (guint j = 0; j < plugins->len; j++) {
		FuPlugin *plugin_tmp = g_ptr_array_index (plugins, j);
		if (!fu_plugin_runner_composite_prepare (plugin_tmp, devices, error))
			return FALSE;
	}
	return TRUE;
}

/**
 * fu_engine_composite_cleanup:
 * @self: A #FuEngine
 * @devices: (element-type #FuDevice): devices that will be updated
 * @error: A #GError, or %NULL
 *
 * Calls into the plugin loader, informing each plugin of the pending upgrade(s).
 *
 * Returns: %TRUE for success
 **/
gboolean
fu_engine_composite_cleanup (FuEngine *self, GPtrArray *devices, GError **error)
{
	GPtrArray *plugins = fu_plugin_list_get_all (self->plugin_list);
	for (guint j = 0; j < plugins->len; j++) {
		FuPlugin *plugin_tmp = g_ptr_array_index (plugins, j);
		if (!fu_plugin_runner_composite_cleanup (plugin_tmp, devices, error))
			return FALSE;
	}
	return TRUE;
}

/**
 * fu_engine_install_tasks:
 * @self: A #FuEngine
 * @request: A #FuEngineRequest
 * @install_tasks: (element-type FuInstallTask): A #FuDevice
 * @blob_cab: The #GBytes of the .cab file
 * @flags: The #FwupdInstallFlags, e.g. %FWUPD_DEVICE_FLAG_UPDATABLE
 * @error: A #GError, or %NULL
 *
 * Installs a specific firmware file on one or more install tasks.
 *
 * By this point all the requirements and tests should have been done in
 * fu_engine_check_requirements() so this should not fail before running
 * the plugin loader.
 *
 * Returns: %TRUE for success
 **/
gboolean
fu_engine_install_tasks (FuEngine *self,
			 FuEngineRequest *request,
			 GPtrArray *install_tasks,
			 GBytes *blob_cab,
			 FwupdInstallFlags flags,
			 GError **error)
{
	g_autoptr(FuIdleLocker) locker = NULL;
	g_autoptr(GPtrArray) devices = NULL;
	g_autoptr(GPtrArray) devices_new = NULL;

	/* do not allow auto-shutdown during this time */
	locker = fu_idle_locker_new (self->idle, "performing update");
	g_assert (locker != NULL);

	/* notify the plugins about the composite action */
	devices = g_ptr_array_new_with_free_func ((GDestroyNotify) g_object_unref);
	for (guint i = 0; i < install_tasks->len; i++) {
		FuInstallTask *task = g_ptr_array_index (install_tasks, i);
		g_debug ("composite update %u: %s", i + 1,
			 fu_device_get_id (fu_install_task_get_device (task)));
		g_ptr_array_add (devices, g_object_ref (fu_install_task_get_device (task)));
	}
	if (!fu_engine_composite_prepare (self, devices, error)) {
		g_prefix_error (error, "failed to prepare composite action: ");
		return FALSE;
	}

	/* all authenticated, so install all the things */
	for (guint i = 0; i < install_tasks->len; i++) {
		FuInstallTask *task = g_ptr_array_index (install_tasks, i);
		if (!fu_engine_install (self, task, blob_cab, flags, error)) {
			g_autoptr(GError) error_local = NULL;
			if (!fu_engine_composite_cleanup (self, devices, &error_local)) {
				g_warning ("failed to cleanup failed composite action: %s",
					   error_local->message);
			}
			return FALSE;
		}
	}

	/* set all the device statuses back to unknown */
	for (guint i = 0; i < install_tasks->len; i++) {
		FuInstallTask *task = g_ptr_array_index (install_tasks, i);
		FuDevice *device = fu_install_task_get_device (task);
		fu_device_set_status (device, FWUPD_STATUS_UNKNOWN);
	}

	/* get a new list of devices in case they replugged */
	devices_new = g_ptr_array_new_with_free_func ((GDestroyNotify) g_object_unref);
	for (guint i = 0; i < devices->len; i++) {
		FuDevice *device;
		g_autoptr(FuDevice) device_new = NULL;
		g_autoptr(GError) error_local = NULL;
		device = g_ptr_array_index (devices, i);
		device_new = fu_device_list_get_by_id (self->device_list,
						       fu_device_get_id (device),
						       &error_local);
		if (device_new == NULL) {
			g_debug ("failed to find new device: %s",
				 error_local->message);
			continue;
		}
		g_ptr_array_add (devices_new, g_steal_pointer (&device_new));
	}

	/* notify the plugins about the composite action */
	if (!fu_engine_composite_cleanup (self, devices_new, error)) {
		g_prefix_error (error, "failed to cleanup composite action: ");
		return FALSE;
	}

	/* success */
	return TRUE;
}

static FwupdRelease *
fu_engine_create_release_metadata (FuEngine *self, FuPlugin *plugin, GError **error)
{
	GPtrArray *metadata_sources;
	const gchar *tmp;
	g_autoptr(FwupdRelease) release = fwupd_release_new ();
	g_autoptr(GHashTable) metadata_hash = NULL;
	g_autoptr(GHashTable) os_release = NULL;

	/* add release data from os-release */
	os_release = fwupd_get_os_release (error);
	if (os_release == NULL)
		return NULL;

	/* build the version metadata */
	metadata_hash = fu_engine_get_report_metadata (self);
	fwupd_release_add_metadata (release, metadata_hash);
	fwupd_release_add_metadata (release, fu_plugin_get_report_metadata (plugin));

	/* allow other plugins to contribute metadata too */
	metadata_sources = fu_plugin_get_rules (plugin, FU_PLUGIN_RULE_METADATA_SOURCE);
	for (guint i = 0; i < metadata_sources->len; i++) {
		FuPlugin *plugin_tmp;
		const gchar *plugin_name = g_ptr_array_index (metadata_sources, i);
		g_autoptr(GError) error_local = NULL;

		plugin_tmp = fu_plugin_list_find_by_name (self->plugin_list,
							  plugin_name,
							  &error_local);
		if (plugin_tmp == NULL) {
			g_warning ("could not add metadata for %s: %s",
				   plugin_name,
				   error_local->message);
			continue;
		}
		fwupd_release_add_metadata (release,
					    fu_plugin_get_report_metadata (plugin_tmp));
	}

	/* add details from os-release as metadata */
	tmp = g_hash_table_lookup (os_release, "ID");
	if (tmp != NULL)
		fwupd_release_add_metadata_item (release, "DistroId", tmp);
	tmp = g_hash_table_lookup (os_release, "VERSION_ID");
	if (tmp != NULL)
		fwupd_release_add_metadata_item (release, "DistroVersion", tmp);
	tmp = g_hash_table_lookup (os_release, "VARIANT_ID");
	if (tmp != NULL)
		fwupd_release_add_metadata_item (release, "DistroVariant", tmp);
	return g_steal_pointer (&release);
}

static gboolean
fu_engine_is_running_offline (FuEngine *self)
{
#ifdef HAVE_SYSTEMD
	g_autofree gchar *default_target = NULL;
	g_autoptr(GError) error = NULL;
	default_target = fu_systemd_get_default_target (&error);
	if (default_target == NULL) {
		g_warning ("failed to get default.target: %s", error->message);
		return FALSE;
	}
	return g_strcmp0 (default_target, "system-update.target") == 0;
#else
	return FALSE;
#endif
}

static gboolean
fu_engine_offline_setup (GError **error)
{
#ifdef HAVE_GIO_UNIX
	gint rc;
	g_autofree gchar *filename = NULL;
	g_autofree gchar *symlink_target = fu_common_get_path (FU_PATH_KIND_LOCALSTATEDIR_PKG);
	g_autofree gchar *trigger = fu_common_get_path (FU_PATH_KIND_OFFLINE_TRIGGER);

	g_return_val_if_fail (error == NULL || *error == NULL, FALSE);

	/* does already exist */
	filename = fu_common_realpath (trigger, NULL);
	if (g_strcmp0 (filename, symlink_target) == 0) {
		g_debug ("%s already points to %s, skipping creation",
			 trigger, symlink_target);
		return TRUE;
	}

	/* create symlink for the systemd-system-update-generator */
	rc = symlink (symlink_target, trigger);
	if (rc < 0) {
		g_set_error (error,
			     FWUPD_ERROR,
			     FWUPD_ERROR_INTERNAL,
			     "Failed to create symlink %s to %s: %s",
			     trigger, symlink_target, strerror (errno));
		return FALSE;
	}
	return TRUE;
#else
	g_set_error (error,
		     FWUPD_ERROR,
		     FWUPD_ERROR_NOT_SUPPORTED,
		     "Not supported as <gio-unix.h> not available");
	return FALSE;
#endif

}

static gboolean
fu_engine_offline_invalidate (GError **error)
{
	g_autofree gchar *trigger = fu_common_get_path (FU_PATH_KIND_OFFLINE_TRIGGER);
	g_autoptr(GError) error_local = NULL;
	g_autoptr(GFile) file1 = NULL;

	g_return_val_if_fail (error == NULL || *error == NULL, FALSE);

	file1 = g_file_new_for_path (trigger);
	if (!g_file_query_exists (file1, NULL))
		return TRUE;
	if (!g_file_delete (file1, NULL, &error_local)) {
		g_set_error (error,
			     FWUPD_ERROR,
			     FWUPD_ERROR_INTERNAL,
			     "Cannot delete %s: %s",
			     trigger,
			     error_local->message);
		return FALSE;
	}
	return TRUE;
}

/**
 * fu_engine_schedule_update:
 * @self: a #FuEngine
 * @device: a #FuDevice
 * @release: A #FwupdRelease
 * @blob_cab: A #GBytes
 * @flags: #FwupdInstallFlags
 * @error: A #GError or NULL
 *
 * Schedule an offline update for the device
 *
 * Returns: #TRUE for success, #FALSE for failure
 *
 * Since: 1.3.5
 **/
gboolean
fu_engine_schedule_update (FuEngine *self,
			   FuDevice *device,
			   FwupdRelease *release,
			   GBytes *blob_cab,
			   FwupdInstallFlags flags,
			   GError **error)
{
	gchar tmpname[] = {"XXXXXX.cab"};
	g_autofree gchar *dirname = NULL;
	g_autofree gchar *filename = NULL;
	g_autoptr(FuHistory) history = NULL;
	g_autoptr(GFile) file = NULL;

	/* id already exists */
	history = fu_history_new ();
	if ((flags & FWUPD_INSTALL_FLAG_FORCE) == 0) {
		g_autoptr(FuDevice) res_tmp = NULL;
		res_tmp = fu_history_get_device_by_id (history, fu_device_get_id (device), NULL);
		if (res_tmp != NULL &&
		    fu_device_get_update_state (res_tmp) == FWUPD_UPDATE_STATE_PENDING) {
			g_set_error (error,
				     FWUPD_ERROR,
				     FWUPD_ERROR_ALREADY_PENDING,
				     "%s is already scheduled to be updated",
				     fu_device_get_id (device));
			return FALSE;
		}
	}

	/* create directory */
	dirname = fu_common_get_path (FU_PATH_KIND_LOCALSTATEDIR_PKG);
	file = g_file_new_for_path (dirname);
	if (!g_file_query_exists (file, NULL)) {
		if (!g_file_make_directory_with_parents (file, NULL, error))
			return FALSE;
	}

	/* get a random filename */
	for (guint i = 0; i < 6; i++)
		tmpname[i] = (gchar) g_random_int_range ('A', 'Z');
	filename = g_build_filename (dirname, tmpname, NULL);

	/* just copy to the temp file */
	fu_device_set_status (device, FWUPD_STATUS_SCHEDULING);
	if (!g_file_set_contents (filename,
				  g_bytes_get_data (blob_cab, NULL),
				  (gssize) g_bytes_get_size (blob_cab),
				  error))
		return FALSE;

	/* schedule for next boot */
	g_debug ("schedule %s to be installed to %s on next boot",
		 filename, fu_device_get_id (device));
	fwupd_release_set_filename (release, filename);

	/* add to database */
	fu_device_add_flag (device, FWUPD_DEVICE_FLAG_NEEDS_REBOOT);
	fu_device_set_update_state (device, FWUPD_UPDATE_STATE_PENDING);
	if (!fu_history_add_device (history, device, release, error))
		return FALSE;

	/* next boot we run offline */
	fu_device_set_progress (device, 100);
	return fu_engine_offline_setup (error);
}

static gboolean
fu_engine_install_release (FuEngine *self,
			   FuDevice *device_orig,
			   XbNode *component,
			   XbNode *rel,
			   FwupdInstallFlags flags,
			   GError **error)
{
	FuPlugin *plugin;
	FwupdVersionFormat fmt;
	GBytes *blob_fw;
	const gchar *tmp;
	g_autofree gchar *version_orig = NULL;
	g_autofree gchar *version_rel = NULL;
	g_autoptr(FuDevice) device_tmp = NULL;
	g_autoptr(FuDevice) device = g_object_ref (device_orig);
	g_autoptr(GBytes) blob_fw2 = NULL;
	g_autoptr(GError) error_local = NULL;

	/* get per-release firmware blob */
	blob_fw = xb_node_get_data (rel, "fwupd::FirmwareBlob");
	if (blob_fw == NULL) {
		g_set_error_literal (error,
				     FWUPD_ERROR,
				     FWUPD_ERROR_INTERNAL,
				     "Failed to get firmware blob from release");
		return FALSE;
	}

	/* use a bubblewrap helper script to build the firmware */
	tmp = g_object_get_data (G_OBJECT (component), "fwupd::BuilderScript");
	if (tmp != NULL) {
		const gchar *tmp2 = g_object_get_data (G_OBJECT (component), "fwupd::BuilderOutput");
		if (tmp2 == NULL)
			tmp2 = "firmware.bin";
		blob_fw2 = fu_common_firmware_builder (blob_fw, tmp, tmp2, error);
		if (blob_fw2 == NULL)
			return FALSE;
	} else {
		blob_fw2 = g_bytes_ref (blob_fw);
	}

	/* get the plugin */
	plugin = fu_plugin_list_find_by_name (self->plugin_list,
					      fu_device_get_plugin (device),
					      error);
	if (plugin == NULL)
		return FALSE;

	/* schedule this for the next reboot if not in system-update.target,
	 * but first check if allowed on battery power */
	version_rel = fu_engine_get_release_version (self, device, rel, error);
	if (version_rel == NULL) {
		g_prefix_error (error, "failed to get release version: ");
		return FALSE;
	}

	/* add device to database */
	if ((flags & FWUPD_INSTALL_FLAG_NO_HISTORY) == 0) {
		g_autoptr(FwupdRelease) release_tmp = NULL;
		release_tmp = fu_engine_create_release_metadata (self, plugin, error);
		if (release_tmp == NULL)
			return FALSE;
		tmp = xb_node_query_text (component,
					  "releases/release/checksum[@target='container']",
					  NULL);
		if (tmp != NULL)
			fwupd_release_add_checksum (release_tmp, tmp);
		fwupd_release_set_version (release_tmp, version_rel);
		fu_device_set_update_state (device, FWUPD_UPDATE_STATE_FAILED);
		if (!fu_history_add_device (self->history, device, release_tmp, error))
			return FALSE;
	}

	/* install firmware blob */
	version_orig = g_strdup (fu_device_get_version (device));
	if (!fu_engine_install_blob (self, device, blob_fw2, flags, &error_local)) {
		fu_device_set_status (device, FWUPD_STATUS_IDLE);
		if (g_error_matches (error_local,
				     FWUPD_ERROR,
				     FWUPD_ERROR_AC_POWER_REQUIRED) ||
		    g_error_matches (error_local,
				     FWUPD_ERROR,
				     FWUPD_ERROR_BATTERY_LEVEL_TOO_LOW) ||
		    g_error_matches (error_local,
				     FWUPD_ERROR,
				     FWUPD_ERROR_NEEDS_USER_ACTION) ||
		    g_error_matches (error_local,
				     FWUPD_ERROR,
				     FWUPD_ERROR_BROKEN_SYSTEM)) {
			fu_device_set_update_state (device, FWUPD_UPDATE_STATE_FAILED_TRANSIENT);
		} else {
			fu_device_set_update_state (device, FWUPD_UPDATE_STATE_FAILED);
		}
		fu_device_set_update_error (device, error_local->message);
		if ((flags & FWUPD_INSTALL_FLAG_NO_HISTORY) == 0 &&
		    !fu_history_modify_device (self->history, device, error)) {
			return FALSE;
		}
		g_propagate_error (error, g_steal_pointer (&error_local));
		return FALSE;
	}

	/* the device may have changed */
	device_tmp = fu_device_list_get_by_id (self->device_list,
					       fu_device_get_id (device),
					       error);
	if (device_tmp == NULL) {
		g_prefix_error (error, "failed to get device after install: ");
		return FALSE;
	}
	g_set_object (&device, device_tmp);

	/* update database */
	if (fu_device_has_flag (device, FWUPD_DEVICE_FLAG_NEEDS_REBOOT) ||
	    fu_device_has_flag (device, FWUPD_DEVICE_FLAG_NEEDS_SHUTDOWN)) {
		fu_device_set_update_state (device, FWUPD_UPDATE_STATE_NEEDS_REBOOT);
		if ((flags & FWUPD_INSTALL_FLAG_NO_HISTORY) == 0 &&
		    !fu_history_modify_device (self->history, device, error))
			return FALSE;
		/* success */
		return TRUE;
	}

	/* for online updates, verify the version changed if not a re-install */
	fmt = fu_device_get_version_format (device);
	if (version_rel != NULL &&
	    fu_common_vercmp_full (version_orig, version_rel, fmt) != 0 &&
	    fu_common_vercmp_full (version_orig, fu_device_get_version (device), fmt) == 0) {
		g_autofree gchar *str = NULL;
		fu_device_set_update_state (device, FWUPD_UPDATE_STATE_FAILED);
		str = g_strdup_printf ("device version not updated on success, %s != %s",
				       version_rel, fu_device_get_version (device));
		fu_device_set_update_error (device, str);
		if ((flags & FWUPD_INSTALL_FLAG_NO_HISTORY) == 0 &&
		    !fu_history_modify_device (self->history, device, error))
			return FALSE;
		/* success */
		return TRUE;
	}

	/* ensure the new version matched what we expected */
	if (version_rel != NULL &&
	    g_strcmp0 (fu_device_get_version (device), version_rel) != 0) {
		g_warning ("new device version '%s' was is not '%s', fixing up",
			   fu_device_get_version (device), version_rel);
		fu_device_set_version_format (device, fu_device_get_version_format (device));
		fu_device_set_version (device, version_rel);
	}

	/* success */
	if ((flags & FWUPD_INSTALL_FLAG_NO_HISTORY) == 0 &&
	    !fu_history_modify_device (self->history, device, error))
		return FALSE;

	/* make the UI update */
	fu_engine_emit_changed (self);

	return TRUE;
}

typedef struct {
	gboolean	 ret;
	GError		**error;
	FuEngine	*self;
	FuDevice	*device;
} FuEngineSortHelper;

static gint
fu_engine_sort_release_versions_cb (gconstpointer a, gconstpointer b, gpointer user_data)
{
	FuEngineSortHelper *helper = (FuEngineSortHelper *) user_data;
	XbNode *na = *((XbNode **) a);
	XbNode *nb = *((XbNode **) b);
	g_autofree gchar *va = NULL;
	g_autofree gchar *vb = NULL;

	/* already failed */
	if (!helper->ret)
		return 0;

	/* get the semver from the release */
	va = fu_engine_get_release_version (helper->self, helper->device, na, helper->error);
	if (va == NULL) {
		g_prefix_error (helper->error, "failed to get release version: ");
		return 0;
	}
	vb = fu_engine_get_release_version (helper->self, helper->device, nb, helper->error);
	if (vb == NULL) {
		g_prefix_error (helper->error, "failed to get release version: ");
		return 0;
	}
	return fu_common_vercmp_full (va, vb, fu_device_get_version_format (helper->device));
}

static gboolean
fu_engine_sort_releases (FuEngine *self, FuDevice *device, GPtrArray *rels, GError **error)
{
	FuEngineSortHelper helper = {
		.ret = TRUE,
		.self = self,
		.device = device,
		.error = error,
	};
	g_ptr_array_sort_with_data (rels, fu_engine_sort_release_versions_cb, &helper);
	return helper.ret;
}

/**
 * fu_engine_install:
 * @self: A #FuEngine
 * @task: A #FuInstallTask
 * @blob_cab: The #GBytes of the .cab file
 * @flags: The #FwupdInstallFlags, e.g. %FWUPD_DEVICE_FLAG_UPDATABLE
 * @error: A #GError, or %NULL
 *
 * Installs a specific firmware file on a device.
 *
 * By this point all the requirements and tests should have been done in
 * fu_engine_check_requirements() so this should not fail before running
 * the plugin loader.
 *
 * Returns: %TRUE for success
 **/
gboolean
fu_engine_install (FuEngine *self,
		   FuInstallTask *task,
		   GBytes *blob_cab,
		   FwupdInstallFlags flags,
		   GError **error)
{
	XbNode *component = fu_install_task_get_component (task);
	g_autoptr(FuDevice) device = NULL;
	g_autoptr(GError) error_local = NULL;
	g_autoptr(XbNode) rel_newest = NULL;
#if LIBXMLB_CHECK_VERSION(0,2,0)
	g_autoptr(XbQuery) query = NULL;
#endif

	g_return_val_if_fail (FU_IS_ENGINE (self), FALSE);
	g_return_val_if_fail (XB_IS_NODE (component), FALSE);
	g_return_val_if_fail (blob_cab != NULL, FALSE);
	g_return_val_if_fail (error == NULL || *error == NULL, FALSE);

	/* not in bootloader mode */
	device = g_object_ref (fu_install_task_get_device (task));
	if (fu_device_has_flag (device, FWUPD_DEVICE_FLAG_NEEDS_BOOTLOADER)) {
		const gchar *caption = NULL;
		caption = xb_node_query_text (component,
					      "screenshots/screenshot/caption",
					      NULL);
		if (caption != NULL) {
			g_set_error (error,
				     FWUPD_ERROR,
				     FWUPD_ERROR_NEEDS_USER_ACTION,
				     "Device %s needs to manually be put in update mode: %s",
				     fu_device_get_name (device), caption);
		} else {
			g_set_error (error,
				     FWUPD_ERROR,
				     FWUPD_ERROR_NEEDS_USER_ACTION,
				     "Device %s needs to manually be put in update mode",
				     fu_device_get_name (device));
		}
		fu_device_set_update_state (device, FWUPD_UPDATE_STATE_FAILED_TRANSIENT);
		if (error != NULL)
			fu_device_set_update_error (device, (*error)->message);
		return FALSE;
	}

	/* get the newest version */
#if LIBXMLB_CHECK_VERSION(0,2,0)
	query = xb_query_new_full (xb_node_get_silo (component),
				   "releases/release",
				   XB_QUERY_FLAG_FORCE_NODE_CACHE,
				   error);
	if (query == NULL)
		return FALSE;
	rel_newest = xb_node_query_first_full (component, query, &error_local);
#else
	rel_newest = xb_node_query_first (component, "releases/release", &error_local);
#endif
	if (rel_newest == NULL) {
		g_set_error (error,
			     FWUPD_ERROR,
			     FWUPD_ERROR_INVALID_FILE,
			     "No releases in the firmware component: %s",
			     error_local->message);
		return FALSE;
	}

	/* schedule this for the next reboot if not in system-update.target,
	 * but first check if allowed on battery power */
	if ((flags & FWUPD_INSTALL_FLAG_OFFLINE) > 0 &&
	    !fu_engine_is_running_offline (self)) {
		FuPlugin *plugin;
		g_autoptr(FwupdRelease) release_tmp = NULL;
		g_autofree gchar *version_rel = NULL;
		version_rel = fu_engine_get_release_version (self, device, rel_newest, error);
		if (version_rel == NULL) {
			g_prefix_error (error, "failed to get release version: ");
			return FALSE;
		}
		plugin = fu_plugin_list_find_by_name (self->plugin_list, "upower", NULL);
		if (plugin != NULL) {
			if (!fu_plugin_runner_update_prepare (plugin, flags, device, error))
				return FALSE;
		}
		release_tmp = fu_engine_create_release_metadata (self, plugin, error);
		if (release_tmp == NULL)
			return FALSE;
		fwupd_release_set_version (release_tmp, version_rel);
		return fu_engine_schedule_update (self, device, release_tmp,
						  blob_cab, flags, error);
	}

	/* install each intermediate release, or install only the newest version */
	if (fu_device_has_flag (device, FWUPD_DEVICE_FLAG_INSTALL_ALL_RELEASES)) {
		g_autoptr(GPtrArray) rels = NULL;
#if LIBXMLB_CHECK_VERSION(0,2,0)
		rels = xb_node_query_full (component, query, &error_local);
#else
		rels = xb_node_query (component, "releases/release", 0, &error_local);
#endif
		if (rels == NULL) {
			g_set_error (error,
				     FWUPD_ERROR,
				     FWUPD_ERROR_INVALID_FILE,
				     "No releases in the firmware component: %s",
				     error_local->message);
			return FALSE;
		}
		if (!fu_engine_sort_releases (self, device, rels, error))
			return FALSE;
		for (guint i = 0; i < rels->len; i++) {
			XbNode *rel = g_ptr_array_index (rels, i);
			if (!fu_engine_install_release (self, device, component, rel, flags, error))
				return FALSE;
		}
	} else {
		if (!fu_engine_install_release (self, device, component, rel_newest, flags, error))
			return FALSE;
	}

	/* success */
	fu_device_set_update_state (device, FWUPD_UPDATE_STATE_SUCCESS);
	return TRUE;
}

/**
 * fu_engine_get_plugins:
 * @self: A #FuPluginList
 *
 * Gets all the plugins that have been added.
 *
 * Returns: (transfer none) (element-type FuPlugin): the plugins
 *
 * Since: 1.0.8
 **/
GPtrArray *
fu_engine_get_plugins (FuEngine *self)
{
	g_return_val_if_fail (FU_IS_ENGINE (self), NULL);
	return fu_plugin_list_get_all (self->plugin_list);
}

static FuDevice *
fu_engine_get_device_by_id (FuEngine *self, const gchar *device_id, GError **error)
{
	g_autoptr(FuDevice) device1 = NULL;
	g_autoptr(FuDevice) device2 = NULL;
	g_autoptr(FuDevice) root = NULL;

	/* find device */
	device1 = fu_device_list_get_by_id (self->device_list, device_id, error);
	if (device1 == NULL)
		return NULL;

	/* wait for device to disconnect and reconnect */
	root = fu_device_get_root (device1);
	if (fu_device_has_flag (device1, FWUPD_DEVICE_FLAG_WAIT_FOR_REPLUG)) {
		if (!fu_device_list_wait_for_replug (self->device_list, device1, error)) {
			g_prefix_error (error, "failed to wait for detach replug: ");
			return NULL;
		}
	} else if (fu_device_has_flag (root, FWUPD_DEVICE_FLAG_WAIT_FOR_REPLUG)) {
		if (!fu_device_list_wait_for_replug (self->device_list, root, error)) {
			g_prefix_error (error, "failed to wait for detach replug: ");
			return NULL;
		}
	} else {
		/* no replug required */
		return g_steal_pointer (&device1);
	}

	/* get the new device */
	device2 = fu_device_list_get_by_id (self->device_list, device_id, error);
	if (device2 == NULL) {
		g_prefix_error (error, "failed to get device after replug: ");
		return NULL;
	}

	/* success */
	return g_steal_pointer (&device2);
}

/* same as FuDevice->prepare, but with the device open */
static gboolean
fu_engine_device_prepare (FuEngine *self,
			  FuDevice *device,
			  FwupdInstallFlags flags,
			  GError **error)
{
	g_autoptr(FuDeviceLocker) locker = fu_device_locker_new (device, error);
	if (locker == NULL) {
		g_prefix_error (error, "failed to open device for prepare: ");
		return FALSE;
	}
	return fu_device_prepare (device, flags, error);
}

/* same as FuDevice->cleanup, but with the device open */
static gboolean
fu_engine_device_cleanup (FuEngine *self,
			  FuDevice *device,
			  FwupdInstallFlags flags,
			  GError **error)
{
	g_autoptr(FuDeviceLocker) locker = NULL;

	if (fu_device_has_flag (device, FWUPD_DEVICE_FLAG_WILL_DISAPPEAR)) {
		g_debug ("skipping device cleanup due to will-disappear flag");
		return TRUE;
	}

	locker = fu_device_locker_new (device, error);
	if (locker == NULL) {
		g_prefix_error (error, "failed to open device for cleanup: ");
		return FALSE;
	}
	return fu_device_cleanup (device, flags, error);
}

static gboolean
fu_engine_update_prepare (FuEngine *self,
			  FwupdInstallFlags flags,
			  const gchar *device_id,
			  GError **error)
{
	GPtrArray *plugins = fu_plugin_list_get_all (self->plugin_list);
	g_autofree gchar *str = NULL;
	g_autoptr(FuDevice) device = NULL;

	/* the device and plugin both may have changed */
	device = fu_engine_get_device_by_id (self, device_id, error);
	if (device == NULL)
		return FALSE;
	str = fu_device_to_string (device);
	g_debug ("performing prepare on %s", str);
	if (!fu_engine_device_prepare (self, device, flags, error))
		return FALSE;
	for (guint j = 0; j < plugins->len; j++) {
		FuPlugin *plugin_tmp = g_ptr_array_index (plugins, j);
		if (!fu_plugin_runner_update_prepare (plugin_tmp, flags, device, error))
			return FALSE;
	}

	/* wait for device to disconnect and reconnect */
	if (fu_device_has_flag (device, FWUPD_DEVICE_FLAG_WAIT_FOR_REPLUG)) {
		if (!fu_device_list_wait_for_replug (self->device_list, device, error)) {
			g_prefix_error (error, "failed to wait for prepare replug: ");
			return FALSE;
		}
	}
	return TRUE;
}

static gboolean
fu_engine_update_cleanup (FuEngine *self,
			  FwupdInstallFlags flags,
			  const gchar *device_id,
			  GError **error)
{
	GPtrArray *plugins = fu_plugin_list_get_all (self->plugin_list);
	g_autofree gchar *str = NULL;
	g_autoptr(FuDevice) device = NULL;

	/* the device and plugin both may have changed */
	device = fu_engine_get_device_by_id (self, device_id, error);
	if (device == NULL)
		return FALSE;
	str = fu_device_to_string (device);
	g_debug ("performing cleanup on %s", str);
	if (!fu_engine_device_cleanup (self, device, flags, error))
		return FALSE;
	for (guint j = 0; j < plugins->len; j++) {
		FuPlugin *plugin_tmp = g_ptr_array_index (plugins, j);
		if (!fu_plugin_runner_update_cleanup (plugin_tmp, flags, device, error))
			return FALSE;
	}

	/* wait for device to disconnect and reconnect */
	if (fu_device_has_flag (device, FWUPD_DEVICE_FLAG_WAIT_FOR_REPLUG)) {
		if (!fu_device_list_wait_for_replug (self->device_list, device, error)) {
			g_prefix_error (error, "failed to wait for cleanup replug: ");
			return FALSE;
		}
	}
	return TRUE;
}

static gboolean
fu_engine_update_detach (FuEngine *self, const gchar *device_id, GError **error)
{
	FuPlugin *plugin;
	g_autofree gchar *str = NULL;
	g_autoptr(FuDevice) device = NULL;

	/* the device and plugin both may have changed */
	device = fu_engine_get_device_by_id (self, device_id, error);
	if (device == NULL)
		return FALSE;
	str = fu_device_to_string (device);
	g_debug ("performing detach on %s", str);
	plugin = fu_plugin_list_find_by_name (self->plugin_list,
					      fu_device_get_plugin (device),
					      error);
	if (plugin == NULL)
		return FALSE;
	if (!fu_plugin_runner_update_detach (plugin, device, error))
		return FALSE;
	return TRUE;
}

static gboolean
fu_engine_update_attach (FuEngine *self, const gchar *device_id, GError **error)
{
	FuPlugin *plugin;
	g_autofree gchar *str = NULL;
	g_autoptr(FuDevice) device = NULL;

	/* the device and plugin both may have changed */
	device = fu_engine_get_device_by_id (self, device_id, error);
	if (device == NULL) {
		g_prefix_error (error, "failed to get device after update: ");
		return FALSE;
	}
	str = fu_device_to_string (device);
	g_debug ("performing attach on %s", str);
	plugin = fu_plugin_list_find_by_name (self->plugin_list,
					      fu_device_get_plugin (device),
					      error);
	if (plugin == NULL)
		return FALSE;

	if (!fu_plugin_runner_update_attach (plugin, device, error))
		return FALSE;
	return TRUE;
}

gboolean
fu_engine_activate (FuEngine *self, const gchar *device_id, GError **error)
{
	FuPlugin *plugin;
	g_autofree gchar *str = NULL;
	g_autoptr(FuDevice) device = NULL;

	g_return_val_if_fail (FU_IS_ENGINE (self), FALSE);
	g_return_val_if_fail (device_id != NULL, FALSE);
	g_return_val_if_fail (error == NULL || *error == NULL, FALSE);

	/* check the device exists */
	device = fu_device_list_get_by_id (self->device_list, device_id, error);
	if (device == NULL)
		return FALSE;
	str = fu_device_to_string (device);
	g_debug ("performing activate on %s", str);
	plugin = fu_plugin_list_find_by_name (self->plugin_list,
					      fu_device_get_plugin (device),
					      error);
	if (plugin == NULL)
		return FALSE;
	g_debug ("Activating %s", fu_device_get_name (device));

	if (!fu_plugin_runner_activate (plugin, device, error))
		return FALSE;

	fu_engine_emit_device_changed (self, device);
	fu_engine_emit_changed (self);

	return TRUE;
}

static gboolean
fu_engine_update_reload (FuEngine *self, const gchar *device_id, GError **error)
{
	FuPlugin *plugin;
	g_autofree gchar *str = NULL;
	g_autoptr(FuDevice) device = NULL;

	/* the device and plugin both may have changed */
	device = fu_engine_get_device_by_id (self, device_id, error);
	if (device == NULL) {
		g_prefix_error (error, "failed to get device after update: ");
		return FALSE;
	}
	str = fu_device_to_string (device);
	g_debug ("performing reload on %s", str);
	plugin = fu_plugin_list_find_by_name (self->plugin_list,
					      fu_device_get_plugin (device),
					      error);
	if (plugin == NULL)
		return FALSE;

	if (fu_device_has_flag (device, FWUPD_DEVICE_FLAG_WILL_DISAPPEAR)) {
		g_debug ("skipping reload due to will-disappear flag");
		return TRUE;
	}

	if (!fu_plugin_runner_update_reload (plugin, device, error)) {
		g_prefix_error (error, "failed to reload device: ");
		return FALSE;
	}
	return TRUE;
}

static gboolean
fu_engine_update (FuEngine *self,
		  const gchar *device_id,
		  GBytes *blob_fw2,
		  FwupdInstallFlags flags,
		  GError **error)
{
	FuPlugin *plugin;
	g_autofree gchar *str = NULL;
	g_autoptr(FuDevice) device = NULL;
	g_autoptr(FuDevice) device_pending = NULL;

	/* cancel the pending action */
	if (!fu_engine_offline_invalidate (error))
		return FALSE;

	/* the device and plugin both may have changed */
	device = fu_engine_get_device_by_id (self, device_id, error);
	if (device == NULL) {
		g_prefix_error (error, "failed to get device after detach: ");
		return FALSE;
	}
	device_pending = fu_history_get_device_by_id (self->history, device_id, NULL);
	str = fu_device_to_string (device);
	g_debug ("performing update on %s", str);
	plugin = fu_plugin_list_find_by_name (self->plugin_list,
					      fu_device_get_plugin (device),
					      error);
	if (plugin == NULL)
		return FALSE;
	if (!fu_plugin_runner_update (plugin, device, blob_fw2, flags, error)) {
		g_autoptr(GError) error_attach = NULL;
		g_autoptr(GError) error_cleanup = NULL;

		/* attack back into runtime then cleanup */
		if (!fu_plugin_runner_update_attach (plugin,
						     device,
						     &error_attach)) {
			g_warning ("failed to attach device after failed update: %s",
				   error_attach->message);
		}
		if (!fu_engine_update_cleanup (self, flags, device_id, &error_cleanup)) {
			g_warning ("failed to update-cleanup after failed update: %s",
				   error_cleanup->message);
		}
		return FALSE;
	}

	/* cleanup */
	if (device_pending != NULL) {
		const gchar *tmp;
		FwupdRelease *release;

		/* update history database */
		fu_device_set_update_state (device, FWUPD_UPDATE_STATE_SUCCESS);
		if (!fu_history_modify_device (self->history, device, error))
			return FALSE;

		/* delete cab file */
		release = fu_device_get_release_default (device_pending);
		tmp = fwupd_release_get_filename (release);
		if (tmp != NULL && g_str_has_prefix (tmp, FWUPD_LIBEXECDIR)) {
			g_autoptr(GError) error_delete = NULL;
			g_autoptr(GFile) file = NULL;
			file = g_file_new_for_path (tmp);
			if (!g_file_delete (file, NULL, &error_delete)) {
				g_set_error (error,
					     FWUPD_ERROR,
					     FWUPD_ERROR_INVALID_FILE,
					     "Failed to delete %s: %s",
					     tmp, error_delete->message);
				return FALSE;
			}
		}
	}
	return TRUE;
}

GBytes *
fu_engine_firmware_read (FuEngine *self,
			 FuDevice *device,
			 FwupdInstallFlags flags,
			 GError **error)
{
	g_autoptr(FuDeviceLocker) locker = NULL;
	g_autoptr(FuFirmware) firmware = NULL;

	/* open, detach, read, attach, serialize */
	locker = fu_device_locker_new (device, error);
	if (locker == NULL) {
		g_prefix_error (error, "failed to open device for firmware read: ");
		return NULL;
	}
	if (!fu_device_detach (device, error))
		return NULL;
	firmware = fu_device_read_firmware (device, error);
	if (firmware == NULL) {
		g_autoptr(GError) error_local = NULL;
		if (!fu_device_attach (device, &error_local)) {
			g_warning ("failed to attach after read image failure: %s",
				   error_local->message);
		}
		return NULL;
	}
	if (!fu_device_attach (device, error))
		return NULL;
	return fu_firmware_write (firmware, error);
}

gboolean
fu_engine_install_blob (FuEngine *self,
			FuDevice *device,
			GBytes *blob_fw,
			FwupdInstallFlags flags,
			GError **error)
{
	guint retries = 0;
	g_autofree gchar *device_id = NULL;
	g_autoptr(GTimer) timer = g_timer_new ();

	/* test the firmware is not an empty blob */
	if (g_bytes_get_size (blob_fw) == 0) {
		g_set_error (error,
			     FWUPD_ERROR,
			     FWUPD_ERROR_INVALID_FILE,
			     "Firmware is invalid as has zero size");
		return FALSE;
	}

	/* mark this as modified even if we actually fail to do the update */
	fu_device_set_modified (device, (guint64) g_get_real_time () / G_USEC_PER_SEC);

	/* plugins can set FWUPD_DEVICE_FLAG_ANOTHER_WRITE_REQUIRED to run again, but they
	 * must return TRUE rather than an error */
	device_id = g_strdup (fu_device_get_id (device));
	do {
		/* check for a loop */
		if (++retries > 5) {
			g_set_error_literal (error,
					     FWUPD_ERROR,
					     FWUPD_ERROR_INTERNAL,
					     "aborting device write loop, limit 5");
			return FALSE;
		}

		/* don't rely on a plugin clearing this */
		fu_device_remove_flag (device, FWUPD_DEVICE_FLAG_ANOTHER_WRITE_REQUIRED);

		/* signal to all the plugins the update is about to happen */
		if (!fu_engine_update_prepare (self, flags, device_id, error))
			return FALSE;

		/* detach to bootloader mode */
		if (!fu_engine_update_detach (self, device_id, error))
			return FALSE;

		/* install */
		if (!fu_engine_update (self, device_id, blob_fw, flags, error))
			return FALSE;

		/* attach into runtime mode */
		if (!fu_engine_update_attach (self, device_id, error))
			return FALSE;

	} while (fu_device_has_flag (device, FWUPD_DEVICE_FLAG_ANOTHER_WRITE_REQUIRED));

	/* get the new version number */
	if (!fu_engine_update_reload (self, device_id, error))
		return FALSE;

	/* signal to all the plugins the update has happened */
	if (!fu_engine_update_cleanup (self, flags, device_id, error))
		return FALSE;

	/* make the UI update */
	fu_engine_set_status (self, FWUPD_STATUS_IDLE);
	g_debug ("Updating %s took %f seconds", fu_device_get_name (device),
		 g_timer_elapsed (timer, NULL));
	return TRUE;
}

static FuDevice *
fu_engine_get_item_by_id_fallback_history (FuEngine *self, const gchar *id, GError **error)
{
	g_autoptr(GPtrArray) devices = NULL;

	/* not a wildcard */
	if (g_strcmp0 (id, FWUPD_DEVICE_ID_ANY) != 0) {
		g_autoptr(FuDevice) dev = NULL;
		g_autoptr(GError) error_local = NULL;

		/* get this one device */
		dev = fu_history_get_device_by_id (self->history, id, &error_local);
		if (dev == NULL) {
			g_set_error (error,
				     FWUPD_ERROR,
				     FWUPD_ERROR_NOTHING_TO_DO,
				     "Failed to find %s in history database: %s",
				     id, error_local->message);
			return NULL;
		}

		/* only useful */
		if (fu_device_get_update_state (dev) == FWUPD_UPDATE_STATE_SUCCESS ||
		    fu_device_get_update_state (dev) == FWUPD_UPDATE_STATE_FAILED_TRANSIENT ||
		    fu_device_get_update_state (dev) == FWUPD_UPDATE_STATE_FAILED) {
			return g_steal_pointer (&dev);
		}

		/* nothing in database */
		g_set_error (error,
			     FWUPD_ERROR,
			     FWUPD_ERROR_NOTHING_TO_DO,
			     "Device %s has no results to report",
			     fu_device_get_id (dev));
		return NULL;
	}

	/* allow '*' for any */
	devices = fu_history_get_devices (self->history, error);
	if (devices == NULL)
		return NULL;
	for (guint i = 0; i < devices->len; i++) {
		FuDevice *dev = g_ptr_array_index (devices, i);
		if (fu_device_get_update_state (dev) == FWUPD_UPDATE_STATE_SUCCESS ||
		    fu_device_get_update_state (dev) == FWUPD_UPDATE_STATE_FAILED_TRANSIENT ||
		    fu_device_get_update_state (dev) == FWUPD_UPDATE_STATE_FAILED)
			return g_object_ref (dev);
	}
	g_set_error_literal (error,
			     FWUPD_ERROR,
			     FWUPD_ERROR_NOTHING_TO_DO,
			     "Failed to find any useful results to report");
	return NULL;
}

/* for the self tests */
void
fu_engine_set_silo (FuEngine *self, XbSilo *silo)
{
	g_return_if_fail (FU_IS_ENGINE (self));
	g_return_if_fail (XB_IS_SILO (silo));
	g_set_object (&self->silo, silo);
}

static gboolean
fu_engine_appstream_upgrade_cb (XbBuilderFixup *self,
				XbBuilderNode *bn,
				gpointer user_data,
				GError **error)
{
	if (g_strcmp0 (xb_builder_node_get_element (bn), "metadata") == 0)
		xb_builder_node_set_element (bn, "custom");
	return TRUE;
}

static XbBuilderSource *
fu_engine_create_metadata_builder_source (FuEngine *self,
					  const gchar *fn,
					  GError **error)
{
	g_autoptr(GBytes) blob = NULL;
	g_autoptr(XbSilo) silo = NULL;
	g_autoptr(XbBuilderSource) source = xb_builder_source_new ();
	g_autofree gchar *xml = NULL;

	g_debug ("building metadata for %s", fn);
	blob = fu_common_get_contents_bytes (fn, error);
	if (blob == NULL)
		return NULL;

	/* convert the silo for the CAB into a XbBuilderSource */
	silo = fu_engine_get_silo_from_blob (self, blob, error);
	if (silo == NULL)
		return NULL;
	xml = xb_silo_export (silo, XB_NODE_EXPORT_FLAG_NONE, error);
	if (xml == NULL)
		return NULL;
	if (!xb_builder_source_load_xml (source, xml,
					 XB_BUILDER_SOURCE_FLAG_NONE,
					 error))
		return NULL;
	return g_steal_pointer (&source);
}

static gboolean
fu_engine_create_metadata (FuEngine *self, XbBuilder *builder,
			   FwupdRemote *remote, GError **error)
{
	g_autoptr(GPtrArray) files = NULL;
	const gchar *path;

	/* find all files in directory */
	path = fwupd_remote_get_filename_cache (remote);
	files = fu_common_get_files_recursive (path, error);
	if (files == NULL)
		return FALSE;

	/* add each source */
	for (guint i = 0; i < files->len; i++) {
		g_autoptr(XbBuilderNode) custom = NULL;
		g_autoptr(XbBuilderSource) source = NULL;
		g_autoptr(GError) error_local = NULL;
		const gchar *fn = g_ptr_array_index (files, i);
		g_autofree gchar *fn_lowercase = g_ascii_strdown (fn, -1);

		/* check is cab file */
		if (!g_str_has_suffix (fn_lowercase, ".cab")) {
			g_debug ("ignoring: %s", fn);
			continue;
		}

		/* build source for file */
		source = fu_engine_create_metadata_builder_source (self, fn, &error_local);
		if (source == NULL) {
			g_warning ("%s", error_local->message);
			continue;
		}

		/* add metadata */
		custom = xb_builder_node_new ("custom");
		xb_builder_node_insert_text (custom,
					     "value", fn,
					     "key", "fwupd::FilenameCache",
					     NULL);
		xb_builder_node_insert_text (custom,
					     "value", fwupd_remote_get_id (remote),
					     "key", "fwupd::RemoteId",
					     NULL);
		xb_builder_source_set_info (source, custom);
		xb_builder_import_source (builder, source);
	}
	return TRUE;
}

static void
fu_engine_ensure_device_supported (FuEngine *self, FuDevice *device)
{
	gboolean is_supported = FALSE;
	g_autoptr(GError) error = NULL;
	g_autoptr(GPtrArray) releases = NULL;
	g_autoptr(FuEngineRequest) request = fu_engine_request_new ();

	/* all flags set */
	fu_engine_request_set_feature_flags (request, ~0);

	/* get all releases that pass the requirements */
	releases = fu_engine_get_releases_for_device (self,
						      request,
						      device,
						      &error);
	if (releases == NULL) {
		if (!g_error_matches (error,
				      FWUPD_ERROR,
				      FWUPD_ERROR_NOTHING_TO_DO) &&
		    !g_error_matches (error,
				      FWUPD_ERROR,
				      FWUPD_ERROR_NOT_SUPPORTED)) {
			g_warning ("failed to get releases for %s: %s",
				   fu_device_get_name (device),
				   error->message);
		}
	} else {
		if (releases->len > 0)
			is_supported = TRUE;
	}

	/* was supported, now unsupported */
	if (!is_supported) {
		if (fu_device_has_flag (device, FWUPD_DEVICE_FLAG_SUPPORTED)) {
			fu_device_remove_flag (device, FWUPD_DEVICE_FLAG_SUPPORTED);
			fu_engine_emit_device_changed (self, device);
		}
		return;
	}

	/* was unsupported, now supported */
	if (!fu_device_has_flag (device, FWUPD_DEVICE_FLAG_SUPPORTED)) {
		fu_device_add_flag (device, FWUPD_DEVICE_FLAG_SUPPORTED);
		fu_engine_emit_device_changed (self, device);
	}
}

static void
fu_engine_md_refresh_device_name (FuEngine *self, FuDevice *device, XbNode *component)
{
	const gchar *name = NULL;

	/* require data */
	if (component == NULL)
		return;

	/* copy 1:1 */
	name = xb_node_query_text (component, "name", NULL);
	if (name != NULL)
		fu_device_set_name (device, name);
}

static const gchar *
fu_common_device_category_to_name (const gchar *cat)
{
	if (g_strcmp0 (cat, "X-EmbeddedController") == 0)
		return "Embedded Controller";
	if (g_strcmp0 (cat, "X-ManagementEngine") == 0)
		return "Intel Management Engine";
	if (g_strcmp0 (cat, "X-CorporateManagementEngine") == 0)
		return "Intel Management Engine";
	if (g_strcmp0 (cat, "X-ConsumerManagementEngine") == 0)
		return "Intel Management Engine";
	if (g_strcmp0 (cat, "X-ThunderboltController") == 0)
		return "Thunderbolt Controller";
	if (g_strcmp0 (cat, "X-PlatformSecurityProcessor") == 0)
		return "Platform Security Processor";
	if (g_strcmp0 (cat, "X-CpuMicrocode") == 0)
		return "CPU Microcode";
	return NULL;
}

static void
fu_engine_md_refresh_device_name_category (FuEngine *self, FuDevice *device, XbNode *component)
{
	const gchar *name = NULL;
	g_autoptr(GPtrArray) cats = NULL;

	/* require data */
	if (component == NULL)
		return;

	/* get AppStream and safe-compat categories */
	cats = xb_node_query (component, "categories/category|X-categories/category", 0, NULL);
	if (cats == NULL)
		return;
	for (guint i = 0; i < cats->len; i++) {
		XbNode *n = g_ptr_array_index (cats, i);
		name = fu_common_device_category_to_name (xb_node_get_text (n));
		if (name != NULL)
			break;
	}
	if (name != NULL)
		fu_device_set_name (device, name);
}

static void
_g_ptr_array_reverse (GPtrArray *array)
{
	guint last_idx = array->len - 1;
	for (guint i = 0; i < array->len / 2; i++) {
		gpointer tmp = array->pdata[i];
		array->pdata[i] = array->pdata[last_idx - i];
		array->pdata[last_idx - i] = tmp;
	}
}

static void
fu_engine_md_refresh_device_verfmt (FuEngine *self, FuDevice *device, XbNode *component)
{
	FwupdVersionFormat verfmt = FWUPD_VERSION_FORMAT_UNKNOWN;
	g_autoptr(GPtrArray) verfmts = NULL;

	/* require data */
	if (component == NULL)
		return;

	/* get metadata */
	verfmts = xb_node_query (component, "custom/value[@key='LVFS::VersionFormat']", 0, NULL);
	if (verfmts == NULL)
		return;
	_g_ptr_array_reverse (verfmts);
	for (guint i = 0; i < verfmts->len; i++) {
		XbNode *value = g_ptr_array_index (verfmts, i);
		verfmt = fwupd_version_format_from_string (xb_node_get_text (value));
		if (verfmt != FWUPD_VERSION_FORMAT_UNKNOWN)
			break;
	}

	/* found and different to existing */
	if (verfmt != FWUPD_VERSION_FORMAT_UNKNOWN &&
	    fu_device_get_version_format (device) != verfmt) {
		fu_device_set_version_format (device, verfmt);
		if (fu_device_get_version_raw (device) != 0x0) {
			g_autofree gchar *version = NULL;
			version = fu_common_version_from_uint32 (fu_device_get_version_raw (device), verfmt);
			fu_device_set_version (device, version);
		}
		if (fu_device_get_version_lowest_raw (device) != 0x0) {
			g_autofree gchar *version = NULL;
			version = fu_common_version_from_uint32 (fu_device_get_version_lowest_raw (device), verfmt);
			fu_device_set_version_lowest (device, version);
		}
		if (fu_device_get_version_bootloader_raw (device) != 0x0) {
			g_autofree gchar *version = NULL;
			version = fu_common_version_from_uint32 (fu_device_get_version_bootloader_raw (device), verfmt);
			fu_device_set_version_bootloader (device, version);
		}
	}
}

void
fu_engine_md_refresh_device_from_component (FuEngine *self, FuDevice *device, XbNode *component)
{
	/* set the name */
	if (fu_device_has_flag (device, FWUPD_DEVICE_FLAG_MD_SET_NAME))
		fu_engine_md_refresh_device_name (self, device, component);
	if (fu_device_has_flag (device, FWUPD_DEVICE_FLAG_MD_SET_NAME_CATEGORY))
		fu_engine_md_refresh_device_name_category (self, device, component);

	/* fix the version */
	if (fu_device_has_flag (device, FWUPD_DEVICE_FLAG_MD_SET_VERFMT))
		fu_engine_md_refresh_device_verfmt (self, device, component);
}

static void
fu_engine_md_refresh_devices (FuEngine *self)
{
	g_autoptr(GPtrArray) devices = fu_device_list_get_all (self->device_list);
	for (guint i = 0; i < devices->len; i++) {
		FuDevice *device = g_ptr_array_index (devices, i);
		g_autoptr(XbNode) component = fu_engine_get_component_by_guids (self, device);

		/* set or clear the SUPPORTED flag */
		fu_engine_ensure_device_supported (self, device);

		/* fixup the name and format as needed */
		fu_engine_md_refresh_device_from_component (self, device, component);
	}
}

static gboolean
fu_engine_load_metadata_store (FuEngine *self, FuEngineLoadFlags flags, GError **error)
{
	GPtrArray *remotes;
	XbBuilderCompileFlags compile_flags = XB_BUILDER_COMPILE_FLAG_IGNORE_INVALID;
	g_autofree gchar *cachedirpkg = NULL;
	g_autofree gchar *xmlbfn = NULL;
	g_autoptr(GFile) xmlb = NULL;
	g_autoptr(GPtrArray) components = NULL;
	g_autoptr(XbBuilder) builder = xb_builder_new ();

	/* clear existing silo */
	g_clear_object (&self->silo);

	/* verbose profiling */
	if (g_getenv ("FWUPD_VERBOSE") != NULL) {
		xb_builder_set_profile_flags (builder,
					      XB_SILO_PROFILE_FLAG_XPATH |
					      XB_SILO_PROFILE_FLAG_DEBUG);
	}

	/* load each enabled metadata file */
	remotes = fu_remote_list_get_all (self->remote_list);
	for (guint i = 0; i < remotes->len; i++) {
		const gchar *path = NULL;
		g_autoptr(GError) error_local = NULL;
		g_autoptr(GFile) file = NULL;
		g_autoptr(XbBuilderFixup) fixup = NULL;
		g_autoptr(XbBuilderNode) custom = NULL;
		g_autoptr(XbBuilderSource) source = xb_builder_source_new ();

		FwupdRemote *remote = g_ptr_array_index (remotes, i);
		if (!fwupd_remote_get_enabled (remote)) {
			g_debug ("remote %s not enabled, so skipping",
				 fwupd_remote_get_id (remote));
			continue;
		}
		path = fwupd_remote_get_filename_cache (remote);
		if (!g_file_test (path, G_FILE_TEST_EXISTS)) {
			g_debug ("no %s, so skipping", path);
			continue;
		}

		/* generate all metadata on demand */
		if (fwupd_remote_get_kind (remote) == FWUPD_REMOTE_KIND_DIRECTORY) {
			g_debug ("building metadata for remote '%s'",
				 fwupd_remote_get_id (remote));
			if (!fu_engine_create_metadata (self, builder, remote, &error_local)) {
				g_warning ("failed to generate remote %s: %s",
					   fwupd_remote_get_id (remote),
					   error_local->message);
			}
			continue;
		}

		/* save the remote-id in the custom metadata space */
		file = g_file_new_for_path (path);
		if (!xb_builder_source_load_file (source, file,
						  XB_BUILDER_SOURCE_FLAG_NONE,
						  NULL, &error_local)) {
			g_warning ("failed to load remote %s: %s",
				   fwupd_remote_get_id (remote),
				   error_local->message);
			continue;
		}

		/* fix up any legacy installed files */
		fixup = xb_builder_fixup_new ("AppStreamUpgrade",
					      fu_engine_appstream_upgrade_cb,
					      self, NULL);
		xb_builder_fixup_set_max_depth (fixup, 3);
		xb_builder_source_add_fixup (source, fixup);

		/* add metadata */
		custom = xb_builder_node_new ("custom");
		xb_builder_node_insert_text (custom,
					     "value", path,
					     "key", "fwupd::FilenameCache",
					     NULL);
		xb_builder_node_insert_text (custom,
					     "value", fwupd_remote_get_id (remote),
					     "key", "fwupd::RemoteId",
					     NULL);
		xb_builder_source_set_info (source, custom);

		/* we need to watch for changes? */
		xb_builder_import_source (builder, source);
	}

	/* on a read-only filesystem don't care about the cache GUID */
	if (flags & FU_ENGINE_LOAD_FLAG_READONLY_FS)
		compile_flags |= XB_BUILDER_COMPILE_FLAG_IGNORE_GUID;

	/* ensure silo is up to date */
	cachedirpkg = fu_common_get_path (FU_PATH_KIND_CACHEDIR_PKG);
	xmlbfn = g_build_filename (cachedirpkg, "metadata.xmlb", NULL);
	xmlb = g_file_new_for_path (xmlbfn);
	self->silo = xb_builder_ensure (builder, xmlb, compile_flags, NULL, error);
	if (self->silo == NULL)
		return FALSE;

	/* print what we've got */
	components = xb_silo_query (self->silo, "components/component", 0, NULL);
	if (components != NULL)
		g_debug ("%u components now in silo", components->len);

	/* build the index */
	if (!xb_silo_query_build_index (self->silo,
					"components/component/provides/firmware",
					"type", error))
		return FALSE;
	if (!xb_silo_query_build_index (self->silo,
					"components/component/provides/firmware",
					NULL, error))
		return FALSE;

	/* success */
	return TRUE;
}

static void
fu_engine_config_changed_cb (FuConfig *config, FuEngine *self)
{
	fu_idle_set_timeout (self->idle, fu_config_get_idle_timeout (config));
}

static void
fu_engine_remote_list_changed_cb (FuRemoteList *remote_list, FuEngine *self)
{
	g_autoptr(GError) error_local = NULL;
	if (!fu_engine_load_metadata_store (self, FU_ENGINE_LOAD_FLAG_NONE,
					    &error_local))
		g_warning ("Failed to reload metadata store: %s",
			   error_local->message);

	/* set device properties from the metadata */
	fu_engine_md_refresh_devices (self);

	/* make the UI update */
	fu_engine_emit_changed (self);
}

static gint
fu_engine_sort_jcat_results_timestamp_cb (gconstpointer a, gconstpointer b)
{
	JcatResult *ra = *((JcatResult **) a);
	JcatResult *rb = *((JcatResult **) b);
	if (jcat_result_get_timestamp (ra) < jcat_result_get_timestamp (rb))
		return 1;
	if (jcat_result_get_timestamp (ra) > jcat_result_get_timestamp (rb))
		return -1;
	return 0;
}

static JcatResult *
fu_engine_get_newest_signature_jcat_result (GPtrArray *results, GError **error)
{
	/* sort by timestamp, newest first */
	g_ptr_array_sort (results, fu_engine_sort_jcat_results_timestamp_cb);

	/* get the first signature, ignoring the checksums */
	for (guint i = 0; i < results->len; i++) {
		JcatResult *result = g_ptr_array_index (results, i);
#if LIBJCAT_CHECK_VERSION(0, 1, 3)
		if (jcat_result_get_method (result) == JCAT_BLOB_METHOD_SIGNATURE)
			return g_object_ref (result);
#else
		guint verify_kind = 0;
		g_autoptr(JcatEngine) engine = NULL;
		g_object_get (result, "engine", &engine, NULL);
		g_object_get (engine, "verify-kind", &verify_kind, NULL);
		if (verify_kind == 2) /* SIGNATURE */
			return g_object_ref (result);
#endif
	}

	/* should never happen due to %JCAT_VERIFY_FLAG_REQUIRE_SIGNATURE */
	g_set_error_literal (error,
			     FWUPD_ERROR,
			     FWUPD_ERROR_INVALID_FILE,
			     "no signature method in results");
	return NULL;
}

static JcatResult *
fu_engine_get_system_jcat_result (FuEngine *self, FwupdRemote *remote, GError **error)
{
	g_autoptr(GBytes) blob = NULL;
	g_autoptr(GBytes) blob_sig = NULL;
	g_autoptr(GInputStream) istream = NULL;
	g_autoptr(GPtrArray) results = NULL;
	g_autoptr(JcatItem) jcat_item = NULL;
	g_autoptr(JcatFile) jcat_file = jcat_file_new ();

	blob = fu_common_get_contents_bytes (fwupd_remote_get_filename_cache (remote), error);
	if (blob == NULL)
		return NULL;
	blob_sig = fu_common_get_contents_bytes (fwupd_remote_get_filename_cache_sig (remote), error);
	if (blob_sig == NULL)
		return NULL;
	istream = g_memory_input_stream_new_from_bytes (blob_sig);
	if (!jcat_file_import_stream (jcat_file, istream,
				      JCAT_IMPORT_FLAG_NONE,
				      NULL, error))
		return NULL;
	jcat_item = jcat_file_get_item_default (jcat_file, error);
	if (jcat_item == NULL)
		return NULL;
	results = jcat_context_verify_item (self->jcat_context,
					    blob, jcat_item,
					    JCAT_VERIFY_FLAG_REQUIRE_CHECKSUM |
					    JCAT_VERIFY_FLAG_REQUIRE_SIGNATURE,
					    error);
	if (results == NULL)
		return NULL;

	/* return the newest signature */
	return fu_engine_get_newest_signature_jcat_result (results, error);
}

static gboolean
fu_engine_validate_result_timestamp (JcatResult *jcat_result,
				     JcatResult *jcat_result_old,
				     GError **error)
{
	gint64 delta = 0;

	g_return_val_if_fail (JCAT_IS_RESULT (jcat_result), FALSE);
	g_return_val_if_fail (JCAT_IS_RESULT (jcat_result_old), FALSE);

	if (jcat_result_get_timestamp (jcat_result) == 0) {
		g_set_error (error,
			     FWUPD_ERROR,
			     FWUPD_ERROR_INVALID_FILE,
			     "no signing timestamp");
		return FALSE;
	}
	if (jcat_result_get_timestamp (jcat_result_old) > 0) {
		delta = jcat_result_get_timestamp (jcat_result) -
			jcat_result_get_timestamp (jcat_result_old);
	}
	if (delta < 0) {
		g_set_error (error,
			     FWUPD_ERROR,
			     FWUPD_ERROR_INVALID_FILE,
			     "new signing timestamp was %"
			     G_GINT64_FORMAT " seconds older",
			     -delta);
		return FALSE;
	}
	if (delta > 0)
		g_debug ("timestamp increased, so no rollback");
	return TRUE;
}

/**
 * fu_engine_update_metadata_bytes:
 * @self: A #FuEngine
 * @remote_id: A remote ID, e.g. `lvfs`
 * @bytes_raw: Blob of metadata
 * @bytes_sig: Blob of metadata signature, typically Jcat binary format
 * @error: A #GError, or %NULL
 *
 * Updates the metadata for a specific remote.
 *
 * Returns: %TRUE for success
 **/
gboolean
fu_engine_update_metadata_bytes (FuEngine *self, const gchar *remote_id,
			        GBytes *bytes_raw, GBytes *bytes_sig, GError **error)
{
	FwupdKeyringKind keyring_kind;
	FwupdRemote *remote;
	g_autofree gchar *pki_dir = NULL;
	g_autofree gchar *sysconfdir = NULL;

	g_return_val_if_fail (FU_IS_ENGINE (self), FALSE);
	g_return_val_if_fail (remote_id != NULL, FALSE);
	g_return_val_if_fail (bytes_raw != NULL, FALSE);
	g_return_val_if_fail (bytes_sig != NULL, FALSE);
	g_return_val_if_fail (error == NULL || *error == NULL, FALSE);

	/* check remote is valid */
	remote = fu_remote_list_get_by_id (self->remote_list, remote_id);
	if (remote == NULL) {
		g_set_error (error,
			     FWUPD_ERROR,
			     FWUPD_ERROR_NOT_FOUND,
			     "remote %s not found", remote_id);
		return FALSE;
	}
	if (!fwupd_remote_get_enabled (remote)) {
		g_set_error (error,
			     FWUPD_ERROR,
			     FWUPD_ERROR_NOT_SUPPORTED,
			     "remote %s not enabled", remote_id);
		return FALSE;
	}

	/* verify file */
	keyring_kind = fwupd_remote_get_keyring_kind (remote);
	if (keyring_kind != FWUPD_KEYRING_KIND_NONE) {
		JcatResult *jcat_result;
		g_autoptr(GError) error_local = NULL;
		g_autoptr(GInputStream) istream = NULL;
		g_autoptr(GPtrArray) results = NULL;
		g_autoptr(JcatFile) jcat_file = jcat_file_new ();
		g_autoptr(JcatItem) jcat_item = NULL;
		g_autoptr(JcatResult) jcat_result_old = NULL;

		/* load Jcat file */
		istream = g_memory_input_stream_new_from_bytes (bytes_sig);
		if (!jcat_file_import_stream (jcat_file, istream,
					      JCAT_IMPORT_FLAG_NONE,
					      NULL, error))
			return FALSE;

		/* this should only be signing one thing */
		jcat_item = jcat_file_get_item_default (jcat_file, error);
		if (jcat_item == NULL)
			return FALSE;
		results = jcat_context_verify_item (self->jcat_context,
						    bytes_raw, jcat_item,
						    JCAT_VERIFY_FLAG_REQUIRE_CHECKSUM |
						    JCAT_VERIFY_FLAG_REQUIRE_SIGNATURE,
						    error);
		if (results == NULL)
			return FALSE;

		/* return the newest signature */
		jcat_result = fu_engine_get_newest_signature_jcat_result (results, error);
		if (jcat_result == NULL)
			return FALSE;

		/* verify the metadata was signed later than the existing
		 * metadata for this remote to mitigate a rollback attack */
		jcat_result_old = fu_engine_get_system_jcat_result (self, remote, &error_local);
		if (jcat_result_old == NULL) {
			if (g_error_matches (error_local,
					     G_FILE_ERROR,
					     G_FILE_ERROR_NOENT)) {
				g_debug ("no existing valid keyrings: %s",
					 error_local->message);
			} else {
				g_warning ("could not get existing keyring result: %s",
					   error_local->message);
			}
		} else {
			if (!fu_engine_validate_result_timestamp (jcat_result,
								  jcat_result_old,
								  error))
				return FALSE;
		}
	}

	/* save XML and signature to remotes.d */
	if (!fu_common_set_contents_bytes (fwupd_remote_get_filename_cache (remote),
					   bytes_raw, error))
		return FALSE;
	if (keyring_kind != FWUPD_KEYRING_KIND_NONE) {
		if (!fu_common_set_contents_bytes (fwupd_remote_get_filename_cache_sig (remote),
						   bytes_sig, error))
			return FALSE;
	}
	if (!fu_engine_load_metadata_store (self, FU_ENGINE_LOAD_FLAG_NONE, error))
		return FALSE;
	fu_engine_md_refresh_devices (self);
	fu_engine_emit_changed (self);
	return TRUE;
}

/**
 * fu_engine_update_metadata:
 * @self: A #FuEngine
 * @remote_id: A remote ID, e.g. `lvfs`
 * @fd: file descriptor of the metadata
 * @fd_sig: file descriptor of the metadata signature
 * @error: A #GError, or %NULL
 *
 * Updates the metadata for a specific remote.
 *
 * Note: this will close the fds when done
 *
 * Returns: %TRUE for success
 **/
gboolean
fu_engine_update_metadata (FuEngine *self, const gchar *remote_id,
			   gint fd, gint fd_sig, GError **error)
{
#ifdef HAVE_GIO_UNIX
	g_autoptr(GBytes) bytes_raw = NULL;
	g_autoptr(GBytes) bytes_sig = NULL;
	g_autoptr(GInputStream) stream_fd = NULL;
	g_autoptr(GInputStream) stream_sig = NULL;

	g_return_val_if_fail (FU_IS_ENGINE (self), FALSE);
	g_return_val_if_fail (remote_id != NULL, FALSE);
	g_return_val_if_fail (fd > 0, FALSE);
	g_return_val_if_fail (fd_sig > 0, FALSE);
	g_return_val_if_fail (error == NULL || *error == NULL, FALSE);

	/* ensures the fd's are closed on error */
	stream_fd = g_unix_input_stream_new (fd, TRUE);
	stream_sig = g_unix_input_stream_new (fd_sig, TRUE);

	/* read the entire file into memory */
	bytes_raw = g_input_stream_read_bytes (stream_fd, 0x100000, NULL, error);
	if (bytes_raw == NULL)
		return FALSE;

	/* read signature */
	bytes_sig = g_input_stream_read_bytes (stream_sig, 0x100000, NULL, error);
	if (bytes_sig == NULL)
		return FALSE;

	/* update with blobs */
	return fu_engine_update_metadata_bytes (self, remote_id,
						bytes_raw, bytes_sig,
						error);
#else
	g_set_error (error,
		     FWUPD_ERROR,
		     FWUPD_ERROR_NOT_SUPPORTED,
		     "Not supported as <glib-unix.h> is unavailable");
	return FALSE;
#endif
}

/**
 * fu_engine_get_silo_from_blob:
 * @self: A #FuEngine
 * @blob_cab: A #GBytes
 * @error: A #GError, or %NULL
 *
 * Creates a silo from a .cab file blob.
 *
 * Returns: (transfer container): a #XbSilo, or %NULL
 **/
XbSilo *
fu_engine_get_silo_from_blob (FuEngine *self, GBytes *blob_cab, GError **error)
{
	g_autoptr(FuCabinet) cabinet = fu_cabinet_new ();
	g_autoptr(XbSilo) silo = NULL;

	g_return_val_if_fail (FU_IS_ENGINE (self), NULL);
	g_return_val_if_fail (blob_cab != NULL, NULL);
	g_return_val_if_fail (error == NULL || *error == NULL, NULL);

	/* load file */
	fu_engine_set_status (self, FWUPD_STATUS_DECOMPRESSING);
	fu_cabinet_set_size_max (cabinet, fu_engine_get_archive_size_max (self));
	fu_cabinet_set_jcat_context (cabinet, self->jcat_context);
	if (!fu_cabinet_parse (cabinet, blob_cab, FU_CABINET_PARSE_FLAG_NONE, error))
		return NULL;
	silo = fu_cabinet_get_silo (cabinet);
	fu_engine_set_status (self, FWUPD_STATUS_IDLE);
	return g_steal_pointer (&silo);
}

static FuDevice *
fu_engine_get_result_from_component (FuEngine *self,
				     FuEngineRequest *request,
				     XbNode *component,
				     GError **error)
{
	FwupdReleaseFlags release_flags = FWUPD_RELEASE_FLAG_NONE;
	g_autoptr(FuInstallTask) task = NULL;
	g_autoptr(FuDevice) dev = NULL;
	g_autoptr(FwupdRelease) rel = NULL;
	g_autoptr(GError) error_local = NULL;
	g_autoptr(GPtrArray) provides = NULL;
	g_autoptr(XbNode) description = NULL;
	g_autoptr(XbNode) release = NULL;
#if LIBXMLB_CHECK_VERSION(0,2,0)
	g_autoptr(XbQuery) query = NULL;
#endif

	dev = fu_device_new ();
	provides = xb_node_query (component,
				  "provides/firmware[@type=$'flashed']",
				  0, &error_local);
	if (provides == NULL) {
		g_set_error (error,
			     FWUPD_ERROR,
			     FWUPD_ERROR_INTERNAL,
			     "failed to get release: %s",
			     error_local->message);
		return NULL;
	}
	for (guint i = 0; i < provides->len; i++) {
		XbNode *prov = XB_NODE (g_ptr_array_index (provides, i));
		const gchar *guid;
		g_autoptr(FuDevice) device = NULL;

		/* is a online or offline update appropriate */
		guid = xb_node_get_text (prov);
		if (guid == NULL)
			continue;
		device = fu_device_list_get_by_guid (self->device_list, guid, NULL);
		if (device != NULL) {
			fu_device_set_name (dev, fu_device_get_name (device));
			fu_device_set_flags (dev, fu_device_get_flags (device));
			fu_device_set_id (dev, fu_device_get_id (device));
<<<<<<< HEAD
			fu_device_set_version (dev, fu_device_get_version (device), fu_device_get_version_format (device));
=======
			fu_device_set_version_raw (dev, fu_device_get_version_raw (device));
			fu_device_set_version_format (dev, fu_device_get_version_format (device));
			fu_device_set_version (dev, fu_device_get_version (device));
>>>>>>> 37d3879e
		}

		/* add GUID */
		fu_device_add_guid (dev, guid);
	}
	if (fu_device_get_guids(dev)->len == 0) {
		g_set_error_literal (error,
				     FWUPD_ERROR,
				     FWUPD_ERROR_INTERNAL,
				     "component has no GUIDs");
		return NULL;
	}

	/* check we can install it */
	task = fu_install_task_new (NULL, component);
	if (!fu_engine_check_requirements (self, request, task,
					   FWUPD_INSTALL_FLAG_NONE,
					   error))
		return NULL;

	/* verify trust */
#if LIBXMLB_CHECK_VERSION(0,2,0)
	query = xb_query_new_full (xb_node_get_silo (component),
				   "releases/release",
				   XB_QUERY_FLAG_FORCE_NODE_CACHE,
				   error);
	if (query == NULL)
		return NULL;
	release = xb_node_query_first_full (component, query, &error_local);
#else
	release = xb_node_query_first (component,
				       "releases/release",
				       &error_local);
#endif
	if (release == NULL) {
		g_set_error (error,
			     FWUPD_ERROR,
			     FWUPD_ERROR_INTERNAL,
			     "failed to get release: %s",
			     error_local->message);
		return NULL;
	}
	if (!fu_keyring_get_release_flags (release,
					   &release_flags,
					   &error_local)) {
		if (g_error_matches (error_local,
				     FWUPD_ERROR,
				     FWUPD_ERROR_NOT_SUPPORTED)) {
			g_warning ("Ignoring verification: %s",
				   error_local->message);
		} else {
			g_propagate_error (error, g_steal_pointer (&error_local));
			return NULL;
		}
	}

	/* create a result with all the metadata in */
	description = xb_node_query_first (component, "description", NULL);
	if (description != NULL) {
		g_autofree gchar *xml = NULL;
		xml = xb_node_export (description,
				      XB_NODE_EXPORT_FLAG_ONLY_CHILDREN,
				      NULL);
		if (xml != NULL)
			fu_device_set_description (dev, xml);
	}
	rel = fwupd_release_new ();
	fwupd_release_set_flags (rel, release_flags);
	if (!fu_engine_set_release_from_appstream (self, dev, rel, component, release, error))
		return NULL;
	fu_device_add_release (dev, rel);
	return g_steal_pointer (&dev);
}

static gint
fu_engine_get_details_sort_cb (gconstpointer a, gconstpointer b)
{
	FuDevice *device1 = *((FuDevice **) a);
	FuDevice *device2 = *((FuDevice **) b);
	if (!fu_device_has_flag (device1, FWUPD_DEVICE_FLAG_UPDATABLE) &&
	    fu_device_has_flag (device2, FWUPD_DEVICE_FLAG_UPDATABLE))
		return 1;
	if (fu_device_has_flag (device1, FWUPD_DEVICE_FLAG_UPDATABLE) &&
	    !fu_device_has_flag (device2, FWUPD_DEVICE_FLAG_UPDATABLE))
		return -1;
	return 0;
}

/**
 * fu_engine_get_details:
 * @self: A #FuEngine
 * @request: A #FuEngineRequest
 * @fd: A file descriptor
 * @error: A #GError, or %NULL
 *
 * Gets the details about a local file.
 *
 * Note: this will close the fd when done
 *
 * Returns: (transfer container) (element-type FuDevice): results
 **/
GPtrArray *
fu_engine_get_details (FuEngine *self, FuEngineRequest *request, gint fd, GError **error)
{
	const gchar *remote_id;
	g_autofree gchar *csum = NULL;
	g_autoptr(GBytes) blob = NULL;
	g_autoptr(GError) error_local = NULL;
	g_autoptr(GPtrArray) components = NULL;
	g_autoptr(GPtrArray) details = NULL;
	g_autoptr(XbSilo) silo = NULL;

	g_return_val_if_fail (FU_IS_ENGINE (self), NULL);
	g_return_val_if_fail (fd > 0, NULL);
	g_return_val_if_fail (error == NULL || *error == NULL, NULL);

	/* get all components */
	blob = fu_common_get_contents_fd (fd,
					  fu_engine_get_archive_size_max (self),
					  error);
	if (blob == NULL)
		return NULL;
	silo = fu_engine_get_silo_from_blob (self, blob, error);
	if (silo == NULL)
		return NULL;
	components = xb_silo_query (silo, "components/component", 0, &error_local);
	if (components == NULL) {
		g_set_error (error,
			     FWUPD_ERROR,
			     FWUPD_ERROR_INVALID_FILE,
			     "no components: %s",
			     error_local->message);
		return NULL;
	}

	/* build the index */
	if (!xb_silo_query_build_index (silo, "components/component/provides/firmware",
					"type", error))
		return NULL;
	if (!xb_silo_query_build_index (silo, "components/component/provides/firmware",
					NULL, error))
		return NULL;

	/* does this exist in any enabled remote */
	csum = g_compute_checksum_for_bytes (G_CHECKSUM_SHA1, blob);
	remote_id = fu_engine_get_remote_id_for_checksum (self, csum);

	/* create results with all the metadata in */
	details = g_ptr_array_new_with_free_func ((GDestroyNotify) g_object_unref);
	for (guint i = 0; i < components->len; i++) {
		XbNode *component = g_ptr_array_index (components, i);
		FuDevice *dev;
		dev = fu_engine_get_result_from_component (self, request, component, error);
		if (dev == NULL)
			return NULL;
		if (remote_id != NULL) {
			FwupdRelease *rel = fu_device_get_release_default (dev);
			fwupd_release_set_remote_id (rel, remote_id);
			fu_device_add_flag (dev, FWUPD_DEVICE_FLAG_SUPPORTED);
		}
		fu_engine_md_refresh_device_from_component (self, dev, component);

		/* if this matched a device on the system, ensure all the
		 * requirements passed before setting UPDATABLE */
		if (fu_device_has_flag (dev, FWUPD_DEVICE_FLAG_UPDATABLE)) {
			g_autoptr(FuInstallTask) task = fu_install_task_new (dev, component);
			g_autoptr(GError) error_req = NULL;
			if (!fu_engine_check_requirements (self, request, task,
							   FWUPD_INSTALL_FLAG_OFFLINE |
							   FWUPD_INSTALL_FLAG_ALLOW_REINSTALL |
							   FWUPD_INSTALL_FLAG_ALLOW_OLDER,
							   &error_req)) {
				g_debug ("%s failed requirement checks: %s",
					 fu_device_get_id (dev),
					 error_req->message);
				fu_device_remove_flag (dev, FWUPD_DEVICE_FLAG_UPDATABLE);
			} else {
				g_debug ("%s passed requirement checks",
					 fu_device_get_id (dev));
			}
		}

		g_ptr_array_add (details, dev);
	}

	/* order multiple devices so that the one that passes the requirement
	 * is listed first */
	g_ptr_array_sort (details, fu_engine_get_details_sort_cb);

	return g_steal_pointer (&details);
}

static gint
fu_engine_sort_devices_by_priority_name (gconstpointer a, gconstpointer b)
{
	FuDevice *dev_a = *((FuDevice **) a);
	FuDevice *dev_b = *((FuDevice **) b);
	gint prio_a = fu_device_get_priority (dev_a);
	gint prio_b = fu_device_get_priority (dev_b);
	const gchar *name_a = fu_device_get_name (dev_a);
	const gchar *name_b = fu_device_get_name (dev_b);

	if (prio_a > prio_b)
		return -1;
	if (prio_a < prio_b)
		return 1;
	if (g_strcmp0 (name_a, name_b) > 0)
		return 1;
	if (g_strcmp0 (name_a, name_b) < 0)
		return -1;
	return 0;
}

/**
 * fu_engine_get_devices:
 * @self: A #FuEngine
 * @error: A #GError, or %NULL
 *
 * Gets the list of devices.
 *
 * Returns: (transfer container) (element-type FwupdDevice): results
 **/
GPtrArray *
fu_engine_get_devices (FuEngine *self, GError **error)
{
	g_autoptr(GPtrArray) devices = NULL;

	g_return_val_if_fail (FU_IS_ENGINE (self), NULL);
	g_return_val_if_fail (error == NULL || *error == NULL, NULL);

	devices = fu_device_list_get_active (self->device_list);
	if (devices->len == 0) {
		g_set_error_literal (error,
				     FWUPD_ERROR,
				     FWUPD_ERROR_NOTHING_TO_DO,
				     "No detected devices");
		return NULL;
	}
	g_ptr_array_sort (devices, fu_engine_sort_devices_by_priority_name);
	return g_steal_pointer (&devices);
}

/**
 * fu_engine_get_device:
 * @self: A #FuEngine
 * @device_id: A device ID
 * @error: A #GError, or %NULL
 *
 * Gets a specific device.
 *
 * Returns: (transfer full): a device, or %NULL if not found
 **/
FuDevice *
fu_engine_get_device (FuEngine *self, const gchar *device_id, GError **error)
{
	FuDevice *device;

	device = fu_device_list_get_by_id (self->device_list, device_id, error);
	if (device == NULL)
		return NULL;
	return device;
}

/**
 * fu_engine_get_devices_by_guid:
 * @self: A #FuEngine
 * @guid: A GUID
 * @error: A #GError, or %NULL
 *
 * Gets a specific device.
 *
 * Returns: (transfer full): a device, or %NULL if not found
 **/
GPtrArray *
fu_engine_get_devices_by_guid (FuEngine *self, const gchar *guid, GError **error)
{
	g_autoptr(GPtrArray) devices = NULL;
	g_autoptr(GPtrArray) devices_tmp = NULL;

	/* find the devices by GUID */
	devices_tmp = fu_device_list_get_all (self->device_list);
	devices = g_ptr_array_new_with_free_func ((GDestroyNotify) g_object_unref);
	for (guint i = 0; i < devices_tmp->len; i++) {
		FuDevice *dev_tmp = g_ptr_array_index (devices_tmp, i);
		if (fu_device_has_guid (dev_tmp, guid))
			g_ptr_array_add (devices, g_object_ref (dev_tmp));
	}

	/* nothing */
	if (devices->len == 0) {
		g_set_error (error,
			     FWUPD_ERROR,
			     FWUPD_ERROR_NOT_FOUND,
			     "failed to find any device providing %s", guid);
		return NULL;
	}

	/* success */
	return g_steal_pointer (&devices);
}

/**
 * fu_engine_get_history:
 * @self: A #FuEngine
 * @error: A #GError, or %NULL
 *
 * Gets the list of history.
 *
 * Returns: (transfer container) (element-type FwupdDevice): results
 **/
GPtrArray *
fu_engine_get_history (FuEngine *self, GError **error)
{
	g_autoptr(GPtrArray) devices = NULL;

	g_return_val_if_fail (FU_IS_ENGINE (self), NULL);
	g_return_val_if_fail (error == NULL || *error == NULL, NULL);

	devices = fu_history_get_devices (self->history, error);
	if (devices == NULL)
		return NULL;
	if (devices->len == 0) {
		g_set_error_literal (error,
				     FWUPD_ERROR,
				     FWUPD_ERROR_NOTHING_TO_DO,
				     "No history");
		return NULL;
	}

	/* try to set the remote ID for each device */
	for (guint i = 0; i < devices->len; i++) {
		FuDevice *dev = g_ptr_array_index (devices, i);
		FwupdRelease *rel;
		GPtrArray *csums;

		/* get the checksums */
		rel = fu_device_get_release_default (dev);
		if (rel == NULL)
			continue;

		/* find the checksum that matches */
		csums = fwupd_release_get_checksums (rel);
		for (guint j = 0; j < csums->len; j++) {
			const gchar *csum = g_ptr_array_index (csums, j);
			const gchar *remote_id = fu_engine_get_remote_id_for_checksum (self, csum);
			if (remote_id != NULL) {
				fu_device_add_flag (dev, FWUPD_DEVICE_FLAG_SUPPORTED);
				fwupd_release_set_remote_id (rel, remote_id);
				break;
			}
		}
	}

	return g_steal_pointer (&devices);
}

/**
 * fu_engine_get_remotes:
 * @self: A #FuEngine
 * @error: A #GError, or %NULL
 *
 * Gets the list of remotes in use by the engine.
 *
 * Returns: (transfer container) (element-type FwupdRemote): results
 **/
GPtrArray *
fu_engine_get_remotes (FuEngine *self, GError **error)
{
	GPtrArray *remotes;

	g_return_val_if_fail (FU_IS_ENGINE (self), NULL);
	g_return_val_if_fail (error == NULL || *error == NULL, NULL);

	remotes = fu_remote_list_get_all (self->remote_list);
	if (remotes->len == 0) {
		g_set_error (error,
			     FWUPD_ERROR,
			     FWUPD_ERROR_INTERNAL,
			     "No remotes configured");
		return NULL;
	}
	return g_ptr_array_ref (remotes);
}

/**
 * fu_engine_get_remote_by_id:
 * @self: A #FuEngine
 * @remote_id: A string representation of a remote
 * @error: A #GError, or %NULL
 *
 * Gets the FwupdRemote object.
 *
 * Returns: FwupdRemote
 **/
FwupdRemote *
fu_engine_get_remote_by_id (FuEngine *self, const gchar *remote_id, GError **error)
{
	g_autoptr(GPtrArray) remotes = NULL;

	remotes = fu_engine_get_remotes (self, error);
	if (remotes == NULL)
		return NULL;

	for (guint i = 0; i < remotes->len; i++) {
		FwupdRemote *remote = g_ptr_array_index (remotes, i);
		if (g_strcmp0 (remote_id, fwupd_remote_get_id (remote)) == 0)
			return remote;
	}

	g_set_error (error, FWUPD_ERROR, FWUPD_ERROR_INTERNAL,
		     "Couldn't find remote %s", remote_id);

	return NULL;
}


static gint
fu_engine_sort_releases_cb (gconstpointer a, gconstpointer b, gpointer user_data)
{
	FuDevice *device = FU_DEVICE (user_data);
	FwupdRelease *rel_a = FWUPD_RELEASE (*((FwupdRelease **) a));
	FwupdRelease *rel_b = FWUPD_RELEASE (*((FwupdRelease **) b));
	return fu_common_vercmp_full (fwupd_release_get_version (rel_b),
				      fwupd_release_get_version (rel_a),
				      fu_device_get_version_format (device));
}

static gboolean
fu_engine_check_release_is_approved (FuEngine *self, FwupdRelease *rel)
{
	GPtrArray *csums = fwupd_release_get_checksums (rel);
	for (guint i = 0; i < csums->len; i++) {
		const gchar *csum = g_ptr_array_index (csums, i);
		g_debug ("checking %s against approved list", csum);
		if (g_hash_table_lookup (self->approved_firmware, csum) != NULL)
			return TRUE;
	}
	return FALSE;
}

static gboolean
fu_engine_add_releases_for_device_component (FuEngine *self,
					     FuEngineRequest *request,
					     FuDevice *device,
					     XbNode *component,
					     GPtrArray *releases,
					     GError **error)
{
	FwupdVersionFormat fmt = fu_device_get_version_format (device);
	g_autoptr(GError) error_local = NULL;
	g_autoptr(FuInstallTask) task = fu_install_task_new (device, component);
	g_autoptr(GPtrArray) releases_tmp = NULL;

	if (!fu_engine_check_requirements (self, request, task,
					   FWUPD_INSTALL_FLAG_OFFLINE |
					   FWUPD_INSTALL_FLAG_ALLOW_REINSTALL |
					   FWUPD_INSTALL_FLAG_ALLOW_OLDER,
					   error))
		return FALSE;

	/* get all releases */
	releases_tmp = xb_node_query (component, "releases/release", 0, &error_local);
	if (releases_tmp == NULL) {
		if (g_error_matches (error_local, G_IO_ERROR, G_IO_ERROR_NOT_FOUND))
			return TRUE;
		if (g_error_matches (error_local, G_IO_ERROR, G_IO_ERROR_INVALID_ARGUMENT))
			return TRUE;
		g_propagate_error (error, g_steal_pointer (&error_local));
		return FALSE;
	}
	for (guint i = 0; i < releases_tmp->len; i++) {
		XbNode *release = g_ptr_array_index (releases_tmp, i);
		const gchar *remote_id;
		const gchar *update_message;
		const gchar *update_image;
		gint vercmp;
		GPtrArray *checksums;
		g_autoptr(FwupdRelease) rel = fwupd_release_new ();
		g_autoptr(GError) error_loop = NULL;

		/* create new FwupdRelease for the XbNode */
		if (!fu_engine_set_release_from_appstream (self,
							   device,
							   rel,
							   component,
							   release,
							   &error_loop)) {
			g_warning ("failed to set release for component: %s",
				   error_loop->message);
			continue;
		}

		/* fall back to quirk-provided value */
		if (fwupd_release_get_install_duration (rel) == 0)
			fwupd_release_set_install_duration (rel, fu_device_get_install_duration (device));

		/* invalid */
		if (fwupd_release_get_uri (rel) == NULL)
			continue;
		checksums = fwupd_release_get_checksums (rel);
		if (checksums->len == 0)
			continue;

		/* test for upgrade or downgrade */
		vercmp = fu_common_vercmp_full (fwupd_release_get_version (rel),
						fu_device_get_version (device),
						fmt);
		if (vercmp > 0)
			fwupd_release_add_flag (rel, FWUPD_RELEASE_FLAG_IS_UPGRADE);
		else if (vercmp < 0)
			fwupd_release_add_flag (rel, FWUPD_RELEASE_FLAG_IS_DOWNGRADE);

		/* lower than allowed to downgrade to */
		if (fu_device_get_version_lowest (device) != NULL &&
		    fu_common_vercmp_full (fwupd_release_get_version (rel),
					   fu_device_get_version_lowest (device),
					   fmt) < 0) {
			fwupd_release_add_flag (rel, FWUPD_RELEASE_FLAG_BLOCKED_VERSION);
		}

		/* check if remote is whitelisting firmware */
		remote_id = fwupd_release_get_remote_id (rel);
		if (remote_id != NULL) {
			FwupdRemote *remote = fu_engine_get_remote_by_id (self, remote_id, NULL);
			if (remote != NULL &&
			    fwupd_remote_get_approval_required (remote) &&
			    !fu_engine_check_release_is_approved (self, rel)) {
				fwupd_release_add_flag (rel, FWUPD_RELEASE_FLAG_BLOCKED_APPROVAL);
			}
		}

		/* add update message if exists but device doesn't already have one */
		update_message = fwupd_release_get_update_message (rel);
		if (fwupd_device_get_update_message (FWUPD_DEVICE (device)) == NULL &&
		    update_message != NULL) {
			fwupd_device_set_update_message (FWUPD_DEVICE (device), update_message);
		}
		update_image = fwupd_release_get_update_image (rel);
		if (fwupd_device_get_update_image (FWUPD_DEVICE (device)) == NULL &&
		    update_image != NULL) {
			fwupd_device_set_update_image (FWUPD_DEVICE (device), update_image);
		}
		/* success */
		g_ptr_array_add (releases, g_steal_pointer (&rel));
	}

	/* success */
	return TRUE;
}

GPtrArray *
fu_engine_get_releases_for_device (FuEngine *self,
				   FuEngineRequest *request,
				   FuDevice *device,
				   GError **error)
{
	GPtrArray *device_guids;
	GPtrArray *releases;
	const gchar *version;
	g_autoptr(GError) error_all = NULL;
	g_autoptr(GError) error_local = NULL;
	g_autoptr(GPtrArray) components = NULL;
	g_autoptr(GString) xpath = g_string_new (NULL);

	/* get device version */
	version = fu_device_get_version (device);
	if (version == NULL) {
		g_set_error (error,
			     FWUPD_ERROR,
			     FWUPD_ERROR_NOT_SUPPORTED,
			     "no version set");
		return NULL;
	}

	/* only show devices that can be updated */
	if (!fu_device_has_flag (device, FWUPD_DEVICE_FLAG_UPDATABLE)) {
		g_set_error_literal (error,
				     FWUPD_ERROR,
				     FWUPD_ERROR_NOT_SUPPORTED,
				     "is not updatable");
		return NULL;
	}

	/* get all the components that provide any of these GUIDs */
	device_guids = fu_device_get_guids (device);
	for (guint i = 0; i < device_guids->len; i++) {
		const gchar *guid = g_ptr_array_index (device_guids, i);
		xb_string_append_union (xpath,
					"components/component/"
					"provides/firmware[@type=$'flashed'][text()=$'%s']/"
					"../..", guid);
	}
	components = xb_silo_query (self->silo, xpath->str, 0, &error_local);
	if (components == NULL) {
		if (g_error_matches (error_local, G_IO_ERROR, G_IO_ERROR_NOT_FOUND) ||
		    g_error_matches (error_local, G_IO_ERROR, G_IO_ERROR_INVALID_ARGUMENT)) {
			g_set_error_literal (error,
					     FWUPD_ERROR,
					     FWUPD_ERROR_NOTHING_TO_DO,
					     "No releases found");
			return NULL;
		}
		g_propagate_error (error, g_steal_pointer (&error_local));
		return NULL;
	}

	/* find all the releases that pass all the requirements */
	releases = g_ptr_array_new_with_free_func ((GDestroyNotify) g_object_unref);
	for (guint i = 0; i < components->len; i++) {
		XbNode *component = XB_NODE (g_ptr_array_index (components, i));
		g_autoptr(GError) error_tmp = NULL;
		if (!fu_engine_add_releases_for_device_component (self,
								  request,
								  device,
								  component,
								  releases,
								  &error_tmp)) {
			if (error_all == NULL) {
				error_all = g_steal_pointer (&error_tmp);
				continue;
			}

			/* assume the domain and code is the same */
			g_prefix_error (&error_all, "%s, ", error_tmp->message);
		}
	}

	/* return the compound error */
	if (releases->len == 0) {
		if (error_all != NULL) {
			g_propagate_prefixed_error (error, g_steal_pointer (&error_all),
						    "No releases found: ");
			return NULL;
		}
		g_set_error (error,
			     FWUPD_ERROR,
			     FWUPD_ERROR_NOTHING_TO_DO,
			     "No releases found");
		return NULL;
	}
	return releases;
}

/**
 * fu_engine_get_releases:
 * @self: A #FuEngine
 * @request: A #FuEngineRequest
 * @device_id: A device ID
 * @error: A #GError, or %NULL
 *
 * Gets the releases available for a specific device.
 *
 * Returns: (transfer container) (element-type FwupdDevice): results
 **/
GPtrArray *
fu_engine_get_releases (FuEngine *self,
			FuEngineRequest *request,
			const gchar *device_id,
			GError **error)
{
	g_autoptr(FuDevice) device = NULL;
	g_autoptr(GPtrArray) releases = NULL;

	g_return_val_if_fail (FU_IS_ENGINE (self), NULL);
	g_return_val_if_fail (device_id != NULL, NULL);
	g_return_val_if_fail (error == NULL || *error == NULL, NULL);

	/* find the device */
	device = fu_device_list_get_by_id (self->device_list, device_id, error);
	if (device == NULL)
		return NULL;

	/* get all the releases for the device */
	releases = fu_engine_get_releases_for_device (self, request, device, error);
	if (releases == NULL)
		return NULL;
	if (releases->len == 0) {
		g_set_error_literal (error,
				     FWUPD_ERROR,
				     FWUPD_ERROR_NOTHING_TO_DO,
				     "No releases for device");
		return NULL;
	}
	g_ptr_array_sort_with_data (releases, fu_engine_sort_releases_cb, device);
	return g_steal_pointer (&releases);
}

/**
 * fu_engine_get_downgrades:
 * @self: A #FuEngine
 * @request: A #FuEngineRequest
 * @device_id: A device ID
 * @error: A #GError, or %NULL
 *
 * Gets the downgrades available for a specific device.
 *
 * Returns: (transfer container) (element-type FwupdDevice): results
 **/
GPtrArray *
fu_engine_get_downgrades (FuEngine *self,
			  FuEngineRequest *request,
			  const gchar *device_id,
			  GError **error)
{
	g_autoptr(FuDevice) device = NULL;
	g_autoptr(GPtrArray) releases = NULL;
	g_autoptr(GPtrArray) releases_tmp = NULL;
	g_autoptr(GString) error_str = g_string_new (NULL);

	g_return_val_if_fail (FU_IS_ENGINE (self), NULL);
	g_return_val_if_fail (device_id != NULL, NULL);
	g_return_val_if_fail (error == NULL || *error == NULL, NULL);

	/* find the device */
	device = fu_device_list_get_by_id (self->device_list, device_id, error);
	if (device == NULL)
		return NULL;

	/* get all the releases for the device */
	releases_tmp = fu_engine_get_releases_for_device (self, request, device, error);
	if (releases_tmp == NULL)
		return NULL;
	releases = g_ptr_array_new_with_free_func ((GDestroyNotify) g_object_unref);
	for (guint i = 0; i < releases_tmp->len; i++) {
		FwupdRelease *rel_tmp = g_ptr_array_index (releases_tmp, i);

		/* same as installed */
		if (!fwupd_release_has_flag (rel_tmp, FWUPD_RELEASE_FLAG_IS_UPGRADE) &&
		    !fwupd_release_has_flag (rel_tmp, FWUPD_RELEASE_FLAG_IS_DOWNGRADE)) {
			g_string_append_printf (error_str, "%s=same, ",
						fwupd_release_get_version (rel_tmp));
			g_debug ("ignoring %s as the same as %s",
				 fwupd_release_get_version (rel_tmp),
				 fu_device_get_version (device));
			continue;
		}

		/* newer than current */
		if (fwupd_release_has_flag (rel_tmp, FWUPD_RELEASE_FLAG_IS_UPGRADE)) {
			g_string_append_printf (error_str, "%s=newer, ",
						fwupd_release_get_version (rel_tmp));
			g_debug ("ignoring %s as newer than %s",
				 fwupd_release_get_version (rel_tmp),
				 fu_device_get_version (device));
			continue;
		}

		/* don't show releases we are not allowed to downgrade to */
		if (fwupd_release_has_flag (rel_tmp, FWUPD_RELEASE_FLAG_BLOCKED_VERSION)) {
			g_string_append_printf (error_str, "%s=lowest, ",
						fwupd_release_get_version (rel_tmp));
			g_debug ("ignoring %s as older than lowest %s",
				 fwupd_release_get_version (rel_tmp),
				 fu_device_get_version_lowest (device));
			continue;
		}
		g_ptr_array_add (releases, g_object_ref (rel_tmp));
	}
	if (error_str->len > 2)
		g_string_truncate (error_str, error_str->len - 2);
	if (releases->len == 0) {
		if (error_str->len > 0) {
			g_set_error (error,
				     FWUPD_ERROR,
				     FWUPD_ERROR_NOTHING_TO_DO,
				     "current version is %s: %s",
				     fu_device_get_version (device),
				     error_str->str);
		} else {
			g_set_error (error,
				     FWUPD_ERROR,
				     FWUPD_ERROR_NOTHING_TO_DO,
				     "current version is %s",
				     fu_device_get_version (device));
		}
		return NULL;
	}
	g_ptr_array_sort_with_data (releases, fu_engine_sort_releases_cb, device);
	return g_steal_pointer (&releases);
}

GPtrArray *
fu_engine_get_approved_firmware (FuEngine *self)
{
	GPtrArray *checksums = g_ptr_array_new_with_free_func (g_free);
	g_autoptr(GList) keys = g_hash_table_get_keys (self->approved_firmware);
	for (GList *l = keys; l != NULL; l = l->next) {
		const gchar *csum = l->data;
		g_ptr_array_add (checksums, g_strdup (csum));
	}
	return checksums;
}

void
fu_engine_add_approved_firmware (FuEngine *self, const gchar *checksum)
{
	g_hash_table_add (self->approved_firmware, g_strdup (checksum));
}

gchar *
fu_engine_self_sign (FuEngine *self,
		     const gchar *value,
		     JcatSignFlags flags,
		     GError **error)
{
	g_autoptr(JcatBlob) jcat_signature = NULL;
	g_autoptr(JcatEngine) jcat_engine = NULL;
	g_autoptr(JcatResult) jcat_result = NULL;
	g_autoptr(GBytes) payload = NULL;

	/* create detached signature and verify */
	jcat_engine = jcat_context_get_engine (self->jcat_context,
					       JCAT_BLOB_KIND_PKCS7,
					       error);
	if (jcat_engine == NULL)
		return NULL;
	payload = g_bytes_new (value, strlen (value));
	jcat_signature = jcat_engine_self_sign (jcat_engine, payload, flags, error);
	if (jcat_signature == NULL)
		return NULL;
	jcat_result = jcat_engine_self_verify (jcat_engine, payload,
					       jcat_blob_get_data (jcat_signature),
					       JCAT_VERIFY_FLAG_NONE, error);
	if (jcat_result == NULL)
		return NULL;
	return jcat_blob_get_data_as_string (jcat_signature);
}

/**
 * fu_engine_get_upgrades:
 * @self: A #FuEngine
 * @request: A #FuEngineRequest
 * @device_id: A device ID
 * @error: A #GError, or %NULL
 *
 * Gets the upgrades available for a specific device.
 *
 * Returns: (transfer container) (element-type FwupdDevice): results
 **/
GPtrArray *
fu_engine_get_upgrades (FuEngine *self,
			FuEngineRequest *request,
			const gchar *device_id,
			GError **error)
{
	g_autoptr(FuDevice) device = NULL;
	g_autoptr(GPtrArray) releases = NULL;
	g_autoptr(GPtrArray) releases_tmp = NULL;
	g_autoptr(GString) error_str = g_string_new (NULL);

	g_return_val_if_fail (FU_IS_ENGINE (self), NULL);
	g_return_val_if_fail (device_id != NULL, NULL);
	g_return_val_if_fail (error == NULL || *error == NULL, NULL);

	/* find the device */
	device = fu_device_list_get_by_id (self->device_list, device_id, error);
	if (device == NULL)
		return NULL;

	/* don't show upgrades again until we reboot */
	if (fu_device_get_update_state (device) == FWUPD_UPDATE_STATE_NEEDS_REBOOT) {
		g_set_error_literal (error,
				     FWUPD_ERROR,
				     FWUPD_ERROR_NOTHING_TO_DO,
				     "A reboot is pending");
		return NULL;
	}

	/* get all the releases for the device */
	releases_tmp = fu_engine_get_releases_for_device (self, request, device, error);
	if (releases_tmp == NULL)
		return NULL;
	releases = g_ptr_array_new_with_free_func ((GDestroyNotify) g_object_unref);
	for (guint i = 0; i < releases_tmp->len; i++) {
		FwupdRelease *rel_tmp = g_ptr_array_index (releases_tmp, i);

		/* same as installed */
		if (!fwupd_release_has_flag (rel_tmp, FWUPD_RELEASE_FLAG_IS_UPGRADE) &&
		    !fwupd_release_has_flag (rel_tmp, FWUPD_RELEASE_FLAG_IS_DOWNGRADE)) {
			g_string_append_printf (error_str, "%s=same, ",
						fwupd_release_get_version (rel_tmp));
			g_debug ("ignoring %s as the same as %s",
				 fwupd_release_get_version (rel_tmp),
				 fu_device_get_version (device));
			continue;
		}

		/* older than current */
		if (fwupd_release_has_flag (rel_tmp, FWUPD_RELEASE_FLAG_IS_DOWNGRADE)) {
			g_string_append_printf (error_str, "%s=older, ",
						fwupd_release_get_version (rel_tmp));
			g_debug ("ignoring %s as older than %s",
				 fwupd_release_get_version (rel_tmp),
				 fu_device_get_version (device));
			continue;
		}

		/* not approved */
		if (fwupd_release_has_flag (rel_tmp, FWUPD_RELEASE_FLAG_BLOCKED_APPROVAL)) {
			g_string_append_printf (error_str, "%s=not-approved, ",
						fwupd_release_get_version (rel_tmp));
			g_debug ("ignoring %s as not approved as required by %s",
				 fwupd_release_get_version (rel_tmp),
				 fwupd_release_get_remote_id (rel_tmp));
			continue;
		}

		g_ptr_array_add (releases, g_object_ref (rel_tmp));
	}
	if (error_str->len > 2)
		g_string_truncate (error_str, error_str->len - 2);
	if (releases->len == 0) {
		if (error_str->len > 0) {
			g_set_error (error,
				     FWUPD_ERROR,
				     FWUPD_ERROR_NOTHING_TO_DO,
				     "current version is %s: %s",
				     fu_device_get_version (device),
				     error_str->str);
		} else {
			g_set_error (error,
				     FWUPD_ERROR,
				     FWUPD_ERROR_NOTHING_TO_DO,
				     "current version is %s",
				     fu_device_get_version (device));
		}
		return NULL;
	}
	g_ptr_array_sort_with_data (releases, fu_engine_sort_releases_cb, device);
	return g_steal_pointer (&releases);
}

/**
 * fu_engine_clear_results:
 * @self: A #FuEngine
 * @device_id: A device ID
 * @error: A #GError, or %NULL
 *
 * Clear the historical state of a specific device operation.
 *
 * Returns: %TRUE for success
 **/
gboolean
fu_engine_clear_results (FuEngine *self, const gchar *device_id, GError **error)
{
	g_autoptr(FuDevice) device = NULL;
	FuPlugin *plugin;

	g_return_val_if_fail (FU_IS_ENGINE (self), FALSE);
	g_return_val_if_fail (device_id != NULL, FALSE);
	g_return_val_if_fail (error == NULL || *error == NULL, FALSE);

	/* find the device */
	device = fu_engine_get_item_by_id_fallback_history (self, device_id, error);
	if (device == NULL)
		return FALSE;

	/* already set on the database */
	if (fu_device_has_flag (device, FWUPD_DEVICE_FLAG_NOTIFIED)) {
		g_set_error_literal (error,
				     FWUPD_ERROR,
				     FWUPD_ERROR_NOT_SUPPORTED,
				     "device already has notified flag");
		return FALSE;
	}

	/* call into the plugin if it still exists */
	plugin = fu_plugin_list_find_by_name (self->plugin_list,
					      fu_device_get_plugin (device),
					      error);
	if (plugin != NULL) {
		if (!fu_plugin_runner_clear_results (plugin, device, error))
			return FALSE;
	}

	/* override */
	fu_device_add_flag (device, FWUPD_DEVICE_FLAG_NOTIFIED);
	return fu_history_modify_device (self->history, device, error);
}

/**
 * fu_engine_get_results:
 * @self: A #FuEngine
 * @device_id: A device ID
 * @error: A #GError, or %NULL
 *
 * Gets the historical state of a specific device operation.
 *
 * Returns: (transfer container): a #FwupdDevice, or %NULL
 **/
FwupdDevice *
fu_engine_get_results (FuEngine *self, const gchar *device_id, GError **error)
{
	g_autoptr(FuDevice) device = NULL;

	g_return_val_if_fail (FU_IS_ENGINE (self), NULL);
	g_return_val_if_fail (device_id != NULL, NULL);
	g_return_val_if_fail (error == NULL || *error == NULL, NULL);

	/* find the device */
	device = fu_engine_get_item_by_id_fallback_history (self, device_id, error);
	if (device == NULL)
		return NULL;

	/* the notification has already been shown to the user */
	if (fu_device_has_flag (device, FWUPD_DEVICE_FLAG_NOTIFIED)) {
		g_set_error (error,
			     FWUPD_ERROR,
			     FWUPD_ERROR_NOTHING_TO_DO,
			     "User has already been notified about %s [%s]",
			     fu_device_get_name (device),
			     fu_device_get_id (device));
		return NULL;
	}

	/* success */
	return g_object_ref (FWUPD_DEVICE (device));
}

static void
fu_engine_plugins_setup (FuEngine *self)
{
	GPtrArray *plugins = fu_plugin_list_get_all (self->plugin_list);
	for (guint i = 0; i < plugins->len; i++) {
		g_autoptr(GError) error = NULL;
		FuPlugin *plugin = g_ptr_array_index (plugins, i);
		if (!fu_plugin_runner_startup (plugin, &error)) {
			fu_plugin_set_enabled (plugin, FALSE);
			g_message ("disabling plugin because: %s", error->message);
		}
	}
}

static void
fu_engine_plugins_coldplug (FuEngine *self, gboolean is_recoldplug)
{
	GPtrArray *plugins;
	g_autoptr(GString) str = g_string_new (NULL);

	/* don't allow coldplug to be scheduled when in coldplug */
	self->coldplug_running = TRUE;

	/* prepare */
	plugins = fu_plugin_list_get_all (self->plugin_list);
	for (guint i = 0; i < plugins->len; i++) {
		g_autoptr(GError) error = NULL;
		FuPlugin *plugin = g_ptr_array_index (plugins, i);
		if (!fu_plugin_runner_coldplug_prepare (plugin, &error))
			g_warning ("failed to prepare coldplug: %s", error->message);
	}

	/* do this in one place */
	if (self->coldplug_delay > 0) {
		g_debug ("sleeping for %ums", self->coldplug_delay);
		g_usleep (self->coldplug_delay * 1000);
	}

	/* exec */
	for (guint i = 0; i < plugins->len; i++) {
		g_autoptr(GError) error = NULL;
		FuPlugin *plugin = g_ptr_array_index (plugins, i);
		if (is_recoldplug) {
			if (!fu_plugin_runner_recoldplug (plugin, &error))
				g_message ("failed recoldplug: %s", error->message);
		} else {
			if (!fu_plugin_runner_coldplug (plugin, &error)) {
				fu_plugin_set_enabled (plugin, FALSE);
				g_message ("disabling plugin because: %s",
					   error->message);
			}
		}
	}

	/* cleanup */
	for (guint i = 0; i < plugins->len; i++) {
		g_autoptr(GError) error = NULL;
		FuPlugin *plugin = g_ptr_array_index (plugins, i);
		if (!fu_plugin_runner_coldplug_cleanup (plugin, &error))
			g_warning ("failed to cleanup coldplug: %s", error->message);
	}

	/* print what we do have */
	for (guint i = 0; i < plugins->len; i++) {
		FuPlugin *plugin = g_ptr_array_index (plugins, i);
		if (!fu_plugin_get_enabled (plugin))
			continue;
		g_string_append_printf (str, "%s, ", fu_plugin_get_name (plugin));
	}
	if (str->len > 2) {
		g_string_truncate (str, str->len - 2);
		g_debug ("using plugins: %s", str->str);
	}

	/* we can recoldplug from this point on */
	self->coldplug_running = FALSE;
}

static void
fu_engine_plugin_device_register (FuEngine *self, FuDevice *device)
{
	GPtrArray *plugins;
	if (fu_device_has_flag (device, FWUPD_DEVICE_FLAG_REGISTERED)) {
		g_warning ("already registered %s, ignoring",
			   fu_device_get_id (device));
		return;
	}
	plugins = fu_plugin_list_get_all (self->plugin_list);
	for (guint i = 0; i < plugins->len; i++) {
		FuPlugin *plugin = g_ptr_array_index (plugins, i);
		fu_plugin_runner_device_register (plugin, device);
	}
	fu_device_add_flag (device, FWUPD_DEVICE_FLAG_REGISTERED);
}

static void
fu_engine_plugin_device_register_cb (FuPlugin *plugin,
				    FuDevice *device,
				    gpointer user_data)
{
	FuEngine *self = FU_ENGINE (user_data);
	fu_engine_plugin_device_register (self, device);
}

static void
fu_engine_plugin_device_added_cb (FuPlugin *plugin,
				  FuDevice *device,
				  gpointer user_data)
{
	FuEngine *self = FU_ENGINE (user_data);

	/* plugin has prio and device not already set from quirk */
	if (fu_plugin_get_priority (plugin) > 0 &&
	    fu_device_get_priority (device) == 0) {
		g_debug ("auto-setting %s priority to %u",
			 fu_device_get_id (device),
			 fu_plugin_get_priority (plugin));
		fu_device_set_priority (device, fu_plugin_get_priority (plugin));
	}

	fu_engine_add_device (self, device);
}

static void
fu_engine_adopt_children (FuEngine *self, FuDevice *device)
{
	GPtrArray *guids;
	g_autoptr(GPtrArray) devices = fu_device_list_get_active (self->device_list);

	/* find the parent GUID in any existing device */
	guids = fu_device_get_parent_guids (device);
	for (guint j = 0; j < guids->len; j++) {
		const gchar *guid = g_ptr_array_index (guids, j);
		for (guint i = 0; i < devices->len; i++) {
			FuDevice *device_tmp = g_ptr_array_index (devices, i);
			if (fu_device_get_parent (device) != NULL)
				continue;
			if (fu_device_has_guid (device_tmp, guid)) {
				g_debug ("setting parent of %s [%s] to be %s [%s]",
					 fu_device_get_name (device),
					 fu_device_get_id (device),
					 fu_device_get_name (device_tmp),
					 fu_device_get_id (device_tmp));
				fu_device_set_parent (device, device_tmp);
				break;
			}
		}
	}

	/* the new device is the parent to an existing child */
	guids = fu_device_get_guids (device);
	for (guint j = 0; j < guids->len; j++) {
		const gchar *guid = g_ptr_array_index (guids, j);
		for (guint i = 0; i < devices->len; i++) {
			FuDevice *device_tmp = g_ptr_array_index (devices, i);
			if (fu_device_get_parent (device_tmp) != NULL)
				continue;
			if (fu_device_has_parent_guid (device_tmp, guid)) {
				g_debug ("setting parent of %s [%s] to be %s [%s]",
					 fu_device_get_name (device_tmp),
					 fu_device_get_id (device_tmp),
					 fu_device_get_name (device),
					 fu_device_get_id (device));
				fu_device_set_parent (device_tmp, device);
			}
		}
	}
}

static void
fu_engine_set_proxy_device (FuEngine *self, FuDevice *device)
{
	GPtrArray *guids;
	g_autoptr(FuDevice) proxy = NULL;
	g_autoptr(GPtrArray) devices = NULL;

	if (fu_device_get_proxy (device) != NULL)
		return;
	if (fu_device_get_proxy_guid (device) == NULL)
		return;

	/* find the proxy GUID in any existing device */
	proxy = fu_device_list_get_by_guid (self->device_list,
					    fu_device_get_proxy_guid (device),
					    NULL);
	if (proxy != NULL) {
		g_debug ("setting proxy of %s to %s for %s",
			 fu_device_get_id (proxy),
			 fu_device_get_id (device),
			 fu_device_get_proxy_guid (device));
		fu_device_set_proxy (device, proxy);
		return;
	}

	/* are we the parent of an existing device */
	guids = fu_device_get_guids (device);
	for (guint j = 0; j < guids->len; j++) {
		const gchar *guid = g_ptr_array_index (guids, j);
		devices = fu_device_list_get_active (self->device_list);
		for (guint i = 0; i < devices->len; i++) {
			FuDevice *device_tmp = g_ptr_array_index (devices, i);
			if (g_strcmp0 (fu_device_get_proxy_guid (device_tmp), guid) == 0) {
				g_debug ("adding proxy of %s to %s for %s",
					 fu_device_get_id (device),
					 fu_device_get_id (device_tmp),
					 guid);
				fu_device_set_proxy (device_tmp, device);
				return;
			}
		}
	}

	/* nothing found */
	g_warning ("did not find proxy device %s",
		   fu_device_get_proxy_guid (device));
}

static void
fu_engine_device_inherit_history (FuEngine *self, FuDevice *device)
{
	g_autoptr(FuDevice) device_history = NULL;

	/* any success or failed update? */
	device_history = fu_history_get_device_by_id (self->history,
						      fu_device_get_id (device),
						      NULL);
	if (device_history == NULL)
		return;

	/* the device is still running the old firmware version and so if it
	 * required activation before, it still requires it now -- note:
	 * we can't just check for version_new=version to allow for re-installs */
	if (fu_device_has_flag (device_history, FWUPD_DEVICE_FLAG_NEEDS_ACTIVATION)) {
		FwupdRelease *release = fu_device_get_release_default (device_history);
		if (fu_common_vercmp_full (fu_device_get_version (device),
					   fwupd_release_get_version (release),
					   fu_device_get_version_format (device)) != 0) {
			g_debug ("inheriting needs-activation for %s as version %s != %s",
				 fu_device_get_name (device),
				 fu_device_get_version (device),
				 fwupd_release_get_version (release));
			fu_device_add_flag (device, FWUPD_DEVICE_FLAG_NEEDS_ACTIVATION);
		}
	}
}

void
fu_engine_add_device (FuEngine *self, FuDevice *device)
{
	GPtrArray *blacklisted_devices;
	GPtrArray *device_guids;
	g_autoptr(XbNode) component = NULL;

	/* device has no GUIDs set! */
	device_guids = fu_device_get_guids (device);
	if (device_guids->len == 0) {
		g_warning ("no GUIDs for device %s [%s]",
			   fu_device_get_name (device),
			   fu_device_get_id (device));
		return;
	}

	/* is this GUID blacklisted */
	blacklisted_devices = fu_config_get_blacklist_devices (self->config);
	for (guint i = 0; i < blacklisted_devices->len; i++) {
		const gchar *blacklisted_guid = g_ptr_array_index (blacklisted_devices, i);
		for (guint j = 0; j < device_guids->len; j++) {
			const gchar *device_guid = g_ptr_array_index (device_guids, j);
			if (g_strcmp0 (blacklisted_guid, device_guid) == 0) {
				g_debug ("%s [%s] is blacklisted [%s], ignoring from %s",
					 fu_device_get_name (device),
					 fu_device_get_id (device),
					 device_guid,
					 fu_device_get_plugin (device));
				return;
			}
		}
	}

	/* does the device not have an assigned protocol */
	if (fu_device_has_flag (device, FWUPD_DEVICE_FLAG_UPDATABLE) &&
	    fu_device_get_protocol (device) == NULL) {
		g_warning ("device %s [%s] does not define an update protocol",
			   fu_device_get_id (device),
			   fu_device_get_name (device));
	}

	/* if this device is locked get some metadata from AppStream */
	component = fu_engine_get_component_by_guids (self, device);
	if (fu_device_has_flag (device, FWUPD_DEVICE_FLAG_LOCKED)) {
		if (component != NULL) {
			g_autoptr(XbNode) release = NULL;
			release = xb_node_query_first (component,
						       "releases/release",
						       NULL);
			if (release != NULL) {
				g_autoptr(FwupdRelease) rel = fwupd_release_new ();
				g_autoptr(GError) error_local = NULL;
				if (!fu_engine_set_release_from_appstream (self,
									   device,
									   rel,
									   component,
									   release,
									   &error_local)) {
					g_warning ("failed to set AppStream release: %s",
						   error_local->message);
				} else {
					fu_device_add_release (device, rel);
				}
			}
		}
	}

	/* adopt any required children, which may or may not already exist */
	fu_engine_adopt_children (self, device);

	/* set the proxy device if specified by GUID */
	fu_engine_set_proxy_device (self, device);

	/* set any alternate objects on the device from the ID */
	if (fu_device_get_alternate_id (device) != NULL) {
		g_autoptr(FuDevice) device_alt = NULL;
		device_alt = fu_device_list_get_by_id (self->device_list,
						       fu_device_get_alternate_id (device),
						       NULL);
		if (device_alt != NULL)
			fu_device_set_alternate (device, device_alt);
	}

	if (fu_device_get_version_format (device) == FWUPD_VERSION_FORMAT_UNKNOWN &&
	    fu_common_version_guess_format (fu_device_get_version (device)) == FWUPD_VERSION_FORMAT_NUMBER) {
		fu_device_remove_flag (device, FWUPD_DEVICE_FLAG_UPDATABLE);
		fu_device_set_update_error (device, "VersionFormat is ambiguous for this device");
	}

	/* no vendor-id, and so no way to lock it down! */
	if (fu_device_has_flag (device, FWUPD_DEVICE_FLAG_UPDATABLE) &&
	    fu_device_get_vendor_id (device) == NULL) {
		fu_device_remove_flag (device, FWUPD_DEVICE_FLAG_UPDATABLE);
		fu_device_set_update_error (device, "No vendor ID set");
	}

	/* notify all plugins about this new device */
	if (!fu_device_has_flag (device, FWUPD_DEVICE_FLAG_REGISTERED))
		fu_engine_plugin_device_register (self, device);

	/* does the device *still* not have a vendor ID? */
	if (fu_device_has_flag (device, FWUPD_DEVICE_FLAG_UPDATABLE) &&
	    fu_device_get_vendor_id (device) == NULL) {
		g_warning ("device %s [%s] does not define a vendor-id!",
			   fu_device_get_id (device),
			   fu_device_get_name (device));
	}

	/* create new device */
	fu_device_list_add (self->device_list, device);

	/* fixup the name and format as needed from cached metadata */
	if (component != NULL)
		fu_engine_md_refresh_device_from_component (self, device, component);

	/* match the metadata so clients can tell if the device is worthy */
	fu_engine_ensure_device_supported (self, device);

	/* sometimes inherit flags from recent history */
	fu_engine_device_inherit_history (self, device);

	fu_engine_emit_changed (self);
}

static void
fu_engine_plugin_add_firmware_gtype_cb (FuPlugin *plugin,
					const gchar *id,
					GType gtype,
					gpointer user_data)
{
	FuEngine *self = FU_ENGINE (user_data);
	fu_engine_add_firmware_gtype (self, id, gtype);
}

static void
fu_engine_plugin_rules_changed_cb (FuPlugin *plugin, gpointer user_data)
{
	FuEngine *self = FU_ENGINE (user_data);
	GPtrArray *rules = fu_plugin_get_rules (plugin, FU_PLUGIN_RULE_INHIBITS_IDLE);
	for (guint j = 0; j < rules->len; j++) {
		const gchar *tmp = g_ptr_array_index (rules, j);
		fu_idle_inhibit (self->idle, tmp);
	}
}

static void
fu_engine_plugin_device_removed_cb (FuPlugin *plugin,
				    FuDevice *device,
				    gpointer user_data)
{
	FuEngine *self = (FuEngine *) user_data;
	FuPlugin *plugin_old;
	g_autoptr(FuDevice) device_tmp = NULL;
	g_autoptr(GError) error = NULL;

	device_tmp = fu_device_list_get_by_id (self->device_list,
					       fu_device_get_id (device),
					       &error);
	if (device_tmp == NULL) {
		g_debug ("%s", error->message);
		return;
	}

	/* get the plugin */
	plugin_old = fu_plugin_list_find_by_name (self->plugin_list,
						  fu_device_get_plugin (device),
						  &error);
	if (plugin_old == NULL) {
		g_debug ("%s", error->message);
		return;
	}

	/* check this came from the same plugin */
	if (g_strcmp0 (fu_plugin_get_name (plugin),
		       fu_plugin_get_name (plugin_old)) != 0) {
		g_debug ("ignoring duplicate removal from %s",
			 fu_plugin_get_name (plugin));
		return;
	}

	/* make the UI update */
	fu_device_list_remove (self->device_list, device);
	fu_engine_emit_changed (self);
}

static gboolean
fu_engine_recoldplug_delay_cb (gpointer user_data)
{
	FuEngine *self = (FuEngine *) user_data;
	g_debug ("performing a recoldplug");
	fu_engine_plugins_coldplug (self, TRUE);
	self->coldplug_id = 0;
	return FALSE;
}

#ifdef HAVE_GUDEV
static void
fu_engine_udev_device_add (FuEngine *self, GUdevDevice *udev_device)
{
	g_autoptr(FuUdevDevice) device = fu_udev_device_new (udev_device);
	g_autoptr(GError) error_local = NULL;
	g_autoptr(GPtrArray) possible_plugins = NULL;

	/* debug */
	if (g_getenv ("FWUPD_PROBE_VERBOSE") != NULL) {
		g_debug ("UDEV %s added",
			 g_udev_device_get_sysfs_path (udev_device));
	}

	/* add any extra quirks */
	fu_device_set_quirks (FU_DEVICE (device), self->quirks);
	if (!fu_device_probe (FU_DEVICE (device), &error_local)) {
		g_warning ("failed to probe device %s: %s",
			   g_udev_device_get_sysfs_path (udev_device),
			   error_local->message);
		return;
	}

	/* can be specified using a quirk */
	possible_plugins = fu_device_get_possible_plugins (FU_DEVICE (device));
	for (guint i = 0; i < possible_plugins->len; i++) {
		FuPlugin *plugin;
		const gchar *plugin_name = g_ptr_array_index (possible_plugins, i);
		g_autoptr(GError) error = NULL;

		plugin = fu_plugin_list_find_by_name (self->plugin_list,
						      plugin_name, &error);
		if (plugin == NULL) {
			g_debug ("failed to find specified plugin %s: %s",
				 plugin_name, error->message);
			continue;
		}
		if (!fu_plugin_runner_udev_device_added (plugin, device, &error)) {
			if (g_error_matches (error, FWUPD_ERROR, FWUPD_ERROR_NOT_SUPPORTED)) {
				if (g_getenv ("FWUPD_PROBE_VERBOSE") != NULL) {
					g_debug ("%s ignoring: %s",
						 fu_plugin_get_name (plugin),
						 error->message);
				}
				continue;
			}
			g_warning ("failed to add udev device %s: %s",
				   g_udev_device_get_sysfs_path (udev_device),
				   error->message);
			continue;
		}
	}
}

static void
fu_engine_udev_device_remove (FuEngine *self, GUdevDevice *udev_device)
{
	g_autoptr(GPtrArray) devices = NULL;

	/* debug */
	if (g_getenv ("FWUPD_PROBE_VERBOSE") != NULL) {
		g_debug ("UDEV %s removed",
			 g_udev_device_get_sysfs_path (udev_device));
	}

	/* go through each device and remove any that match */
	devices = fu_device_list_get_all (self->device_list);
	for (guint i = 0; i < devices->len; i++) {
		FuDevice *device = g_ptr_array_index (devices, i);
		if (!FU_IS_UDEV_DEVICE (device))
			continue;
		if (g_strcmp0 (fu_udev_device_get_sysfs_path (FU_UDEV_DEVICE (device)),
			       g_udev_device_get_sysfs_path (udev_device)) == 0) {
			g_debug ("auto-removing GUdevDevice");
			fu_device_list_remove (self->device_list, device);
		}
	}
}

typedef struct {
	FuEngine	*self;
	GUdevDevice	*udev_device;
	guint		 idle_id;
} FuEngineUdevChangedHelper;

static void
fu_engine_udev_changed_helper_free (FuEngineUdevChangedHelper *helper)
{
	if (helper->idle_id != 0)
		g_source_remove (helper->idle_id);
	g_object_unref (helper->self);
	g_object_unref (helper->udev_device);
	g_free (helper);
}

static FuEngineUdevChangedHelper *
fu_engine_udev_changed_helper_new (FuEngine *self, GUdevDevice *udev_device)
{
	FuEngineUdevChangedHelper *helper = g_new0 (FuEngineUdevChangedHelper, 1);
	helper->self = g_object_ref (self);
	helper->udev_device = g_object_ref (udev_device);
	return helper;
}

static gboolean
fu_engine_udev_changed_cb (gpointer user_data)
{
	FuEngineUdevChangedHelper *helper = (FuEngineUdevChangedHelper *) user_data;
	GPtrArray *plugins = fu_plugin_list_get_all (helper->self->plugin_list);
	g_autoptr(FuUdevDevice) device = fu_udev_device_new (helper->udev_device);

	/* run all plugins */
	for (guint j = 0; j < plugins->len; j++) {
		FuPlugin *plugin_tmp = g_ptr_array_index (plugins, j);
		g_autoptr(GError) error = NULL;
		if (!fu_plugin_runner_udev_device_changed (plugin_tmp, device, &error)) {
			if (g_error_matches (error, FWUPD_ERROR, FWUPD_ERROR_NOT_SUPPORTED)) {
				g_debug ("%s ignoring: %s",
					 fu_plugin_get_name (plugin_tmp),
					 error->message);
				continue;
			}
			g_warning ("%s failed to change udev device %s: %s",
				   fu_plugin_get_name (plugin_tmp),
				   g_udev_device_get_sysfs_path (helper->udev_device),
				   error->message);
		}
	}

	/* device done, so remove ref */
	helper->idle_id = 0;
	g_hash_table_remove (helper->self->udev_changed_ids,
			     g_udev_device_get_sysfs_path (helper->udev_device));
	return FALSE;
}

static void
fu_engine_udev_device_changed (FuEngine *self, GUdevDevice *udev_device)
{
	const gchar *sysfs_path = g_udev_device_get_sysfs_path (udev_device);
	g_autoptr(GPtrArray) devices = NULL;
	FuEngineUdevChangedHelper *helper;

	/* emit changed on any that match */
	devices = fu_device_list_get_all (self->device_list);
	for (guint i = 0; i < devices->len; i++) {
		FuDevice *device = g_ptr_array_index (devices, i);
		if (!FU_IS_UDEV_DEVICE (device))
			continue;
		if (g_strcmp0 (fu_udev_device_get_sysfs_path (FU_UDEV_DEVICE (device)),
			       sysfs_path) == 0) {
			fu_udev_device_emit_changed (FU_UDEV_DEVICE (device));
		}
	}

	/* run all plugins, with per-device rate limiting */
	if (g_hash_table_remove (self->udev_changed_ids, sysfs_path)) {
		g_debug ("re-adding rate-limited timeout for %s", sysfs_path);
	} else {
		g_debug ("adding rate-limited timeout for %s", sysfs_path);
	}
	helper = fu_engine_udev_changed_helper_new (self, udev_device);
	helper->idle_id = g_timeout_add (500, fu_engine_udev_changed_cb, helper);
	g_hash_table_insert (self->udev_changed_ids, g_strdup (sysfs_path), helper);
}

static void
fu_engine_enumerate_udev (FuEngine *self)
{
	/* get all devices of class */
	for (guint i = 0; i < self->udev_subsystems->len; i++) {
		const gchar *subsystem = g_ptr_array_index (self->udev_subsystems, i);
		GList *devices = g_udev_client_query_by_subsystem (self->gudev_client,
								   subsystem);
		g_debug ("%u devices with subsystem %s",
			 g_list_length (devices), subsystem);
		for (GList *l = devices; l != NULL; l = l->next) {
			GUdevDevice *udev_device = l->data;
			fu_engine_udev_device_add (self, udev_device);
		}
		g_list_foreach (devices, (GFunc) g_object_unref, NULL);
		g_list_free (devices);
	}
}
#endif

static void
fu_engine_plugin_recoldplug_cb (FuPlugin *plugin, FuEngine *self)
{
	if (self->coldplug_running) {
		g_warning ("coldplug already running, cannot recoldplug");
		return;
	}
	if (self->app_flags & FU_APP_FLAGS_NO_IDLE_SOURCES) {
		g_debug ("doing direct recoldplug");
		fu_engine_plugins_coldplug (self, TRUE);
#ifdef HAVE_GUDEV
		fu_engine_enumerate_udev (self);
#endif
		return;
	}
	g_debug ("scheduling a recoldplug");
	if (self->coldplug_id != 0)
		g_source_remove (self->coldplug_id);
	self->coldplug_id = g_timeout_add (1500, fu_engine_recoldplug_delay_cb, self);
}

static void
fu_engine_plugin_set_coldplug_delay_cb (FuPlugin *plugin, guint duration, FuEngine *self)
{
	self->coldplug_delay = MAX (self->coldplug_delay, duration);
	g_debug ("got coldplug delay of %ums, global maximum is now %ums",
		 duration, self->coldplug_delay);
}

/* this is called by the self tests as well */
void
fu_engine_add_plugin (FuEngine *self, FuPlugin *plugin)
{
	if (fu_plugin_is_open (plugin)) {
		/* plugin does not match built version */
		if (fu_plugin_get_build_hash (plugin) == NULL) {
			const gchar *name = fu_plugin_get_name (plugin);
			g_warning ("%s should call fu_plugin_set_build_hash()",
				   name);
			self->tainted = TRUE;
		} else if (g_strcmp0 (fu_plugin_get_build_hash (plugin),
				      FU_BUILD_HASH) != 0) {
			const gchar *name = fu_plugin_get_name (plugin);
			g_warning ("%s has incorrect built version %s",
				   name, fu_plugin_get_build_hash (plugin));
			self->tainted = TRUE;
		}
	}

	fu_plugin_list_add (self->plugin_list, plugin);
}

static gboolean
fu_engine_is_plugin_name_blacklisted (FuEngine *self, const gchar *name)
{
	GPtrArray *blacklist = fu_config_get_blacklist_plugins (self->config);
	for (guint i = 0; i < blacklist->len; i++) {
		const gchar *name_tmp = g_ptr_array_index (blacklist, i);
		if (g_strcmp0 (name_tmp, name) == 0)
			return TRUE;
	}
	return FALSE;
}

static gboolean
fu_engine_is_plugin_name_whitelisted (FuEngine *self, const gchar *name)
{
	if (self->plugin_filter->len == 0)
		return TRUE;
	for (guint i = 0; i < self->plugin_filter->len; i++) {
		const gchar *name_tmp = g_ptr_array_index (self->plugin_filter, i);
		if (fu_common_fnmatch (name_tmp, name))
			return TRUE;
	}
	return FALSE;
}

void
fu_engine_add_plugin_filter (FuEngine *self, const gchar *plugin_glob)
{
	GString *str;
	g_return_if_fail (FU_IS_ENGINE (self));
	g_return_if_fail (plugin_glob != NULL);
	str = g_string_new (plugin_glob);
	fu_common_string_replace (str, "-", "_");
	g_ptr_array_add (self->plugin_filter, g_string_free (str, FALSE));
}

static gboolean
fu_engine_plugin_check_supported_cb (FuPlugin *plugin, const gchar *guid, FuEngine *self)
{
	g_autoptr(XbNode) n = NULL;
	g_autofree gchar *xpath = NULL;

	if (fu_config_get_enumerate_all_devices (self->config))
		return TRUE;

	xpath = g_strdup_printf ("components/component/"
				 "provides/firmware[@type='flashed'][text()='%s']",
				 guid);
	n = xb_silo_query_first (self->silo, xpath, NULL);
	return n != NULL;
}

gboolean
fu_engine_get_tainted (FuEngine *self)
{
	return self->tainted;
}

const gchar *
fu_engine_get_host_product (FuEngine *self)
{
	const gchar *result = NULL;
	g_return_val_if_fail (FU_IS_ENGINE (self), NULL);
	result = fu_hwids_get_value (self->hwids, FU_HWIDS_KEY_PRODUCT_NAME);
	return result != NULL ? result : "Unknown Product";
}

const gchar *
fu_engine_get_host_machine_id (FuEngine *self)
{
	g_return_val_if_fail (FU_IS_ENGINE (self), NULL);
	return self->host_machine_id;
}

gboolean
fu_engine_load_plugins (FuEngine *self, GError **error)
{
	const gchar *fn;
	g_autoptr(GDir) dir = NULL;
	g_autofree gchar *plugin_path = NULL;
	g_autofree gchar *suffix = g_strdup_printf (".%s", G_MODULE_SUFFIX);

	/* search */
	plugin_path = fu_common_get_path (FU_PATH_KIND_PLUGINDIR_PKG);
	dir = g_dir_open (plugin_path, 0, error);
	if (dir == NULL)
		return FALSE;
	while ((fn = g_dir_read_name (dir)) != NULL) {
		g_autofree gchar *filename = NULL;
		g_autofree gchar *name = NULL;
		g_autoptr(FuPlugin) plugin = NULL;
		g_autoptr(GError) error_local = NULL;

		/* ignore non-plugins */
		if (!g_str_has_suffix (fn, suffix))
			continue;

		/* is blacklisted */
		name = fu_plugin_guess_name_from_fn (fn);
		if (name == NULL)
			continue;
		if (fu_engine_is_plugin_name_blacklisted (self, name)) {
			g_debug ("plugin %s is blacklisted", name);
			continue;
		}
		if (!fu_engine_is_plugin_name_whitelisted (self, name)) {
			g_debug ("plugin %s is not whitelisted", name);
			continue;
		}

		/* open module */
		filename = g_build_filename (plugin_path, fn, NULL);
		plugin = fu_plugin_new ();
		fu_plugin_set_name (plugin, name);
		fu_plugin_set_usb_context (plugin, self->usb_ctx);
		fu_plugin_set_hwids (plugin, self->hwids);
		fu_plugin_set_smbios (plugin, self->smbios);
		fu_plugin_set_udev_subsystems (plugin, self->udev_subsystems);
		fu_plugin_set_quirks (plugin, self->quirks);
		fu_plugin_set_runtime_versions (plugin, self->runtime_versions);
		fu_plugin_set_compile_versions (plugin, self->compile_versions);
		g_signal_connect (plugin, "add-firmware-gtype",
				  G_CALLBACK (fu_engine_plugin_add_firmware_gtype_cb),
				  self);
		g_debug ("adding plugin %s", filename);

		/* if loaded from fu_engine_load() open the plugin */
		if (self->usb_ctx != NULL) {
			if (!fu_plugin_open (plugin, filename, &error_local)) {
				g_warning ("%s", error_local->message);
				continue;
			}
		}

		/* self disabled */
		if (!fu_plugin_get_enabled (plugin)) {
			g_debug ("%s self disabled",
				 fu_plugin_get_name (plugin));
			continue;
		}

		/* watch for changes */
		g_signal_connect (plugin, "device-added",
				  G_CALLBACK (fu_engine_plugin_device_added_cb),
				  self);
		g_signal_connect (plugin, "device-removed",
				  G_CALLBACK (fu_engine_plugin_device_removed_cb),
				  self);
		g_signal_connect (plugin, "device-register",
				  G_CALLBACK (fu_engine_plugin_device_register_cb),
				  self);
		g_signal_connect (plugin, "recoldplug",
				  G_CALLBACK (fu_engine_plugin_recoldplug_cb),
				  self);
		g_signal_connect (plugin, "set-coldplug-delay",
				  G_CALLBACK (fu_engine_plugin_set_coldplug_delay_cb),
				  self);
		g_signal_connect (plugin, "check-supported",
				  G_CALLBACK (fu_engine_plugin_check_supported_cb),
				  self);
		g_signal_connect (plugin, "rules-changed",
				  G_CALLBACK (fu_engine_plugin_rules_changed_cb),
				  self);

		/* add */
		fu_engine_add_plugin (self, plugin);
	}

	/* depsolve into the correct order */
	if (!fu_plugin_list_depsolve (self->plugin_list, error))
		return FALSE;

	/* success */
	return TRUE;
}

static gboolean
fu_engine_cleanup_state (GError **error)
{
	const gchar *filenames[] = {
		"/var/cache/app-info/xmls/fwupd-verify.xml",
		"/var/cache/app-info/xmls/fwupd.xml",
		NULL };
	for (guint i = 0; filenames[i] != NULL; i++) {
		g_autoptr(GFile) file = g_file_new_for_path (filenames[i]);
		if (g_file_query_exists (file, NULL)) {
			if (!g_file_delete (file, NULL, error))
				return FALSE;
		}
	}
	return TRUE;
}

guint64
fu_engine_get_archive_size_max (FuEngine *self)
{
	return fu_config_get_archive_size_max (self->config);
}

static void
fu_engine_usb_device_removed_cb (GUsbContext *ctx,
				 GUsbDevice *usb_device,
				 FuEngine *self)
{
	g_autoptr(GPtrArray) devices = NULL;

	/* debug */
	if (g_getenv ("FWUPD_PROBE_VERBOSE") != NULL) {
		g_debug ("USB %04x:%04x removed",
			 g_usb_device_get_vid (usb_device),
			 g_usb_device_get_pid (usb_device));
	}

	/* go through each device and remove any that match */
	devices = fu_device_list_get_all (self->device_list);
	for (guint i = 0; i < devices->len; i++) {
		FuDevice *device = g_ptr_array_index (devices, i);
		if (!FU_IS_USB_DEVICE (device))
			continue;
		if (g_strcmp0 (fu_usb_device_get_platform_id (FU_USB_DEVICE (device)),
			       g_usb_device_get_platform_id (usb_device)) == 0) {
			g_debug ("auto-removing GUsbDevice");
			fu_device_list_remove (self->device_list, device);
		}
	}
}

static void
fu_engine_usb_device_added_cb (GUsbContext *ctx,
			       GUsbDevice *usb_device,
			       FuEngine *self)
{
	g_autoptr(FuUsbDevice) device = fu_usb_device_new (usb_device);
	g_autoptr(GError) error_local = NULL;
	g_autoptr(GPtrArray) possible_plugins = NULL;

	/* debug */
	if (g_getenv ("FWUPD_PROBE_VERBOSE") != NULL) {
		g_debug ("USB %04x:%04x added",
			 g_usb_device_get_vid (usb_device),
			 g_usb_device_get_pid (usb_device));
	}

	/* add any extra quirks */
	fu_device_set_quirks (FU_DEVICE (device), self->quirks);
	if (!fu_device_probe (FU_DEVICE (device), &error_local)) {
		g_warning ("failed to probe device %s: %s",
			   fu_device_get_physical_id (FU_DEVICE (device)),
			   error_local->message);
		return;
	}

	/* can be specified using a quirk */
	possible_plugins = fu_device_get_possible_plugins (FU_DEVICE (device));
	for (guint i = 0; i < possible_plugins->len; i++) {
		FuPlugin *plugin;
		const gchar *plugin_name = g_ptr_array_index (possible_plugins, i);
		g_autoptr(GError) error = NULL;

		plugin = fu_plugin_list_find_by_name (self->plugin_list,
						      plugin_name, &error);
		if (plugin == NULL) {
			g_debug ("failed to find specified plugin %s: %s",
				 plugin_name, error->message);
			continue;
		}
		if (!fu_plugin_runner_usb_device_added (plugin, device, &error)) {
			if (g_error_matches (error, FWUPD_ERROR, FWUPD_ERROR_NOT_SUPPORTED)) {
				if (g_getenv ("FWUPD_PROBE_VERBOSE") != NULL) {
					g_debug ("%s ignoring: %s",
						 fu_plugin_get_name (plugin),
						 error->message);
				}
				continue;
			}
			g_warning ("failed to add USB device %04x:%04x: %s",
				   g_usb_device_get_vid (usb_device),
				   g_usb_device_get_pid (usb_device),
				   error->message);
			continue;
		}
	}
}

static void
fu_engine_load_quirks (FuEngine *self, FuQuirksLoadFlags quirks_flags)
{
	g_autoptr(GError) error = NULL;
	if (!fu_quirks_load (self->quirks, quirks_flags, &error))
		g_warning ("Failed to load quirks: %s", error->message);
}

static void
fu_engine_load_smbios (FuEngine *self)
{
	g_autoptr(GError) error = NULL;
	if (!fu_smbios_setup (self->smbios, &error))
		g_warning ("Failed to load SMBIOS: %s", error->message);
}

static void
fu_engine_load_hwids (FuEngine *self)
{
	g_autoptr(GError) error = NULL;
	if (!fu_hwids_setup (self->hwids, self->smbios, &error))
		g_warning ("Failed to load HWIDs: %s", error->message);
}

static gboolean
fu_engine_update_history_device (FuEngine *self, FuDevice *dev_history, GError **error)
{
	FuPlugin *plugin;
	FwupdRelease *rel_history;
	g_autofree gchar *btime = NULL;
	g_autoptr(FuDevice) dev = NULL;

	/* is in the device list */
	dev = fu_device_list_get_by_id (self->device_list,
					fu_device_get_id (dev_history),
					error);
	if (dev == NULL)
		return FALSE;

	/* does the installed version match what we tried to install
	 * before fwupd was restarted */
	rel_history = fu_device_get_release_default (dev_history);
	if (rel_history == NULL) {
		g_set_error_literal (error,
				     FWUPD_ERROR,
				     FWUPD_ERROR_INTERNAL,
				     "no release for history FuDevice");
		return FALSE;
	}

	/* is this the same boot time as when we scheduled the update,
	 * i.e. has fwupd been restarted before we rebooted */
	btime = fu_engine_get_boot_time ();
	if (g_strcmp0 (fwupd_release_get_metadata_item (rel_history, "BootTime"),
		       btime) == 0) {
		g_debug ("service restarted, but no reboot has taken place");
		return TRUE;
	}

	/* the system is running with the new firmware version */
	if (fu_common_vercmp_full (fu_device_get_version (dev),
				   fwupd_release_get_version (rel_history),
				   fu_device_get_version_format (dev)) == 0) {
		GPtrArray *checksums;
		g_debug ("installed version %s matching history %s",
			 fu_device_get_version (dev),
			 fwupd_release_get_version (rel_history));

		/* copy over runtime checksums if set from probe() */
		checksums = fu_device_get_checksums (dev);
		for (guint i = 0; i < checksums->len; i++) {
			const gchar *csum = g_ptr_array_index (checksums, i);
			fu_device_add_checksum (dev_history, csum);
		}
		fu_device_set_version_format (dev_history, fu_device_get_version_format (dev));
		fu_device_set_version (dev_history, fu_device_get_version (dev));
		fu_device_remove_flag (dev_history, FWUPD_DEVICE_FLAG_NEEDS_ACTIVATION);
		fu_device_set_update_state (dev_history, FWUPD_UPDATE_STATE_SUCCESS);
		return fu_history_modify_device (self->history, dev_history, error);
	}

	/* does the plugin know the update failure */
	plugin = fu_plugin_list_find_by_name (self->plugin_list,
					      fu_device_get_plugin (dev),
					      error);
	if (plugin == NULL)
		return FALSE;
	if (!fu_plugin_runner_get_results (plugin, dev, error))
		return FALSE;

	/* the plugin either can't tell us the error, or doesn't know itself */
	if (fu_device_get_update_state (dev) != FWUPD_UPDATE_STATE_FAILED &&
	    fu_device_get_update_state (dev) != FWUPD_UPDATE_STATE_FAILED_TRANSIENT) {
		g_debug ("falling back to generic failure");
		fu_device_set_update_error (dev_history, "failed to run update on reboot");
	}

	/* update the state in the database */
	fu_device_set_update_error (dev_history, fu_device_get_update_error (dev));
	return fu_history_modify_device (self->history, dev_history, error);
}

static gboolean
fu_engine_update_history_database (FuEngine *self, GError **error)
{
	g_autoptr(GPtrArray) devices = NULL;

	/* get any devices */
	devices = fu_history_get_devices (self->history, error);
	if (devices == NULL)
		return FALSE;
	for (guint i = 0; i < devices->len; i++) {
		FuDevice *dev = g_ptr_array_index (devices, i);
		g_autoptr(GError) error_local = NULL;

		/* not in the required state */
		if (fu_device_get_update_state (dev) != FWUPD_UPDATE_STATE_NEEDS_REBOOT)
			continue;

		/* try to save the new update-state, but ignoring any error */
		if (!fu_engine_update_history_device (self, dev, &error_local))
			g_warning ("%s", error_local->message);
	}
	return TRUE;
}

#ifdef HAVE_GUDEV
static void
fu_engine_udev_uevent_cb (GUdevClient *gudev_client,
			  const gchar *action,
			  GUdevDevice *udev_device,
			  FuEngine *self)
{
	if (g_strcmp0 (action, "add") == 0) {
		fu_engine_udev_device_add (self, udev_device);
		return;
	}
	if (g_strcmp0 (action, "remove") == 0) {
		fu_engine_udev_device_remove (self, udev_device);
		return;
	}
	if (g_strcmp0 (action, "change") == 0) {
		fu_engine_udev_device_changed (self, udev_device);
		return;
	}
}
#endif

static void
fu_engine_ensure_client_certificate (FuEngine *self)
{
	g_autoptr(GBytes) blob = g_bytes_new_static ("test\0", 5);
	g_autoptr(GError) error = NULL;
	g_autoptr(JcatBlob) jcat_sig = NULL;
	g_autoptr(JcatEngine) jcat_engine = NULL;

	/* create keyring and sign dummy data to ensure certificate exists */
	jcat_engine = jcat_context_get_engine (self->jcat_context,
					       JCAT_BLOB_KIND_PKCS7,
					       &error);
	if (jcat_engine == NULL) {
		g_message ("failed to create keyring: %s", error->message);
		return;
	}
	jcat_sig = jcat_engine_self_sign (jcat_engine, blob, JCAT_SIGN_FLAG_NONE, &error);
	if (jcat_sig == NULL) {
		g_message ("failed to sign using keyring: %s", error->message);
		return;
	}
	g_debug ("client certificate exists and working");
}

/**
 * fu_engine_load:
 * @self: A #FuEngine
 * @flags: #FuEngineLoadFlags, e.g. %FU_ENGINE_LOAD_FLAG_READONLY_FS
 * @error: A #GError, or %NULL
 *
 * Load the firmware update engine so it is ready for use.
 *
 * Returns: %TRUE for success
 **/
gboolean
fu_engine_load (FuEngine *self, FuEngineLoadFlags flags, GError **error)
{
	FuRemoteListLoadFlags remote_list_flags = FU_REMOTE_LIST_LOAD_FLAG_NONE;
	FuQuirksLoadFlags quirks_flags = FU_QUIRKS_LOAD_FLAG_NONE;
	g_autoptr(GPtrArray) checksums = NULL;
#ifndef _WIN32
	g_autoptr(GError) error_local = NULL;
#endif

	g_return_val_if_fail (FU_IS_ENGINE (self), FALSE);
	g_return_val_if_fail (error == NULL || *error == NULL, FALSE);

	/* avoid re-loading a second time if fu-tool or fu-util request to */
	if (self->loaded)
		return TRUE;

/* TODO: Read registry key [HKEY_LOCAL_MACHINE\SOFTWARE\Microsoft\Cryptography] "MachineGuid" */
#ifndef _WIN32
	/* cache machine ID so we can use it from a sandboxed app */
	self->host_machine_id = fwupd_build_machine_id ("fwupd", &error_local);
	if (self->host_machine_id == NULL)
		g_debug ("%s", error_local->message);
#endif
	/* read config file */
	if (!fu_config_load (self->config, error)) {
		g_prefix_error (error, "Failed to load config: ");
		return FALSE;
	}

	/* read remotes */
	if (flags & FU_ENGINE_LOAD_FLAG_READONLY_FS)
		remote_list_flags |= FU_REMOTE_LIST_LOAD_FLAG_READONLY_FS;
	if (!fu_remote_list_load (self->remote_list, remote_list_flags, error)) {
		g_prefix_error (error, "Failed to load remotes: ");
		return FALSE;
	}

	/* create client certificate */
	fu_engine_ensure_client_certificate (self);

	/* get hardcoded approved firmware */
	checksums = fu_config_get_approved_firmware (self->config);
	for (guint i = 0; i < checksums->len; i++) {
		const gchar *csum = g_ptr_array_index (checksums, i);
		fu_engine_add_approved_firmware (self, csum);
	}

	/* get extra firmware saved to the database */
	checksums = fu_history_get_approved_firmware (self->history, error);
	if (checksums == NULL)
		return FALSE;
	for (guint i = 0; i < checksums->len; i++) {
		const gchar *csum = g_ptr_array_index (checksums, i);
		fu_engine_add_approved_firmware (self, csum);
	}

	/* set up idle exit */
	if ((self->app_flags & FU_APP_FLAGS_NO_IDLE_SOURCES) == 0)
		fu_idle_set_timeout (self->idle, fu_config_get_idle_timeout (self->config));

	/* load quirks, SMBIOS and the hwids */
	fu_engine_load_smbios (self);
	fu_engine_load_hwids (self);
	/* on a read-only filesystem don't care about the cache GUID */
	if (flags & FU_ENGINE_LOAD_FLAG_READONLY_FS)
		quirks_flags |= FU_QUIRKS_LOAD_FLAG_READONLY_FS;
	fu_engine_load_quirks (self, quirks_flags);

	/* load AppStream metadata */
	if (!fu_engine_load_metadata_store (self, flags, error)) {
		g_prefix_error (error, "Failed to load AppStream data: ");
		return FALSE;
	}

	/* add the "built-in" firmware types */
	fu_engine_add_firmware_gtype (self, "raw", FU_TYPE_FIRMWARE);
	fu_engine_add_firmware_gtype (self, "dfu", FU_TYPE_DFU_FIRMWARE);
	fu_engine_add_firmware_gtype (self, "ihex", FU_TYPE_IHEX_FIRMWARE);
	fu_engine_add_firmware_gtype (self, "srec", FU_TYPE_SREC_FIRMWARE);

	/* set shared USB context */
	self->usb_ctx = g_usb_context_new (error);
	if (self->usb_ctx == NULL) {
		g_prefix_error (error, "Failed to get USB context: ");
		return FALSE;
	}

	/* delete old data files */
	if (!fu_engine_cleanup_state (error)) {
		g_prefix_error (error, "Failed to clean up: ");
		return FALSE;
	}

	/* load plugin */
	if (!fu_engine_load_plugins (self, error)) {
		g_prefix_error (error, "Failed to load plugins: ");
		return FALSE;
	}

	/* watch the device list for updates and proxy */
	g_signal_connect (self->device_list, "added",
			  G_CALLBACK (fu_engine_device_added_cb),
			  self);
	g_signal_connect (self->device_list, "removed",
			  G_CALLBACK (fu_engine_device_removed_cb),
			  self);
	g_signal_connect (self->device_list, "changed",
			  G_CALLBACK (fu_engine_device_changed_cb),
			  self);

#ifdef HAVE_GUDEV
	/* udev watches can only be set up in _init() so set up client now */
	if (self->udev_subsystems->len > 0) {
		g_auto(GStrv) udev_subsystems = g_new0 (gchar *, self->udev_subsystems->len + 1);
		for (guint i = 0; i < self->udev_subsystems->len; i++) {
			const gchar *subsystem = g_ptr_array_index (self->udev_subsystems, i);
			udev_subsystems[i] = g_strdup (subsystem);
		}
		self->gudev_client = g_udev_client_new ((const gchar * const *) udev_subsystems);
		g_signal_connect (self->gudev_client, "uevent",
				  G_CALLBACK (fu_engine_udev_uevent_cb), self);
	}
#endif

	fu_engine_set_status (self, FWUPD_STATUS_LOADING);

	/* add devices */
	fu_engine_plugins_setup (self);
	if ((flags & FU_ENGINE_LOAD_FLAG_NO_ENUMERATE) == 0)
		fu_engine_plugins_coldplug (self, FALSE);

	/* coldplug USB devices */
	g_signal_connect (self->usb_ctx, "device-added",
			  G_CALLBACK (fu_engine_usb_device_added_cb),
			  self);
	g_signal_connect (self->usb_ctx, "device-removed",
			  G_CALLBACK (fu_engine_usb_device_removed_cb),
			  self);
	if ((flags & FU_ENGINE_LOAD_FLAG_NO_ENUMERATE) == 0)
		g_usb_context_enumerate (self->usb_ctx);

#ifdef HAVE_GUDEV
	/* coldplug udev devices */
	if ((flags & FU_ENGINE_LOAD_FLAG_NO_ENUMERATE) == 0)
		fu_engine_enumerate_udev (self);
#endif

	/* set device properties from the metadata */
	fu_engine_md_refresh_devices (self);

	/* update the db for devices that were updated during the reboot */
	if (!fu_engine_update_history_database (self, error))
		return FALSE;

	fu_engine_set_status (self, FWUPD_STATUS_IDLE);
	self->loaded = TRUE;

	/* let clients know engine finished starting up */
	fu_engine_emit_changed (self);

	/* success */
	return TRUE;
}

static void
fu_engine_class_init (FuEngineClass *klass)
{
	GObjectClass *object_class = G_OBJECT_CLASS (klass);
	object_class->finalize = fu_engine_finalize;

	signals[SIGNAL_CHANGED] =
		g_signal_new ("changed",
			      G_TYPE_FROM_CLASS (object_class), G_SIGNAL_RUN_LAST,
			      0, NULL, NULL, g_cclosure_marshal_VOID__VOID,
			      G_TYPE_NONE, 0);
	signals[SIGNAL_DEVICE_ADDED] =
		g_signal_new ("device-added",
			      G_TYPE_FROM_CLASS (object_class), G_SIGNAL_RUN_LAST,
			      0, NULL, NULL, g_cclosure_marshal_VOID__OBJECT,
			      G_TYPE_NONE, 1, FU_TYPE_DEVICE);
	signals[SIGNAL_DEVICE_REMOVED] =
		g_signal_new ("device-removed",
			      G_TYPE_FROM_CLASS (object_class), G_SIGNAL_RUN_LAST,
			      0, NULL, NULL, g_cclosure_marshal_VOID__OBJECT,
			      G_TYPE_NONE, 1, FU_TYPE_DEVICE);
	signals[SIGNAL_DEVICE_CHANGED] =
		g_signal_new ("device-changed",
			      G_TYPE_FROM_CLASS (object_class), G_SIGNAL_RUN_LAST,
			      0, NULL, NULL, g_cclosure_marshal_VOID__OBJECT,
			      G_TYPE_NONE, 1, FU_TYPE_DEVICE);
	signals[SIGNAL_STATUS_CHANGED] =
		g_signal_new ("status-changed",
			      G_TYPE_FROM_CLASS (object_class), G_SIGNAL_RUN_LAST,
			      0, NULL, NULL, g_cclosure_marshal_VOID__UINT,
			      G_TYPE_NONE, 1, G_TYPE_UINT);
	signals[SIGNAL_PERCENTAGE_CHANGED] =
		g_signal_new ("percentage-changed",
			      G_TYPE_FROM_CLASS (object_class), G_SIGNAL_RUN_LAST,
			      0, NULL, NULL, g_cclosure_marshal_VOID__UINT,
			      G_TYPE_NONE, 1, G_TYPE_UINT);
}

void
fu_engine_add_runtime_version (FuEngine *self,
			       const gchar *component_id,
			       const gchar *version)
{
	g_hash_table_insert (self->runtime_versions,
			     g_strdup (component_id),
			     g_strdup (version));
}

void
fu_engine_add_app_flag (FuEngine *self, FuAppFlags app_flags)
{
	g_return_if_fail (FU_IS_ENGINE (self));
	self->app_flags |= app_flags;
}

static void
fu_engine_idle_status_notify_cb (FuIdle *idle, GParamSpec *pspec, FuEngine *self)
{
	FwupdStatus status = fu_idle_get_status (idle);
	if (status == FWUPD_STATUS_SHUTDOWN)
		fu_engine_set_status (self, status);
}

static void
fu_engine_init (FuEngine *self)
{
#ifdef HAVE_UTSNAME_H
	struct utsname uname_tmp;
#endif
	g_autofree gchar *keyring_path = NULL;
	g_autofree gchar *pkidir_fw = NULL;
	g_autofree gchar *pkidir_md = NULL;
	g_autofree gchar *sysconfdir = NULL;
	self->percentage = 0;
	self->status = FWUPD_STATUS_IDLE;
	self->config = fu_config_new ();
	self->remote_list = fu_remote_list_new ();
	self->device_list = fu_device_list_new ();
	self->smbios = fu_smbios_new ();
	self->hwids = fu_hwids_new ();
	self->idle = fu_idle_new ();
	self->quirks = fu_quirks_new ();
	self->history = fu_history_new ();
	self->plugin_list = fu_plugin_list_new ();
	self->plugin_filter = g_ptr_array_new_with_free_func (g_free);
	self->udev_subsystems = g_ptr_array_new_with_free_func (g_free);
#ifdef HAVE_GUDEV
	self->udev_changed_ids = g_hash_table_new_full (g_str_hash, g_str_equal,
							g_free, (GDestroyNotify) fu_engine_udev_changed_helper_free);
#endif
	self->runtime_versions = g_hash_table_new_full (g_str_hash, g_str_equal, g_free, g_free);
	self->compile_versions = g_hash_table_new_full (g_str_hash, g_str_equal, g_free, g_free);
	self->approved_firmware = g_hash_table_new_full (g_str_hash, g_str_equal, g_free, NULL);
	self->firmware_gtypes = g_hash_table_new_full (g_str_hash, g_str_equal, g_free, NULL);

	g_signal_connect (self->config, "changed",
			  G_CALLBACK (fu_engine_config_changed_cb),
			  self);
	g_signal_connect (self->remote_list, "changed",
			  G_CALLBACK (fu_engine_remote_list_changed_cb),
			  self);

	g_signal_connect (self->idle, "notify::status",
			  G_CALLBACK (fu_engine_idle_status_notify_cb), self);

	/* setup Jcat context */
	self->jcat_context = jcat_context_new ();
	keyring_path = fu_common_get_path (FU_PATH_KIND_LOCALSTATEDIR_PKG);
	jcat_context_set_keyring_path (self->jcat_context, keyring_path);
	sysconfdir = fu_common_get_path (FU_PATH_KIND_SYSCONFDIR);
	pkidir_fw = g_build_filename (sysconfdir, "pki", "fwupd", NULL);
	jcat_context_add_public_keys (self->jcat_context, pkidir_fw);
	pkidir_md = g_build_filename (sysconfdir, "pki", "fwupd-metadata", NULL);
	jcat_context_add_public_keys (self->jcat_context, pkidir_md);

	/* add some runtime versions of things the daemon depends on */
	fu_engine_add_runtime_version (self, "org.freedesktop.fwupd", VERSION);
	fu_engine_add_runtime_version (self, "com.redhat.fwupdate", "12");
	fu_engine_add_runtime_version (self, "org.freedesktop.appstream-glib", "0.7.14");
#if G_USB_CHECK_VERSION(0,3,1)
	fu_engine_add_runtime_version (self, "org.freedesktop.gusb", g_usb_version_string ());
#endif

	/* optional kernel version */
#ifdef HAVE_UTSNAME_H
	memset (&uname_tmp, 0, sizeof(uname_tmp));
	if (uname (&uname_tmp) >= 0)
		fu_engine_add_runtime_version (self, "org.kernel", uname_tmp.release);
#endif

	g_hash_table_insert (self->compile_versions,
			     g_strdup ("com.redhat.fwupdate"),
			     g_strdup ("12"));
	g_hash_table_insert (self->compile_versions,
			     g_strdup ("org.freedesktop.fwupd"),
			     g_strdup (VERSION));
	g_hash_table_insert (self->compile_versions,
			     g_strdup ("org.freedesktop.gusb"),
			     g_strdup_printf ("%i.%i.%i",
					      G_USB_MAJOR_VERSION,
					      G_USB_MINOR_VERSION,
					      G_USB_MICRO_VERSION));

}

static void
fu_engine_finalize (GObject *obj)
{
	FuEngine *self = FU_ENGINE (obj);

	if (self->usb_ctx != NULL)
		g_object_unref (self->usb_ctx);
	if (self->silo != NULL)
		g_object_unref (self->silo);
#ifdef HAVE_GUDEV
	if (self->gudev_client != NULL)
		g_object_unref (self->gudev_client);
#endif
	if (self->coldplug_id != 0)
		g_source_remove (self->coldplug_id);

	g_free (self->host_machine_id);
	g_object_unref (self->idle);
	g_object_unref (self->config);
	g_object_unref (self->remote_list);
	g_object_unref (self->smbios);
	g_object_unref (self->quirks);
	g_object_unref (self->hwids);
	g_object_unref (self->history);
	g_object_unref (self->device_list);
	g_object_unref (self->jcat_context);
	g_ptr_array_unref (self->plugin_filter);
	g_ptr_array_unref (self->udev_subsystems);
#ifdef HAVE_GUDEV
	g_hash_table_unref (self->udev_changed_ids);
#endif
	g_hash_table_unref (self->runtime_versions);
	g_hash_table_unref (self->compile_versions);
	g_hash_table_unref (self->approved_firmware);
	g_hash_table_unref (self->firmware_gtypes);
	g_object_unref (self->plugin_list);

	G_OBJECT_CLASS (fu_engine_parent_class)->finalize (obj);
}

FuEngine *
fu_engine_new (FuAppFlags app_flags)
{
	FuEngine *self;
	self = g_object_new (FU_TYPE_ENGINE, NULL);
	self->app_flags = app_flags;
	return FU_ENGINE (self);
}<|MERGE_RESOLUTION|>--- conflicted
+++ resolved
@@ -3461,13 +3461,9 @@
 			fu_device_set_name (dev, fu_device_get_name (device));
 			fu_device_set_flags (dev, fu_device_get_flags (device));
 			fu_device_set_id (dev, fu_device_get_id (device));
-<<<<<<< HEAD
-			fu_device_set_version (dev, fu_device_get_version (device), fu_device_get_version_format (device));
-=======
 			fu_device_set_version_raw (dev, fu_device_get_version_raw (device));
 			fu_device_set_version_format (dev, fu_device_get_version_format (device));
 			fu_device_set_version (dev, fu_device_get_version (device));
->>>>>>> 37d3879e
 		}
 
 		/* add GUID */
