/*
 * Copyright (C) 2017-2018 Richard Hughes <richard@hughsie.com>
 *
 * SPDX-License-Identifier: LGPL-2.1+
 */

#define G_LOG_DOMAIN				"FuMain"

#include <config.h>

#include <stdio.h>
#include <glib/gi18n.h>
#include <gusb.h>
#include <xmlb.h>
<<<<<<< HEAD
#include <json-glib/json-glib.h>
=======
#include <fwupd.h>
>>>>>>> bbb1a813

#include "fu-common.h"
#include "fu-device-private.h"
#include "fu-util-common.h"
#include "fu-device.h"
#include "fu-security-attr.h"
#include "fu-security-attrs.h"

#ifdef HAVE_SYSTEMD
#include "fu-systemd.h"
#endif

#define SYSTEMD_FWUPD_UNIT		"fwupd.service"
#define SYSTEMD_SNAP_FWUPD_UNIT		"snap.fwupd.fwupd.service"

const gchar *
fu_util_get_systemd_unit (void)
{
	if (g_getenv ("SNAP") != NULL)
		return SYSTEMD_SNAP_FWUPD_UNIT;
	return SYSTEMD_FWUPD_UNIT;
}

gchar *
fu_util_term_format (const gchar *text, FuUtilTermColor fg_color)
{
	return g_strdup_printf ("\033[%um\033[1m%s\033[0m", fg_color, text);
}

#ifdef HAVE_SYSTEMD
static const gchar *
fu_util_get_expected_command (const gchar *target)
{
	if (g_strcmp0 (target, SYSTEMD_SNAP_FWUPD_UNIT) == 0)
		return "fwupd.fwupdmgr";
	return "fwupdmgr";
}
#endif

gboolean
fu_util_using_correct_daemon (GError **error)
{
#ifdef HAVE_SYSTEMD
	g_autofree gchar *default_target = NULL;
	g_autoptr(GError) error_local = NULL;
	const gchar *target = fu_util_get_systemd_unit ();

	default_target = fu_systemd_get_default_target (&error_local);
	if (default_target == NULL) {
		g_debug ("Systemd isn't accessible: %s\n", error_local->message);
		return TRUE;
	}
	if (!fu_systemd_unit_check_exists (target, &error_local)) {
		g_debug ("wrong target: %s\n", error_local->message);
		g_set_error (error,
			     FWUPD_ERROR,
			     FWUPD_ERROR_INVALID_ARGS,
			     /* TRANSLATORS: error message */
			     _("Mismatched daemon and client, use %s instead"),
			     fu_util_get_expected_command (target));
		return FALSE;
	}
#endif
	return TRUE;
}

void
fu_util_print_data (const gchar *title, const gchar *msg)
{
	gsize title_len;
	g_auto(GStrv) lines = NULL;

	if (msg == NULL)
		return;
	g_print ("%s:", title);

	/* pad */
	title_len = fu_common_strwidth (title) + 1;
	lines = g_strsplit (msg, "\n", -1);
	for (guint j = 0; lines[j] != NULL; j++) {
		for (gsize i = title_len; i < 25; i++)
			g_print (" ");
		g_print ("%s\n", lines[j]);
		title_len = 0;
	}
}

guint
fu_util_prompt_for_number (guint maxnum)
{
	gint retval;
	guint answer = 0;

	do {
		char buffer[64];

		/* swallow the \n at end of line too */
		if (!fgets (buffer, sizeof (buffer), stdin))
			break;
		if (strlen (buffer) == sizeof (buffer) - 1)
			continue;

		/* get a number */
		retval = sscanf (buffer, "%u", &answer);

		/* positive */
		if (retval == 1 && answer <= maxnum)
			break;

		/* TRANSLATORS: the user isn't reading the question */
		g_print (_("Please enter a number from 0 to %u: "), maxnum);
	} while (TRUE);
	return answer;
}

gboolean
fu_util_prompt_for_boolean (gboolean def)
{
	do {
		char buffer[4];
		if (!fgets (buffer, sizeof (buffer), stdin))
			continue;
		if (strlen (buffer) == sizeof (buffer) - 1)
			continue;
		if (g_strcmp0 (buffer, "\n") == 0)
			return def;
		buffer[0] = g_ascii_toupper (buffer[0]);
		if (g_strcmp0 (buffer, "Y\n") == 0)
			return TRUE;
		if (g_strcmp0 (buffer, "N\n") == 0)
			return FALSE;
	} while (TRUE);
	return FALSE;
}

static gboolean
fu_util_traverse_tree (GNode *n, gpointer data)
{
	guint idx = g_node_depth (n) - 1;
	g_autofree gchar *tmp = NULL;
	g_auto(GStrv) split = NULL;

	/* get split lines */
	if (FWUPD_IS_DEVICE (n->data)) {
		FwupdDevice *dev = FWUPD_DEVICE (n->data);
		tmp = fu_util_device_to_string (dev, idx);
	} else if (FWUPD_IS_REMOTE (n->data)) {
		FwupdRemote *remote = FWUPD_REMOTE (n->data);
		tmp = fu_util_remote_to_string (remote, idx);
	} else if (FWUPD_IS_RELEASE (n->data)) {
		FwupdRelease *release = FWUPD_RELEASE (n->data);
		tmp = fu_util_release_to_string (release, idx);
		g_debug ("%s", tmp);
	}

	/* root node */
	if (n->data == NULL && g_getenv ("FWUPD_VERBOSE") == NULL) {
		const gchar *str = data;
		g_print ("%s\n│\n", str != NULL ? str : "○");
		return FALSE;
	}

	if (n->parent == NULL)
		return FALSE;

	if (tmp == NULL)
		return FALSE;
	split = g_strsplit (tmp, "\n", -1);
	for (guint i = 0; split[i] != NULL; i++) {
		g_autoptr(GString) str = g_string_new (NULL);

		/* header */
		if (i == 0) {
			if (g_node_next_sibling (n) == NULL)
				g_string_prepend (str, "└─");
			else
				g_string_prepend (str, "├─");

		/* properties */
		} else {
			g_string_prepend (str, n->children == NULL ? "  " : " │");
			g_string_prepend (str, g_node_next_sibling (n) == NULL ? " " : "│");
			g_string_append (str, " ");
		}

		/* ancestors */
		for (GNode *c = n->parent; c->parent != NULL; c = c->parent) {
			if (g_node_next_sibling (c) != NULL || idx == 0) {
				g_string_prepend (str, "│ ");
				continue;
			}
			g_string_prepend (str, "  ");
		}

		/* empty line */
		if (split[i][0] == '\0') {
			g_print ("%s\n", str->str);
			continue;
		}

		/* dump to the console */
		g_string_append (str, split[i] + (idx * 2));
		g_print ("%s\n", str->str);
	}

	return FALSE;
}

void
fu_util_print_tree (GNode *n, gpointer data)
{
	g_node_traverse (n, G_PRE_ORDER, G_TRAVERSE_ALL, -1,
			 fu_util_traverse_tree, data);
}

static gboolean
fu_util_is_interesting_child (FwupdDevice *dev)
{
	GPtrArray *children = fwupd_device_get_children (dev);
	for (guint i = 0; i < children->len; i++) {
		FwupdDevice *child = g_ptr_array_index (children, i);
		if (fu_util_is_interesting_device (child))
			return TRUE;
	}
	return FALSE;
}

gboolean
fu_util_is_interesting_device (FwupdDevice *dev)
{
	if (fwupd_device_has_flag (dev, FWUPD_DEVICE_FLAG_UPDATABLE))
		return TRUE;
	if (fwupd_device_get_update_error (dev) != NULL)
		return TRUE;
	/* device not plugged in, get-details */
	if (fwupd_device_get_flags (dev) == 0)
		return TRUE;
	if (fu_util_is_interesting_child (dev))
		return TRUE;
	return FALSE;
}

gchar *
fu_util_get_user_cache_path (const gchar *fn)
{
	const gchar *root = g_get_user_cache_dir ();
	g_autofree gchar *basename = g_path_get_basename (fn);
	g_autofree gchar *cachedir_legacy = NULL;

	/* if run from a systemd unit, use the cache directory set there */
	if (g_getenv ("CACHE_DIRECTORY") != NULL)
		root = g_getenv ("CACHE_DIRECTORY");

	/* return the legacy path if it exists rather than renaming it to
	 * prevent problems when using old and new versions of fwupd */
	cachedir_legacy = g_build_filename (root, "fwupdmgr", NULL);
	if (g_file_test (cachedir_legacy, G_FILE_TEST_IS_DIR))
		return g_build_filename (cachedir_legacy, basename, NULL);

	return g_build_filename (root, "fwupd", basename, NULL);
}

gchar *
fu_util_get_versions (void)
{
	GString *string = g_string_new ("");

	g_string_append_printf (string, "client version:\t%s\n", SOURCE_VERSION);
	g_string_append_printf (string,
				"compile-time dependency versions\n");
	g_string_append_printf (string,
				"\tgusb:\t%d.%d.%d\n",
				G_USB_MAJOR_VERSION,
				G_USB_MINOR_VERSION,
				G_USB_MICRO_VERSION);
#ifdef EFIVAR_LIBRARY_VERSION
	g_string_append_printf (string,
				"\tefivar:\t%s",
				EFIVAR_LIBRARY_VERSION);
#endif
	return g_string_free (string, FALSE);
}

static gboolean
fu_util_update_shutdown (GError **error)
{
	g_autoptr(GDBusConnection) connection = NULL;
	g_autoptr(GVariant) val = NULL;

	connection = g_bus_get_sync (G_BUS_TYPE_SYSTEM, NULL, error);
	if (connection == NULL)
		return FALSE;

#ifdef HAVE_LOGIND
	/* shutdown using logind */
	val = g_dbus_connection_call_sync (connection,
					   "org.freedesktop.login1",
					   "/org/freedesktop/login1",
					   "org.freedesktop.login1.Manager",
					   "PowerOff",
					   g_variant_new ("(b)", TRUE),
					   NULL,
					   G_DBUS_CALL_FLAGS_NONE,
					   -1,
					   NULL,
					   error);
#elif defined(HAVE_CONSOLEKIT)
	/* shutdown using ConsoleKit */
	val = g_dbus_connection_call_sync (connection,
					   "org.freedesktop.ConsoleKit",
					   "/org/freedesktop/ConsoleKit/Manager",
					   "org.freedesktop.ConsoleKit.Manager",
					   "Stop",
					   NULL,
					   NULL,
					   G_DBUS_CALL_FLAGS_NONE,
					   -1,
					   NULL,
					   error);
#else
	g_set_error_literal (error,
			     FWUPD_ERROR,
			     FWUPD_ERROR_INVALID_ARGS,
			     "No supported backend compiled in to perform the operation.");
#endif
	return val != NULL;
}

gboolean
fu_util_update_reboot (GError **error)
{
	g_autoptr(GDBusConnection) connection = NULL;
	g_autoptr(GVariant) val = NULL;

	connection = g_bus_get_sync (G_BUS_TYPE_SYSTEM, NULL, error);
	if (connection == NULL)
		return FALSE;

#ifdef HAVE_LOGIND
	/* reboot using logind */
	val = g_dbus_connection_call_sync (connection,
					   "org.freedesktop.login1",
					   "/org/freedesktop/login1",
					   "org.freedesktop.login1.Manager",
					   "Reboot",
					   g_variant_new ("(b)", TRUE),
					   NULL,
					   G_DBUS_CALL_FLAGS_NONE,
					   -1,
					   NULL,
					   error);
#elif defined(HAVE_CONSOLEKIT)
	/* reboot using ConsoleKit */
	val = g_dbus_connection_call_sync (connection,
					   "org.freedesktop.ConsoleKit",
					   "/org/freedesktop/ConsoleKit/Manager",
					   "org.freedesktop.ConsoleKit.Manager",
					   "Restart",
					   NULL,
					   NULL,
					   G_DBUS_CALL_FLAGS_NONE,
					   -1,
					   NULL,
					   error);
#else
	g_set_error_literal (error,
			     FWUPD_ERROR,
			     FWUPD_ERROR_INVALID_ARGS,
			     "No supported backend compiled in to perform the operation.");
#endif
	return val != NULL;
}

gboolean
fu_util_prompt_warning (FwupdDevice *device, const gchar *machine, GError **error)
{
	FwupdDeviceFlags flags;
	g_autofree gchar *str = NULL;

	/* device is already in bootloader mode */
	flags = fwupd_device_get_flags (device);
	if (flags & FWUPD_DEVICE_FLAG_IS_BOOTLOADER)
		return TRUE;

	/* device may reboot */
	if ((flags & FWUPD_DEVICE_FLAG_USABLE_DURING_UPDATE) == 0) {
		/* TRANSLATORS: warn the user before updating, %1 is a device name */
		str = g_strdup_printf (_("%s and all connected devices may not be usable while updating."),
					fwupd_device_get_name (device));
	/* device can get bricked */
	} else if ((flags & FWUPD_DEVICE_FLAG_SELF_RECOVERY) == 0) {
		/* external device */
		if ((flags & FWUPD_DEVICE_FLAG_INTERNAL) == 0) {
			/* TRANSLATORS: warn the user before updating, %1 is a device name */
			str = g_strdup_printf (_("%s must remain connected for the duration of the update to avoid damage."),
						fwupd_device_get_name (device));
		} else if (flags & FWUPD_DEVICE_FLAG_REQUIRE_AC) {
			/* TRANSLATORS: warn the user before updating, %1 is a machine name */
			str = g_strdup_printf (_("%s must remain plugged into a power source for the duration of the update to avoid damage."),
						machine);
		}
	}
	if (str != NULL) {
		g_print ("%s %s [Y|n]: ",
			str,
			/* TRANSLATORS: prompt to apply the update */
			_("Continue with update?"));
		if (!fu_util_prompt_for_boolean (TRUE)) {
			g_set_error_literal (error,
					     FWUPD_ERROR,
					     FWUPD_ERROR_NOTHING_TO_DO,
					     "Request canceled");
			return FALSE;
		}
	}

	return TRUE;
}

gboolean
fu_util_prompt_complete (FwupdDeviceFlags flags, gboolean prompt, GError **error)
{
	if (flags & FWUPD_DEVICE_FLAG_NEEDS_SHUTDOWN) {
		if (prompt) {
			g_print ("\n%s %s [y|N]: ",
				 /* TRANSLATORS: explain why we want to shutdown */
				 _("An update requires the system to shutdown to complete."),
				 /* TRANSLATORS: shutdown to apply the update */
				 _("Shutdown now?"));
			if (!fu_util_prompt_for_boolean (FALSE))
				return TRUE;
		}
		return fu_util_update_shutdown (error);
	}
	if (flags & FWUPD_DEVICE_FLAG_NEEDS_REBOOT) {
		if (prompt) {
			g_print ("\n%s %s [y|N]: ",
				 /* TRANSLATORS: explain why we want to reboot */
				 _("An update requires a reboot to complete."),
				 /* TRANSLATORS: reboot to apply the update */
				 _("Restart now?"));
			if (!fu_util_prompt_for_boolean (FALSE))
				return TRUE;
		}
		return fu_util_update_reboot (error);
	}

	return TRUE;
}

static void
fu_util_cmd_free (FuUtilCmd *item)
{
	g_free (item->name);
	g_free (item->arguments);
	g_free (item->description);
	g_free (item);
}

GPtrArray *
fu_util_cmd_array_new (void)
{
	return g_ptr_array_new_with_free_func ((GDestroyNotify) fu_util_cmd_free);
}

static gint
fu_util_cmd_sort_cb (FuUtilCmd **item1, FuUtilCmd **item2)
{
	return g_strcmp0 ((*item1)->name, (*item2)->name);
}

void
fu_util_cmd_array_sort (GPtrArray *array)
{
	g_ptr_array_sort (array, (GCompareFunc) fu_util_cmd_sort_cb);
}

void
fu_util_cmd_array_add (GPtrArray *array,
		       const gchar *name,
		       const gchar *arguments,
		       const gchar *description,
		       FuUtilCmdFunc callback)
{
	g_auto(GStrv) names = NULL;

	g_return_if_fail (name != NULL);
	g_return_if_fail (description != NULL);
	g_return_if_fail (callback != NULL);

	/* add each one */
	names = g_strsplit (name, ",", -1);
	for (guint i = 0; names[i] != NULL; i++) {
		FuUtilCmd *item = g_new0 (FuUtilCmd, 1);
		item->name = g_strdup (names[i]);
		if (i == 0) {
			item->description = g_strdup (description);
		} else {
			/* TRANSLATORS: this is a command alias, e.g. 'get-devices' */
			item->description = g_strdup_printf (_("Alias to %s"),
							     names[0]);
		}
		item->arguments = g_strdup (arguments);
		item->callback = callback;
		g_ptr_array_add (array, item);
	}
}

gboolean
fu_util_cmd_array_run (GPtrArray *array,
		       FuUtilPrivate *priv,
		       const gchar *command,
		       gchar **values,
		       GError **error)
{
	g_auto(GStrv) values_copy = g_new0 (gchar *, g_strv_length (values) + 1);

	/* clear out bash completion sentinel */
	for (guint i = 0; values[i] != NULL; i++) {
		if (g_strcmp0 (values[i], "{") == 0)
			break;
		values_copy[i] = g_strdup (values[i]);
	}

	/* find command */
	for (guint i = 0; i < array->len; i++) {
		FuUtilCmd *item = g_ptr_array_index (array, i);
		if (g_strcmp0 (item->name, command) == 0)
			return item->callback (priv, values_copy, error);
	}

	/* not found */
	g_set_error_literal (error,
			     FWUPD_ERROR,
			     FWUPD_ERROR_INVALID_ARGS,
			     /* TRANSLATORS: error message */
			     _("Command not found"));
	return FALSE;
}

gchar *
fu_util_cmd_array_to_string (GPtrArray *array)
{
	gsize len;
	const gsize max_len = 35;
	GString *string;

	/* print each command */
	string = g_string_new ("");
	for (guint i = 0; i < array->len; i++) {
		FuUtilCmd *item = g_ptr_array_index (array, i);
		g_string_append (string, "  ");
		g_string_append (string, item->name);
		len = fu_common_strwidth (item->name) + 2;
		if (item->arguments != NULL) {
			g_string_append (string, " ");
			g_string_append (string, item->arguments);
			len += fu_common_strwidth (item->arguments) + 1;
		}
		if (len < max_len) {
			for (gsize j = len; j < max_len + 1; j++)
				g_string_append_c (string, ' ');
			g_string_append (string, item->description);
			g_string_append_c (string, '\n');
		} else {
			g_string_append_c (string, '\n');
			for (gsize j = 0; j < max_len + 1; j++)
				g_string_append_c (string, ' ');
			g_string_append (string, item->description);
			g_string_append_c (string, '\n');
		}
	}

	/* remove trailing newline */
	if (string->len > 0)
		g_string_set_size (string, string->len - 1);

	return g_string_free (string, FALSE);
}

<<<<<<< HEAD
=======
const gchar *
fu_util_release_get_branch (FwupdRelease *release)
{
	const gchar *tmp = fwupd_release_get_branch (release);
	if (tmp == NULL) {
		/* TRANSLATORS: this is the default branch name when unset */
		return _("default");
	}
	return tmp;
}

>>>>>>> bbb1a813
gchar *
fu_util_release_get_name (FwupdRelease *release)
{
	const gchar *name = fwupd_release_get_name (release);
	GPtrArray *cats = fwupd_release_get_categories (release);

	for (guint i = 0; i < cats->len; i++) {
		const gchar *cat = g_ptr_array_index (cats, i);
		if (g_strcmp0 (cat, "X-Device") == 0) {
			/* TRANSLATORS: a specific part of hardware,
			 * the first %s is the device name, e.g. 'Unifying Receiver` */
			return g_strdup_printf (_("%s Device Update"), name);
		}
		if (g_strcmp0 (cat, "X-Configuration") == 0) {
			/* TRANSLATORS: a specific part of hardware,
			 * the first %s is the device name, e.g. 'Secure Boot` */
			return g_strdup_printf (_("%s Configuration Update"), name);
		}
		if (g_strcmp0 (cat, "X-System") == 0) {
			/* TRANSLATORS: the entire system, e.g. all internal devices,
			 * the first %s is the device name, e.g. 'ThinkPad P50` */
			return g_strdup_printf (_("%s System Update"), name);
		}
		if (g_strcmp0 (cat, "X-EmbeddedController") == 0) {
			/* TRANSLATORS: the EC is typically the keyboard controller chip,
			 * the first %s is the device name, e.g. 'ThinkPad P50` */
			return g_strdup_printf (_("%s Embedded Controller Update"), name);
		}
		if (g_strcmp0 (cat, "X-ManagementEngine") == 0) {
			/* TRANSLATORS: ME stands for Management Engine, the Intel AMT thing,
			 * the first %s is the device name, e.g. 'ThinkPad P50` */
			return g_strdup_printf (_("%s ME Update"), name);
		}
		if (g_strcmp0 (cat, "X-CorporateManagementEngine") == 0) {
			/* TRANSLATORS: ME stands for Management Engine (with Intel AMT),
			 * where the first %s is the device name, e.g. 'ThinkPad P50` */
			return g_strdup_printf (_("%s Corporate ME Update"), name);
		}
		if (g_strcmp0 (cat, "X-ConsumerManagementEngine") == 0) {
			/* TRANSLATORS: ME stands for Management Engine, where
			 * the first %s is the device name, e.g. 'ThinkPad P50` */
			return g_strdup_printf (_("%s Consumer ME Update"), name);
		}
		if (g_strcmp0 (cat, "X-Controller") == 0) {
			/* TRANSLATORS: the controller is a device that has other devices
			 * plugged into it, for example ThunderBolt, FireWire or USB,
			 * the first %s is the device name, e.g. 'Intel ThunderBolt` */
			return g_strdup_printf (_("%s Controller Update"), name);
		}
		if (g_strcmp0 (cat, "X-ThunderboltController") == 0) {
			/* TRANSLATORS: the Thunderbolt controller is a device that
			 * has other high speed Thunderbolt devices plugged into it;
			 * the first %s is the system name, e.g. 'ThinkPad P50` */
			return g_strdup_printf (_("%s Thunderbolt Controller Update"), name);
		}
		if (g_strcmp0 (cat, "X-CpuMicrocode") == 0) {
			/* TRANSLATORS: the CPU microcode is firmware loaded onto the CPU
			 * at system bootup */
			return g_strdup_printf (_("%s CPU Microcode Update"), name);
		}
	}

	/* TRANSLATORS: this is the fallback where we don't know if the release
	 * is updating the system, the device, or a device class, or something else --
	 * the first %s is the device name, e.g. 'ThinkPad P50` */
	return g_strdup_printf (_("%s Update"), name);
}

static GPtrArray *
fu_util_strsplit_words (const gchar *text, guint line_len)
{
	g_auto(GStrv) tokens = NULL;
	g_autoptr(GPtrArray) lines = g_ptr_array_new ();
	g_autoptr(GString) curline = g_string_new (NULL);

	/* sanity check */
	if (text == NULL || text[0] == '\0')
		return NULL;
	if (line_len == 0)
		return NULL;

	/* tokenize the string */
	tokens = g_strsplit (text, " ", -1);
	for (guint i = 0; tokens[i] != NULL; i++) {

		/* current line plus new token is okay */
		if (curline->len + fu_common_strwidth (tokens[i]) < line_len) {
			g_string_append_printf (curline, "%s ", tokens[i]);
			continue;
		}

		/* too long, so remove space, add newline and dump */
		if (curline->len > 0)
			g_string_truncate (curline, curline->len - 1);
		g_ptr_array_add (lines, g_strdup (curline->str));
		g_string_truncate (curline, 0);
		g_string_append_printf (curline, "%s ", tokens[i]);
	}

	/* any incomplete line? */
	if (curline->len > 0) {
		g_string_truncate (curline, curline->len - 1);
		g_ptr_array_add (lines, g_strdup (curline->str));
	}
	return g_steal_pointer (&lines);
}

static void
fu_util_warning_box_line (const gchar *start,
			  const gchar *text,
			  const gchar *end,
			  const gchar *padding,
			  guint width)
{
	guint offset = 0;
	if (start != NULL) {
		offset += fu_common_strwidth (start);
		g_print ("%s", start);
	}
	if (text != NULL) {
		offset += fu_common_strwidth (text);
		g_print ("%s", text);
	}
	if (end != NULL)
		offset += fu_common_strwidth (end);
	for (guint i = offset; i < width; i++)
		g_print ("%s", padding);
	if (end != NULL)
		g_print ("%s\n", end);
}

void
fu_util_warning_box (const gchar *str, guint width)
{
	g_auto(GStrv) split = g_strsplit (str, "\n", -1);

	/* header */
	fu_util_warning_box_line ("╔", NULL, "╗", "═", width);

	/* body */
	for (guint i = 0; split[i] != NULL; i++) {
		g_autoptr(GPtrArray) lines = fu_util_strsplit_words (split[i], width - 4);
		if (lines == NULL)
			continue;
		for (guint j = 0; j < lines->len; j++) {
			const gchar *line = g_ptr_array_index (lines, j);
			fu_util_warning_box_line ("║ ", line, " ║", " ", width);
		}
		fu_util_warning_box_line ("║", NULL, "║", " ", width);
	}

	/* footer */
	fu_util_warning_box_line ("╚", NULL, "╝", "═", width);
}

gboolean
fu_util_parse_filter_flags (const gchar *filter, FwupdDeviceFlags *include,
			    FwupdDeviceFlags *exclude, GError **error)
{
	FwupdDeviceFlags tmp;
	g_auto(GStrv) strv = g_strsplit (filter, ",", -1);

	g_return_val_if_fail (include != NULL, FALSE);
	g_return_val_if_fail (exclude != NULL, FALSE);

	for (guint i = 0; strv[i] != NULL; i++) {
		if (g_str_has_prefix (strv[i], "~")) {
			tmp = fwupd_device_flag_from_string (strv[i] + 1);
			if (tmp == FWUPD_DEVICE_FLAG_UNKNOWN) {
				g_set_error (error,
					     FWUPD_ERROR,
					     FWUPD_ERROR_NOT_SUPPORTED,
					     "Unknown device flag %s",
					     strv[i] + 1);
				return FALSE;
			}
			if ((tmp & *include) > 0) {
				g_set_error (error,
					     FWUPD_ERROR,
					     FWUPD_ERROR_NOT_SUPPORTED,
					     "Filter %s already included",
					     fwupd_device_flag_to_string (tmp));
				return FALSE;
			}
			if ((tmp & *exclude) > 0) {
				g_set_error (error,
					     FWUPD_ERROR,
					     FWUPD_ERROR_NOT_SUPPORTED,
					     "Filter %s already excluded",
					     fwupd_device_flag_to_string (tmp));
				return FALSE;
			}
			*exclude |= tmp;
		} else {
			tmp = fwupd_device_flag_from_string (strv[i]);
			if (tmp == FWUPD_DEVICE_FLAG_UNKNOWN) {
				g_set_error (error,
					     FWUPD_ERROR,
					     FWUPD_ERROR_NOT_SUPPORTED,
					     "Unknown device flag %s",
					     strv[i]);
				return FALSE;
			}
			if ((tmp & *exclude) > 0) {
				g_set_error (error,
					     FWUPD_ERROR,
					     FWUPD_ERROR_NOT_SUPPORTED,
					     "Filter %s already excluded",
					     fwupd_device_flag_to_string (tmp));
				return FALSE;
			}
			if ((tmp & *include) > 0) {
				g_set_error (error,
					     FWUPD_ERROR,
					     FWUPD_ERROR_NOT_SUPPORTED,
					     "Filter %s already included",
					     fwupd_device_flag_to_string (tmp));
				return FALSE;
			}
			*include |= tmp;
		}
	}

	return TRUE;
}

typedef struct {
	guint		 cnt;
	GString		*str;
} FuUtilConvertHelper;

static gboolean
fu_util_convert_description_head_cb (XbNode *n, gpointer user_data)
{
	FuUtilConvertHelper *helper = (FuUtilConvertHelper *) user_data;
	helper->cnt++;

	/* start */
	if (g_strcmp0 (xb_node_get_element (n), "em") == 0) {
		g_string_append (helper->str, "\033[3m");
	} else if (g_strcmp0 (xb_node_get_element (n), "strong") == 0) {
		g_string_append (helper->str, "\033[1m");
	} else if (g_strcmp0 (xb_node_get_element (n), "code") == 0) {
		g_string_append (helper->str, "`");
	} else if (g_strcmp0 (xb_node_get_element (n), "li") == 0) {
		g_string_append (helper->str, "• ");
	} else if (g_strcmp0 (xb_node_get_element (n), "p") == 0 ||
		   g_strcmp0 (xb_node_get_element (n), "ul") == 0 ||
		   g_strcmp0 (xb_node_get_element (n), "ol") == 0) {
		g_string_append (helper->str, "\n");
	}

	/* text */
	if (xb_node_get_text (n) != NULL)
		g_string_append (helper->str, xb_node_get_text (n));

	return FALSE;
}

static gboolean
fu_util_convert_description_tail_cb (XbNode *n, gpointer user_data)
{
	FuUtilConvertHelper *helper = (FuUtilConvertHelper *) user_data;
	helper->cnt++;

	/* end */
	if (g_strcmp0 (xb_node_get_element (n), "em") == 0 ||
	    g_strcmp0 (xb_node_get_element (n), "strong") == 0) {
		g_string_append (helper->str, "\033[0m");
	} else if (g_strcmp0 (xb_node_get_element (n), "code") == 0) {
		g_string_append (helper->str, "`");
	} else if (g_strcmp0 (xb_node_get_element (n), "li") == 0) {
		g_string_append (helper->str, "\n");
	} else if (g_strcmp0 (xb_node_get_element (n), "p") == 0) {
		g_string_append (helper->str, "\n");
	}

	/* tail */
	if (xb_node_get_tail (n) != NULL)
		g_string_append (helper->str, xb_node_get_tail (n));

	return FALSE;
}

gchar *
fu_util_convert_description (const gchar *xml, GError **error)
{
	g_autoptr(GString) str = g_string_new (NULL);
	g_autoptr(XbNode) n = NULL;
	g_autoptr(XbSilo) silo = NULL;
	FuUtilConvertHelper helper = {
		.cnt = 0,
		.str = str,
	};

	/* parse XML */
	silo = xb_silo_new_from_xml (xml, error);
	if (silo == NULL)
		return NULL;

	/* convert to something we can show on the console */
	n = xb_silo_get_root (silo);
	xb_node_transmogrify (n,
			      fu_util_convert_description_head_cb,
			      fu_util_convert_description_tail_cb,
			      &helper);

	/* success */
	return fu_common_strstrip (str->str);
}

/**
 * fu_util_time_to_str:
 * @tmp: the time in seconds
 *
 * Converts a timestamp to a 'pretty' translated string
 *
 * Return value: (transfer full): A string
 *
 * Since: 1.3.7
 **/
gchar *
fu_util_time_to_str (guint64 tmp)
{
	g_return_val_if_fail (tmp != 0, NULL);

	/* seconds */
	if (tmp < 60) {
		/* TRANSLATORS: duration in seconds */
		return g_strdup_printf (ngettext ("%u second", "%u seconds",
						  (gint) tmp),
					(guint) tmp);
	}

	/* minutes */
	tmp /= 60;
	if (tmp < 60) {
		/* TRANSLATORS: duration in minutes */
		return g_strdup_printf (ngettext ("%u minute", "%u minutes",
						  (gint) tmp),
					(guint) tmp);
	}

	/* hours */
	tmp /= 60;
	if (tmp < 60) {
		/* TRANSLATORS: duration in minutes */
		return g_strdup_printf (ngettext ("%u hour", "%u hours",
						  (gint) tmp),
					(guint) tmp);
	}

	/* days */
	tmp /= 24;
	/* TRANSLATORS: duration in days! */
	return g_strdup_printf (ngettext ("%u day", "%u days",
					  (gint) tmp),
				(guint) tmp);
}

static gchar *
fu_util_device_flag_to_string (guint64 device_flag)
{
	if (device_flag == FWUPD_DEVICE_FLAG_NONE) {
		return NULL;
	}
	if (device_flag == FWUPD_DEVICE_FLAG_INTERNAL) {
		/* TRANSLATORS: Device cannot be removed easily*/
		return _("Internal device");
	}
	if (device_flag == FWUPD_DEVICE_FLAG_UPDATABLE ||
	    device_flag == FWUPD_DEVICE_FLAG_UPDATABLE_HIDDEN) {
		/* TRANSLATORS: Device is updatable in this or any other mode */
		return _("Updatable");
	}
	if (device_flag == FWUPD_DEVICE_FLAG_ONLY_OFFLINE) {
		/* TRANSLATORS: Update can only be done from offline mode */
		return _("Update requires a reboot");
	}
	if (device_flag == FWUPD_DEVICE_FLAG_REQUIRE_AC) {
		/* TRANSLATORS: Must be plugged in to an outlet */
		return _("System requires external power source");
	}
	if (device_flag == FWUPD_DEVICE_FLAG_LOCKED) {
		/* TRANSLATORS: Is locked and can be unlocked */
		return _("Device is locked");
	}
	if (device_flag == FWUPD_DEVICE_FLAG_SUPPORTED) {
		/* TRANSLATORS: Is found in current metadata */
		return _("Supported on remote server");
	}
	if (device_flag == FWUPD_DEVICE_FLAG_NEEDS_BOOTLOADER) {
		/* TRANSLATORS: Requires a bootloader mode to be manually enabled by the user */
		return _("Requires a bootloader");
	}
	if (device_flag == FWUPD_DEVICE_FLAG_NEEDS_REBOOT) {
		/* TRANSLATORS: Requires a reboot to apply firmware or to reload hardware */
		return _("Needs a reboot after installation");
	}
	if (device_flag == FWUPD_DEVICE_FLAG_NEEDS_SHUTDOWN) {
		/* TRANSLATORS: Requires system shutdown to apply firmware */
		return _("Needs shutdown after installation");
	}
	if (device_flag == FWUPD_DEVICE_FLAG_REPORTED) {
		/* TRANSLATORS: Has been reported to a metadata server */
		return _("Reported to remote server");
	}
	if (device_flag == FWUPD_DEVICE_FLAG_NOTIFIED) {
		/* TRANSLATORS: User has been notified */
		return _("User has been notified");
	}
	if (device_flag == FWUPD_DEVICE_FLAG_USE_RUNTIME_VERSION) {
		/* skip */
		return NULL;
	}
	if (device_flag == FWUPD_DEVICE_FLAG_INSTALL_PARENT_FIRST) {
		/* TRANSLATORS: Install composite firmware on the parent before the child */
		return _("Install to parent device first");
	}
	if (device_flag == FWUPD_DEVICE_FLAG_IS_BOOTLOADER) {
		/* TRANSLATORS: Is currently in bootloader mode */
		return _("Is in bootloader mode");
	}
	if (device_flag == FWUPD_DEVICE_FLAG_WAIT_FOR_REPLUG) {
		/* TRANSLATORS: The hardware is waiting to be replugged */
		return _("Hardware is waiting to be replugged");
	}
	if (device_flag == FWUPD_DEVICE_FLAG_IGNORE_VALIDATION) {
		/* TRANSLATORS: Ignore validation safety checks when flashing this device */
		return _("Ignore validation safety checks");
	}
	if (device_flag == FWUPD_DEVICE_FLAG_ANOTHER_WRITE_REQUIRED) {
		/* skip */
		return NULL;
	}
	if (device_flag == FWUPD_DEVICE_FLAG_NO_AUTO_INSTANCE_IDS) {
		/* skip */
		return NULL;
	}
	if (device_flag == FWUPD_DEVICE_FLAG_NEEDS_ACTIVATION) {
		/* TRANSLATORS: Device update needs to be separately activated */
		return _("Device update needs activation");
	}
	if (device_flag == FWUPD_DEVICE_FLAG_ENSURE_SEMVER) {
		/* skip */
		return NULL;
	}
	if (device_flag == FWUPD_DEVICE_FLAG_HISTORICAL) {
		/* skip */
		return NULL;
	}
	if (device_flag == FWUPD_DEVICE_FLAG_ONLY_SUPPORTED) {
		/* skip */
		return NULL;
	}
	if (device_flag == FWUPD_DEVICE_FLAG_WILL_DISAPPEAR) {
		/* TRANSLATORS: Device will not return after update completes */
		return _("Device will not re-appear after update completes");
	}
	if (device_flag == FWUPD_DEVICE_FLAG_CAN_VERIFY) {
		/* TRANSLATORS: Device supports some form of checksum verification */
		return _("Cryptographic hash verification is available");
	}
	if (device_flag == FWUPD_DEVICE_FLAG_CAN_VERIFY_IMAGE) {
		/* skip */
		return NULL;
	}
	if (device_flag == FWUPD_DEVICE_FLAG_DUAL_IMAGE) {
		/* TRANSLATORS: Device supports a safety mechanism for flashing */
		return _("Device stages updates");
	}
	if (device_flag == FWUPD_DEVICE_FLAG_SELF_RECOVERY) {
		/* TRANSLATORS: Device supports a safety mechanism for flashing */
		return _("Device can recover flash failures");
	}
	if (device_flag == FWUPD_DEVICE_FLAG_USABLE_DURING_UPDATE) {
		/* TRANSLATORS: Device remains usable during update */
		return _("Device is usable for the duration of the update");
	}
	if (device_flag == FWUPD_DEVICE_FLAG_VERSION_CHECK_REQUIRED) {
		/* TRANSLATORS: a version check is required for all firmware */
		return _("Device firmware is required to have a version check");
	}
	if (device_flag == FWUPD_DEVICE_FLAG_INSTALL_ALL_RELEASES) {
		/* TRANSLATORS: a version check is required for all firmware */
		return _("Device is required to install all provided releases");
	}
	if (device_flag == FWUPD_DEVICE_FLAG_HAS_MULTIPLE_BRANCHES) {
		/* TRANSLATORS: there is more than one supplier of the firmware */
		return _("Device supports switching to a different branch of firmware");
	}
	if (device_flag == FWUPD_DEVICE_FLAG_BACKUP_BEFORE_INSTALL) {
		/* TRANSLATORS: save the old firmware to disk before installing the new one */
		return _("Device will backup firmware before installing");
	}
	if (device_flag == FWUPD_DEVICE_FLAG_MD_SET_NAME) {
		/* skip */
		return NULL;
	}
	if (device_flag == FWUPD_DEVICE_FLAG_MD_SET_NAME_CATEGORY) {
		/* skip */
		return NULL;
	}
	if (device_flag == FWUPD_DEVICE_FLAG_MD_SET_VERFMT) {
		/* skip */
		return NULL;
	}
	if (device_flag == FWUPD_DEVICE_FLAG_SKIPS_RESTART) {
		/* skip */
		return NULL;
	}
	if (device_flag == FWUPD_DEVICE_FLAG_UNKNOWN) {
		return NULL;
	}
	return NULL;
}

gchar *
fu_util_device_to_string (FwupdDevice *dev, guint idt)
{
	FwupdUpdateState state;
	GPtrArray *guids = fwupd_device_get_guids (dev);
	GPtrArray *instance_ids = fwupd_device_get_instance_ids (dev);
	GString *str = g_string_new (NULL);
	const gchar *tmp;
	const gchar *tmp2;
	guint64 flags = fwupd_device_get_flags (dev);
	guint64 modified = fwupd_device_get_modified (dev);
	g_autoptr(GHashTable) ids = NULL;

	/* some fields are intentionally not included and are only shown in --verbose */
	if (g_getenv ("FWUPD_VERBOSE") != NULL) {
		g_autofree gchar *debug_str = NULL;
		debug_str = fwupd_device_to_string (dev);
		g_debug ("%s", debug_str);
		return NULL;
	}

	tmp = fwupd_device_get_name (dev);
	if (tmp == NULL) {
		/* TRANSLATORS: Name of hardware */
		tmp = _("Unknown Device");
	}
	fu_common_string_append_kv (str, idt, tmp, NULL);

	tmp = fwupd_device_get_id (dev);
	if (tmp != NULL) {
		/* TRANSLATORS: ID for hardware, typically a SHA1 sum */
		fu_common_string_append_kv (str, idt + 1, _("Device ID"), tmp);
	}

	/* summary */
	tmp = fwupd_device_get_summary (dev);
	if (tmp != NULL) {
		/* TRANSLATORS: one line summary of device */
		fu_common_string_append_kv (str, idt + 1, _("Summary"), tmp);
	}

	/* description */
	tmp = fwupd_device_get_description (dev);
	if (tmp != NULL) {
		g_autofree gchar *desc = NULL;
		desc = fu_util_convert_description (tmp, NULL);
		/* TRANSLATORS: multiline description of device */
		fu_common_string_append_kv (str, idt + 1, _("Description"), desc);
	}

	/* versions */
	tmp = fwupd_device_get_version (dev);
	if (tmp != NULL) {
		if (flags & FWUPD_DEVICE_FLAG_HISTORICAL) {
			/* TRANSLATORS: version number of previous firmware */
			fu_common_string_append_kv (str, idt + 1, _("Previous version"), tmp);
		} else {
			/* TRANSLATORS: version number of current firmware */
			fu_common_string_append_kv (str, idt + 1, _("Current version"), tmp);
		}
	}
	tmp = fwupd_device_get_version_lowest (dev);
	if (tmp != NULL) {
		/* TRANSLATORS: smallest version number installable on device */
		fu_common_string_append_kv (str, idt + 1, _("Minimum Version"), tmp);
	}
	tmp = fwupd_device_get_version_bootloader (dev);
	if (tmp != NULL) {
		/* TRANSLATORS: firmware version of bootloader */
		fu_common_string_append_kv (str, idt + 1, _("Bootloader Version"), tmp);
	}

	/* vendor */
	tmp = fwupd_device_get_vendor (dev);
	tmp2 = fwupd_device_get_vendor_id (dev);
	if (tmp != NULL && tmp2 != NULL) {
		g_autofree gchar *both = g_strdup_printf ("%s (%s)", tmp, tmp2);
		/* TRANSLATORS: manufacturer of hardware */
		fu_common_string_append_kv (str, idt + 1, _("Vendor"), both);
	} else if (tmp != NULL) {
		/* TRANSLATORS: manufacturer of hardware */
		fu_common_string_append_kv (str, idt + 1, _("Vendor"), tmp);
	} else if (tmp2 != NULL) {
		/* TRANSLATORS: manufacturer of hardware */
		fu_common_string_append_kv (str, idt + 1, _("Vendor"), tmp2);
	}

	/* install duration */
	if (fwupd_device_get_install_duration (dev) > 0) {
		g_autofree gchar *time = fu_util_time_to_str (fwupd_device_get_install_duration (dev));
		/* TRANSLATORS: length of time the update takes to apply */
		fu_common_string_append_kv (str, idt + 1, _("Install Duration"), time);
	}

	/* serial # */
	tmp = fwupd_device_get_serial (dev);
	if (tmp != NULL) {
		/* TRANSLATORS: serial number of hardware */
		fu_common_string_append_kv (str, idt + 1, _("Serial Number"), tmp);
	}

	/* update state */
	state = fwupd_device_get_update_state (dev);
	if (state != FWUPD_UPDATE_STATE_UNKNOWN) {
		/* TRANSLATORS: hardware state, e.g. "pending" */
		fu_common_string_append_kv (str, idt + 1, _("Update State"),
					    fwupd_update_state_to_string (state));

		if (state == FWUPD_UPDATE_STATE_SUCCESS) {
			tmp = fwupd_device_get_update_message (dev);
			if (tmp != NULL) {
				/* TRANSLATORS: helpful messages from last update */
				fu_common_string_append_kv (str, idt + 1, _("Update Message"), tmp);
			}
		}
	}
	tmp = fwupd_device_get_update_error (dev);
	if (tmp != NULL) {
		/* TRANSLATORS: error message from last update attempt */
		fu_common_string_append_kv (str, idt + 1, _("Update Error"), tmp);
	}

	/* modified date: for history devices */
	if (modified > 0) {
		g_autoptr(GDateTime) date = NULL;
		g_autofree gchar *time_str = NULL;
		date = g_date_time_new_from_unix_utc (modified);
		time_str = g_date_time_format (date, "%F %R");
		/* TRANSLATORS: the original time/date the device was modified */
		fu_common_string_append_kv (str, idt +1, _("Last modified"), time_str);
	}

	/* all GUIDs for this hardware, with IDs if available */
	ids = g_hash_table_new_full (g_str_hash, g_str_equal, g_free, g_free);
	for (guint i = 0; i < instance_ids->len; i++) {
		const gchar *instance_id = g_ptr_array_index (instance_ids, i);
		g_hash_table_insert (ids,
				     fwupd_guid_hash_string (instance_id),
				     g_strdup (instance_id));
	}
	for (guint i = 0; i < guids->len; i++) {
		const gchar *guid = g_ptr_array_index (guids, i);
		const gchar *instance_id = g_hash_table_lookup (ids, guid);
		g_autofree gchar *guid_src = NULL;

		/* instance IDs are only available as root */
		if (instance_id == NULL) {
			guid_src = g_strdup (guid);
		} else {
			guid_src = g_strdup_printf ("%s ← %s", guid, instance_id);
		}
		if (i == 0) {
			/* TRANSLATORS: global ID common to all similar hardware */
			fu_common_string_append_kv (str, idt + 1, ngettext ("GUID", "GUIDs", guids->len), guid_src);
		} else {
			fu_common_string_append_kv (str, idt + 1, "", guid_src);
		}
	}

	/* TRANSLATORS: description of device ability */
	tmp = _("Device Flags");
	for (guint i = 0; i < 64; i++) {
		if ((flags & ((guint64) 1 << i)) == 0)
			continue;
		tmp2 = fu_util_device_flag_to_string ((guint64) 1 << i);
		if (tmp2 == NULL)
			continue;
		/* header */
		if (tmp != NULL) {
			g_autofree gchar *bullet = NULL;
			bullet = g_strdup_printf ("• %s", tmp2);
			fu_common_string_append_kv (str, idt + 1, tmp, bullet);
			tmp = NULL;
		} else {
			g_autofree gchar *bullet = NULL;
			bullet = g_strdup_printf ("• %s", tmp2);
			fu_common_string_append_kv (str, idt + 1, "", bullet);
		}
	}

	return g_string_free (str, FALSE);
}

const gchar *
fu_util_plugin_flag_to_string (FwupdPluginFlags plugin_flag)
{
	if (plugin_flag == FWUPD_PLUGIN_FLAG_UNKNOWN)
		return NULL;
	if (plugin_flag == FWUPD_PLUGIN_FLAG_CLEAR_UPDATABLE)
		return NULL;
	if (plugin_flag == FWUPD_PLUGIN_FLAG_USER_WARNING)
		return NULL;
	if (plugin_flag == FWUPD_PLUGIN_FLAG_NONE) {
		/* TRANSLATORS: Plugin is active and in use */
		return _("Enabled");
	}
	if (plugin_flag == FWUPD_PLUGIN_FLAG_DISABLED) {
		/* TRANSLATORS: Plugin is inactive and not used */
		return _("Disabled");
	}
	if (plugin_flag == FWUPD_PLUGIN_FLAG_NO_HARDWARE) {
		/* TRANSLATORS: not required for this system */
		return _("Required hardware was not found");
	}
	if (plugin_flag == FWUPD_PLUGIN_FLAG_LEGACY_BIOS) {
		/* TRANSLATORS: system is not booted in UEFI mode */
		return _("Firmware can not be updated in legacy BIOS mode");
	}
	if (plugin_flag == FWUPD_PLUGIN_FLAG_CAPSULES_UNSUPPORTED) {
		/* TRANSLATORS: capsule updates are an optional BIOS feature */
		return _("UEFI capsule updates not available or enabled");
	}
	if (plugin_flag == FWUPD_PLUGIN_FLAG_UNLOCK_REQUIRED) {
		/* TRANSLATORS: user needs to run a command */
		return _("Firmware updates disabled; run 'fwupdmgr unlock' to enable");
	}
	if (plugin_flag == FWUPD_PLUGIN_FLAG_EFIVAR_NOT_MOUNTED) {
		/* TRANSLATORS: the user is using Gentoo/Arch and has screwed something up */
		return _("Required efivarfs filesystem was not found");
	}
	if (plugin_flag == FWUPD_PLUGIN_FLAG_ESP_NOT_FOUND) {
		/* TRANSLATORS: partition refers to something on disk, again, hey Arch users */
		return _("UEFI ESP partition not detected or configured");
	}
	if (plugin_flag == FWUPD_PLUGIN_FLAG_FAILED_OPEN) {
		/* TRANSLATORS: Failed to open plugin, hey Arch users */
		return _("Plugin dependencies missing");
	}

	/* fall back for unknown types */
	return fwupd_plugin_flag_to_string (plugin_flag);
}

static gchar *
fu_util_plugin_flag_to_cli_text (FwupdPluginFlags plugin_flag)
{
	switch (plugin_flag) {
	case FWUPD_PLUGIN_FLAG_UNKNOWN:
	case FWUPD_PLUGIN_FLAG_CLEAR_UPDATABLE:
	case FWUPD_PLUGIN_FLAG_USER_WARNING:
		return NULL;
	case FWUPD_PLUGIN_FLAG_NONE:
		return fu_util_term_format (fu_util_plugin_flag_to_string (plugin_flag),
					    FU_UTIL_CLI_COLOR_GREEN);
	case FWUPD_PLUGIN_FLAG_DISABLED:
	case FWUPD_PLUGIN_FLAG_NO_HARDWARE:
		return fu_util_term_format (fu_util_plugin_flag_to_string (plugin_flag),
					    FU_UTIL_CLI_COLOR_BLACK);
	case FWUPD_PLUGIN_FLAG_LEGACY_BIOS:
	case FWUPD_PLUGIN_FLAG_CAPSULES_UNSUPPORTED:
	case FWUPD_PLUGIN_FLAG_UNLOCK_REQUIRED:
	case FWUPD_PLUGIN_FLAG_EFIVAR_NOT_MOUNTED:
	case FWUPD_PLUGIN_FLAG_ESP_NOT_FOUND:
		return fu_util_term_format (fu_util_plugin_flag_to_string (plugin_flag),
					    FU_UTIL_TERM_COLOR_RED);
	default:
		break;
	}

	/* fall back for unknown types */
	return g_strdup (fwupd_plugin_flag_to_string (plugin_flag));
}

gchar *
fu_util_plugin_to_string (FwupdPlugin *plugin, guint idt)
{
	GString *str = g_string_new (NULL);
	const gchar *hdr;
	guint64 flags = fwupd_plugin_get_flags (plugin);

	fu_common_string_append_kv (str, idt, fwupd_plugin_get_name (plugin), NULL);

	/* TRANSLATORS: description of plugin state, e.g. disabled */
	hdr = _("Flags");
	if (flags == 0x0) {
		const gchar *tmp = fu_util_plugin_flag_to_cli_text (flags);
		g_autofree gchar *li = g_strdup_printf ("• %s", tmp);
		fu_common_string_append_kv (str, idt + 1, hdr, li);
	} else {
		for (guint i = 0; i < 64; i++) {
			g_autofree gchar *li = NULL;
			g_autofree gchar *tmp = NULL;
			if ((flags & ((guint64) 1 << i)) == 0)
				continue;
			tmp = fu_util_plugin_flag_to_cli_text ((guint64) 1 << i);
			if (tmp == NULL)
				continue;
			li = g_strdup_printf ("• %s", tmp);
			fu_common_string_append_kv (str, idt + 1, hdr, li);

			/* clear header */
			hdr = "";
		}
	}

	return g_string_free (str, FALSE);
}

static const gchar *
fu_util_license_to_string (const gchar *license)
{
	if (license == NULL) {
		/* TRANSLATORS: we don't know the license of the update */
		return _("Unknown");
	}
	if (g_strcmp0 (license, "LicenseRef-proprietary") == 0 ||
	    g_strcmp0 (license, "proprietary") == 0) {
		/* TRANSLATORS: a non-free software license */
		return _("Proprietary");
	}
	return license;
}

static const gchar *
fu_util_release_urgency_to_string (FwupdReleaseUrgency release_urgency)
{
	if (release_urgency == FWUPD_RELEASE_URGENCY_LOW) {
		/* TRANSLATORS: the release urgency */
		return _("Low");
	}
	if (release_urgency == FWUPD_RELEASE_URGENCY_MEDIUM) {
		/* TRANSLATORS: the release urgency */
		return _("Medium");
	}
	if (release_urgency == FWUPD_RELEASE_URGENCY_HIGH) {
		/* TRANSLATORS: the release urgency */
		return _("High");
	}
	if (release_urgency == FWUPD_RELEASE_URGENCY_CRITICAL) {
		/* TRANSLATORS: the release urgency */
		return _("Critical");
	}
	/* TRANSLATORS: unknown release urgency */
	return _("Unknown");
}

gchar *
fu_util_release_to_string (FwupdRelease *rel, guint idt)
{
	GPtrArray *issues = fwupd_release_get_issues (rel);
	GString *str = g_string_new (NULL);
	guint64 flags = fwupd_release_get_flags (rel);
	g_autoptr(GString) flags_str = g_string_new (NULL);

	g_return_val_if_fail (FWUPD_IS_RELEASE (rel), NULL);

	fu_common_string_append_kv (str, idt, fwupd_release_get_name (rel), NULL);

	/* TRANSLATORS: version number of new firmware */
	fu_common_string_append_kv (str, idt + 1 , _("New version"),
				    fwupd_release_get_version (rel));

	if (fwupd_release_get_remote_id (rel) != NULL) {
		/* TRANSLATORS: the server the file is coming from */
		fu_common_string_append_kv (str, idt + 1, _("Remote ID"),
					    fwupd_release_get_remote_id (rel));
	}
	if (fwupd_release_get_branch (rel) != NULL) {
		/* TRANSLATORS: the stream of firmware, e.g. nonfree or open-source */
		fu_common_string_append_kv (str, idt + 1, _("Branch"),
					    fwupd_release_get_branch (rel));
	}
	if (fwupd_release_get_summary (rel) != NULL) {
		/* TRANSLATORS: one line summary of device */
		fu_common_string_append_kv (str, idt + 1, _("Summary"),
					    fwupd_release_get_summary (rel));
	}
	if (fwupd_release_get_name_variant_suffix (rel) != NULL) {
		/* TRANSLATORS: one line variant of release (e.g. 'Prerelease' or 'China') */
		fu_common_string_append_kv (str, idt + 1, _("Variant"),
					    fwupd_release_get_name_variant_suffix (rel));
	}
	/* TRANSLATORS: e.g. GPLv2+, Proprietary etc */
	fu_common_string_append_kv (str, idt + 1, _("License"),
				    fu_util_license_to_string (fwupd_release_get_license (rel)));
	if (fwupd_release_get_size (rel) != 0) {
		g_autofree gchar *tmp = NULL;
		tmp = g_format_size (fwupd_release_get_size (rel));
		/* TRANSLATORS: file size of the download */
		fu_common_string_append_kv (str, idt + 1, _("Size"), tmp);
	}
	if (fwupd_release_get_created (rel) != 0) {
		gint64 value = (gint64) fwupd_release_get_created (rel);
		g_autoptr(GDateTime) date = g_date_time_new_from_unix_utc (value);
		g_autofree gchar *tmp = g_date_time_format (date, "%F");
		/* TRANSLATORS: when the update was built */
		fu_common_string_append_kv (str, idt + 1, _("Created"), tmp);
	}
	if (fwupd_release_get_urgency (rel) != FWUPD_RELEASE_URGENCY_UNKNOWN) {
		FwupdReleaseUrgency tmp = fwupd_release_get_urgency (rel);
		/* TRANSLATORS: how important the release is */
		fu_common_string_append_kv (str, idt + 1, _("Urgency"),
					    fu_util_release_urgency_to_string (tmp));
	}
	if (fwupd_release_get_details_url (rel) != NULL) {
		/* TRANSLATORS: more details about the update link */
		fu_common_string_append_kv (str, idt + 1, _("Details"),
					    fwupd_release_get_details_url (rel));
	}
	if (fwupd_release_get_source_url (rel) != NULL) {
		/* TRANSLATORS: source (as in code) link */
		fu_common_string_append_kv (str, idt + 1, _("Source"),
					    fwupd_release_get_source_url (rel));
	}
	if (fwupd_release_get_vendor (rel) != NULL) {
		/* TRANSLATORS: manufacturer of hardware */
		fu_common_string_append_kv (str, idt + 1, _("Vendor"),
					    fwupd_release_get_vendor (rel));
	}
	if (fwupd_release_get_install_duration (rel) != 0) {
		g_autofree gchar *tmp = fu_util_time_to_str (fwupd_release_get_install_duration (rel));
		/* TRANSLATORS: length of time the update takes to apply */
		fu_common_string_append_kv (str, idt + 1, _("Duration"), tmp);
	}
	if (fwupd_release_get_update_message (rel) != NULL) {
		/* TRANSLATORS: helpful messages for the update */
		fu_common_string_append_kv (str, idt + 1, _("Update Message"),
					    fwupd_release_get_update_message (rel));
	}

	for (guint i = 0; i < 64; i++) {
		if ((flags & ((guint64) 1 << i)) == 0)
			continue;
		g_string_append_printf (flags_str, "%s|",
					fwupd_release_flag_to_string ((guint64) 1 << i));
	}
	if (flags_str->len > 0) {
		g_string_truncate (flags_str, flags_str->len - 1);
		/* TRANSLATORS: release properties */
		fu_common_string_append_kv (str, idt + 1, _("Flags"), flags_str->str);
	}
	if (fwupd_release_get_description (rel) != NULL) {
		g_autofree gchar *desc = NULL;
		desc = fu_util_convert_description (fwupd_release_get_description (rel), NULL);
		/* TRANSLATORS: multiline description of device */
		fu_common_string_append_kv (str, idt + 1, _("Description"), desc);
	}
	for (guint i = 0; i < issues->len; i++) {
		const gchar *issue = g_ptr_array_index (issues, i);
		if (i == 0) {
			/* TRANSLATORS: issue fixed with the release, e.g. CVE */
			fu_common_string_append_kv (str, idt + 1, ngettext ("Issue", "Issues", issues->len), issue);
		} else {
			fu_common_string_append_kv (str, idt + 1, "", issue);
		}
	}

	return g_string_free (str, FALSE);
}

gchar *
fu_util_remote_to_string (FwupdRemote *remote, guint idt)
{
	GString *str = g_string_new (NULL);
	FwupdRemoteKind kind = fwupd_remote_get_kind (remote);
	FwupdKeyringKind keyring_kind = fwupd_remote_get_keyring_kind (remote);
	const gchar *tmp;
	gint priority;
	gdouble age;

	g_return_val_if_fail (FWUPD_IS_REMOTE (remote), NULL);

	fu_common_string_append_kv (str, idt,
				    fwupd_remote_get_title (remote), NULL);

	/* TRANSLATORS: remote identifier, e.g. lvfs-testing */
	fu_common_string_append_kv (str, idt + 1, _("Remote ID"),
				    fwupd_remote_get_id (remote));

	/* TRANSLATORS: remote type, e.g. remote or local */
	fu_common_string_append_kv (str, idt + 1, _("Type"),
				    fwupd_remote_kind_to_string (kind));

	/* TRANSLATORS: keyring type, e.g. GPG or PKCS7 */
	if (keyring_kind != FWUPD_KEYRING_KIND_UNKNOWN) {
		fu_common_string_append_kv (str, idt + 1, _("Keyring"),
					    fwupd_keyring_kind_to_string (keyring_kind));
	}

	/* TRANSLATORS: if the remote is enabled */
	fu_common_string_append_kv (str, idt + 1, _("Enabled"),
				    fwupd_remote_get_enabled (remote) ? "true" : "false");

	tmp = fwupd_remote_get_checksum (remote);
	if (tmp != NULL) {
		/* TRANSLATORS: remote checksum */
		fu_common_string_append_kv (str, idt + 1, _("Checksum"), tmp);
	}

	/* optional parameters */
	age = fwupd_remote_get_age (remote);
	if (kind == FWUPD_REMOTE_KIND_DOWNLOAD &&
		age > 0 && age != G_MAXUINT64) {
		const gchar *unit = "s";
		g_autofree gchar *age_str = NULL;
		if (age > 60) {
			age /= 60.f;
			unit = "m";
		}
		if (age > 60) {
			age /= 60.f;
			unit = "h";
		}
		if (age > 24) {
			age /= 24.f;
			unit = "d";
		}
		if (age > 7) {
			age /= 7.f;
			unit = "w";
		}
		age_str = g_strdup_printf ("%.2f%s", age, unit);
		/* TRANSLATORS: the age of the metadata */
		fu_common_string_append_kv (str, idt + 1, _("Age"), age_str);
	}
	priority = fwupd_remote_get_priority (remote);
	if (priority != 0) {
		g_autofree gchar *priority_str = NULL;
		priority_str = g_strdup_printf ("%i", priority);
		/* TRANSLATORS: the numeric priority */
		fu_common_string_append_kv (str, idt + 1, _("Priority"), priority_str);
	}
	tmp = fwupd_remote_get_username (remote);
	if (tmp != NULL) {
		/* TRANSLATORS: remote filename base */
		fu_common_string_append_kv (str, idt + 1, _("Username"), tmp);
	}
	tmp = fwupd_remote_get_password (remote);
	if (tmp != NULL) {
		g_autofree gchar *hidden = g_strnfill (fu_common_strwidth (tmp), '*');
		/* TRANSLATORS: remote filename base */
		fu_common_string_append_kv (str, idt + 1, _("Password"), hidden);
	}
	tmp = fwupd_remote_get_filename_cache (remote);
	if (tmp != NULL) {
		/* TRANSLATORS: filename of the local file */
		fu_common_string_append_kv (str, idt + 1, _("Filename"), tmp);
	}
	tmp = fwupd_remote_get_filename_cache_sig (remote);
	if (tmp != NULL) {
		/* TRANSLATORS: filename of the local file */
		fu_common_string_append_kv (str, idt + 1, _("Filename Signature"), tmp);
	}
	tmp = fwupd_remote_get_metadata_uri (remote);
	if (tmp != NULL) {
		/* TRANSLATORS: remote URI */
		fu_common_string_append_kv (str, idt + 1, _("Metadata URI"), tmp);
	}
	tmp = fwupd_remote_get_metadata_uri_sig (remote);
	if (tmp != NULL) {
		/* TRANSLATORS: remote URI */
		fu_common_string_append_kv (str, idt + 1, _("Metadata Signature"), tmp);
	}
	tmp = fwupd_remote_get_firmware_base_uri (remote);
	if (tmp != NULL) {
		/* TRANSLATORS: remote URI */
		fu_common_string_append_kv (str, idt + 1, _("Firmware Base URI"), tmp);
	}
	tmp = fwupd_remote_get_report_uri (remote);
	if (tmp != NULL) {
		/* TRANSLATORS: URI to send success/failure reports */
		fu_common_string_append_kv (str, idt + 1, _("Report URI"), tmp);
		/* TRANSLATORS: Boolean value to automatically send reports */
		fu_common_string_append_kv (str, idt + 1, _("Automatic Reporting"),
					    fwupd_remote_get_automatic_reports (remote) ? "true" : "false");
	}

	return g_string_free (str, FALSE);
}

<<<<<<< HEAD
=======
static void
fu_security_attr_append_str (FwupdSecurityAttr *attr, GString *str, FuSecurityAttrToStringFlags flags)
{
	g_autofree gchar *name = NULL;

	/* hide obsoletes by default */
	if (fwupd_security_attr_has_flag (attr, FWUPD_SECURITY_ATTR_FLAG_OBSOLETED) &&
	    (flags & FU_SECURITY_ATTR_TO_STRING_FLAG_SHOW_OBSOLETES) == 0)
		return;

	name = fu_security_attr_get_name (attr);
	if (name == NULL)
		name = g_strdup (fwupd_security_attr_get_appstream_id (attr));
	if (fwupd_security_attr_has_flag (attr, FWUPD_SECURITY_ATTR_FLAG_OBSOLETED)) {
		g_string_append (str, "✦ ");
	} else if (fwupd_security_attr_has_flag (attr, FWUPD_SECURITY_ATTR_FLAG_SUCCESS)) {
		g_string_append (str, "✔ ");
	} else {
		g_string_append (str, "✘ ");
	}
	g_string_append_printf (str, "%s:", name);
	for (guint i = fu_common_strwidth (name); i < 30; i++)
		g_string_append (str, " ");
	if (fwupd_security_attr_has_flag (attr, FWUPD_SECURITY_ATTR_FLAG_OBSOLETED)) {
		g_string_append_printf (str, "\033[37m\033[1m%s\033[0m", fu_security_attr_get_result (attr));
	} else if (fwupd_security_attr_has_flag (attr, FWUPD_SECURITY_ATTR_FLAG_SUCCESS)) {
		g_string_append_printf (str, "\033[32m\033[1m%s\033[0m", fu_security_attr_get_result (attr));
	} else {
		g_string_append_printf (str, "\033[31m\033[1m%s\033[0m", fu_security_attr_get_result (attr));
	}
	if ((flags & FU_SECURITY_ATTR_TO_STRING_FLAG_SHOW_URLS) > 0 &&
	    fwupd_security_attr_get_url (attr) != NULL) {
		g_string_append_printf (str, ": %s",
					fwupd_security_attr_get_url (attr));
	}
	if (fwupd_security_attr_has_flag (attr, FWUPD_SECURITY_ATTR_FLAG_OBSOLETED)) {
		/* TRANSLATORS: this is shown as a suffix for obsoleted tests */
		g_string_append_printf (str, " %s", _("(obsoleted)"));
	}
	g_string_append_printf (str, "\n");
}

gchar *
fu_util_security_attrs_to_string (GPtrArray *attrs, FuSecurityAttrToStringFlags strflags)
{
	FwupdSecurityAttrFlags flags = FWUPD_SECURITY_ATTR_FLAG_NONE;
	const FwupdSecurityAttrFlags hpi_suffixes[] = {
		FWUPD_SECURITY_ATTR_FLAG_RUNTIME_UPDATES,
		FWUPD_SECURITY_ATTR_FLAG_RUNTIME_ATTESTATION,
		FWUPD_SECURITY_ATTR_FLAG_RUNTIME_ISSUE,
		FWUPD_SECURITY_ATTR_FLAG_NONE,
	};
	GString *str = g_string_new (NULL);
	gboolean low_help = FALSE;
	gboolean runtime_help = FALSE;
	gboolean pcr0_help = FALSE;

	for (guint j = 1; j <= FWUPD_SECURITY_ATTR_LEVEL_LAST; j++) {
		gboolean has_header = FALSE;
		for (guint i = 0; i < attrs->len; i++) {
			FwupdSecurityAttr *attr = g_ptr_array_index (attrs, i);
			if (fwupd_security_attr_get_level (attr) != j)
				continue;
			if (!has_header) {
				g_string_append_printf (str, "\n\033[1mHSI-%u\033[0m\n", j);
				has_header = TRUE;
			}
			fu_security_attr_append_str (attr, str, strflags);
			/* make sure they have at least HSI-1 */
			if (j < FWUPD_SECURITY_ATTR_LEVEL_IMPORTANT &&
			    !fwupd_security_attr_has_flag (attr, FWUPD_SECURITY_ATTR_FLAG_SUCCESS))
				low_help = TRUE;

			/* check for PCR0 not matching */
			if (g_strcmp0 (fwupd_security_attr_get_appstream_id (attr),
					FWUPD_SECURITY_ATTR_ID_TPM_RECONSTRUCTION_PCR0) == 0 &&
			    fwupd_security_attr_get_result (attr) == FWUPD_SECURITY_ATTR_RESULT_NOT_VALID)
				    pcr0_help = TRUE;
		}
	}
	for (guint i = 0; i < attrs->len; i++) {
		FwupdSecurityAttr *attr = g_ptr_array_index (attrs, i);
		flags |= fwupd_security_attr_get_flags (attr);
	}
	for (guint j = 0; hpi_suffixes[j] != FWUPD_SECURITY_ATTR_FLAG_NONE; j++) {
		if (flags & hpi_suffixes[j]) {
			g_string_append_printf (str, "\n\033[1m%s -%s\033[0m\n",
						/* TRANSLATORS:  this is the HSI suffix */
						_("Runtime Suffix"),
						fwupd_security_attr_flag_to_suffix (hpi_suffixes[j]));
			for (guint i = 0; i < attrs->len; i++) {
				FwupdSecurityAttr *attr = g_ptr_array_index (attrs, i);
				if (!fwupd_security_attr_has_flag (attr, hpi_suffixes[j]))
					continue;
				if (fwupd_security_attr_has_flag (attr, FWUPD_SECURITY_ATTR_FLAG_RUNTIME_ISSUE) &&
				    !fwupd_security_attr_has_flag (attr, FWUPD_SECURITY_ATTR_FLAG_SUCCESS))
					runtime_help = TRUE;
				fu_security_attr_append_str (attr, str, strflags);
			}
		}
	}

	if (low_help) {
		g_string_append_printf (str, "\n%s\n » %s\n",
					/* TRANSLATORS: this is instructions on how to improve the HSI security level */
					_("This system has a low HSI security level."),
					"https://github.com/fwupd/fwupd/wiki/Low-host-security-level");
	}
	if (runtime_help) {
		g_string_append_printf (str, "\n%s\n » %s\n",
					/* TRANSLATORS: this is instructions on how to improve the HSI suffix */
					_("This system has HSI runtime issues."),
					"https://github.com/fwupd/fwupd/wiki/Host-security-ID-runtime-issues");
	}

	if (pcr0_help) {
		g_string_append_printf (str, "\n%s\n » %s\n",
					/* TRANSLATORS: this is more background on a security measurement problem */
					_("The TPM PCR0 differs from reconstruction."),
					"https://github.com/fwupd/fwupd/wiki/TPM-PCR0-differs-from-reconstruction");

	}

	return g_string_free (str, FALSE);
}

>>>>>>> bbb1a813
gboolean
fu_util_send_report (FwupdClient *client,
		     const gchar *report_uri,
		     const gchar *data,
		     const gchar *sig,
		     gchar **uri, /* (nullable) (out) */
		     GError **error)
{
	const gchar *server_msg = NULL;
	JsonNode *json_root;
	JsonObject *json_object;
	g_autofree gchar *str = NULL;
	g_autoptr(GBytes) upload_response = NULL;
	g_autoptr(JsonParser) json_parser = NULL;

	/* POST request */
	upload_response = fwupd_client_upload_bytes (client, report_uri, data, sig,
						     FWUPD_CLIENT_UPLOAD_FLAG_NONE,
						     NULL, error);
	if (upload_response == NULL)
		return FALSE;

	/* server returned nothing, and probably exploded in a ball of flames */
	if (g_bytes_get_size (upload_response) == 0) {
		g_set_error (error,
			     FWUPD_ERROR,
			     FWUPD_ERROR_INVALID_FILE,
			     "Failed to upload to %s",
			     report_uri);
		return FALSE;
	}

	/* parse JSON reply */
	json_parser = json_parser_new ();
	str = g_strndup (g_bytes_get_data (upload_response, NULL),
			 g_bytes_get_size (upload_response));
	if (!json_parser_load_from_data (json_parser, str, -1, error)) {
		g_prefix_error (error, "Failed to parse JSON response from '%s': ", str);
		return FALSE;
	}
	json_root = json_parser_get_root (json_parser);
	if (json_root == NULL) {
		g_set_error (error,
			     FWUPD_ERROR,
			     FWUPD_ERROR_PERMISSION_DENIED,
			     "JSON response was malformed: '%s'", str);
		return FALSE;
	}
	json_object = json_node_get_object (json_root);
	if (json_object == NULL) {
		g_set_error (error,
			     FWUPD_ERROR,
			     FWUPD_ERROR_PERMISSION_DENIED,
			     "JSON response object was malformed: '%s'", str);
		return FALSE;
	}

	/* get any optional server message */
	if (json_object_has_member (json_object, "msg"))
		server_msg = json_object_get_string_member (json_object, "msg");

	/* server reported failed */
	if (!json_object_get_boolean_member (json_object, "success")) {
		g_set_error (error,
			     FWUPD_ERROR,
			     FWUPD_ERROR_PERMISSION_DENIED,
			     "Server rejected report: %s",
			     server_msg != NULL ? server_msg : "unspecified");
		return FALSE;
	}

	/* server wanted us to see the message */
	if (server_msg != NULL) {
		g_debug ("server message: %s", server_msg);
		if (g_strstr_len (server_msg, -1, "known issue") != NULL &&
		    json_object_has_member (json_object, "uri")) {
			if (uri != NULL)
				*uri = g_strdup (json_object_get_string_member (json_object, "uri"));
		}
	}

	/* success */
	return TRUE;
<<<<<<< HEAD
=======
}

gint
fu_util_sort_devices_by_flags_cb (gconstpointer a, gconstpointer b)
{
	FuDevice *dev_a = *((FuDevice **) a);
	FuDevice *dev_b = *((FuDevice **) b);

	if ((!fu_device_has_flag (dev_a, FWUPD_DEVICE_FLAG_UPDATABLE) &&
	     fu_device_has_flag (dev_b, FWUPD_DEVICE_FLAG_UPDATABLE)) ||
	    (!fu_device_has_flag (dev_a, FWUPD_DEVICE_FLAG_SUPPORTED) &&
	     fu_device_has_flag (dev_b, FWUPD_DEVICE_FLAG_SUPPORTED)))
		return -1;
	if ((fu_device_has_flag (dev_a, FWUPD_DEVICE_FLAG_UPDATABLE) &&
	    !fu_device_has_flag (dev_b, FWUPD_DEVICE_FLAG_UPDATABLE)) ||
	    (fu_device_has_flag (dev_a, FWUPD_DEVICE_FLAG_SUPPORTED) &&
	    !fu_device_has_flag (dev_b, FWUPD_DEVICE_FLAG_SUPPORTED)))
		return 1;

	return 0;
}

static gint
fu_util_device_order_compare (FuDevice *device1, FuDevice *device2)
{
	if (fu_device_get_order (device1) < fu_device_get_order (device2))
		return -1;
	if (fu_device_get_order (device1) > fu_device_get_order (device2))
		return 1;
	return 0;
}

gint
fu_util_device_order_sort_cb (gconstpointer a, gconstpointer b)
{
	FuDevice *device_a = *((FuDevice **) a);
	FuDevice *device_b = *((FuDevice **) b);
	return fu_util_device_order_compare (device_a, device_b);
}


gboolean
fu_util_switch_branch_warning (FwupdDevice *dev,
			       FwupdRelease *rel,
			       gboolean assume_yes,
			       GError **error)
{
	const gchar *desc_markup = NULL;
	g_autofree gchar *desc_plain = NULL;
	g_autoptr(GString) desc_full = g_string_new (NULL);

	/* warn the user if the vendor is different */
	if (g_strcmp0 (fwupd_device_get_vendor (dev), fwupd_release_get_vendor (rel)) != 0) {
		/* TRANSLATORS: %1 is the firmware vendor, %2 is the device vendor name */
		g_string_append_printf (desc_full, _("The firmware from %s is not "
						     "supplied by %s, the hardware vendor."),
					fwupd_release_get_vendor (rel),
					fwupd_device_get_vendor (dev));
		g_string_append (desc_full, "\n\n");
		/* TRANSLATORS: %1 is the device vendor name */
		g_string_append_printf (desc_full, _("Your hardware may be damaged using this firmware, "
						     "and installing this release may void any warranty "
						     "with %s."),
					fwupd_device_get_vendor (dev));
		g_string_append (desc_full, "\n\n");
	}

	/* from the <description> in the AppStream data */
	desc_markup = fwupd_release_get_description (rel);
	if (desc_markup == NULL)
		return TRUE;
	desc_plain = fu_util_convert_description (desc_markup, error);
	if (desc_plain == NULL)
		return FALSE;
	g_string_append (desc_full, desc_plain);

	/* show and ask user to confirm */
	fu_util_warning_box (desc_full->str, 80);
	if (!assume_yes) {
		/* ask for permission */
		g_print ("\n%s [y|N]: ",
			 /* TRANSLATORS: should the branch be changed */
			 _("Do you understand the consequences of changing the firmware branch?"));
		if (!fu_util_prompt_for_boolean (FALSE)) {
			g_set_error_literal (error,
					     FWUPD_ERROR,
					     FWUPD_ERROR_NOTHING_TO_DO,
					     "Declined branch switch");
			return FALSE;
		}
	}
	return TRUE;
>>>>>>> bbb1a813
}<|MERGE_RESOLUTION|>--- conflicted
+++ resolved
@@ -12,11 +12,7 @@
 #include <glib/gi18n.h>
 #include <gusb.h>
 #include <xmlb.h>
-<<<<<<< HEAD
-#include <json-glib/json-glib.h>
-=======
 #include <fwupd.h>
->>>>>>> bbb1a813
 
 #include "fu-common.h"
 #include "fu-device-private.h"
@@ -597,8 +593,6 @@
 	return g_string_free (string, FALSE);
 }
 
-<<<<<<< HEAD
-=======
 const gchar *
 fu_util_release_get_branch (FwupdRelease *release)
 {
@@ -610,7 +604,6 @@
 	return tmp;
 }
 
->>>>>>> bbb1a813
 gchar *
 fu_util_release_get_name (FwupdRelease *release)
 {
@@ -1698,8 +1691,6 @@
 	return g_string_free (str, FALSE);
 }
 
-<<<<<<< HEAD
-=======
 static void
 fu_security_attr_append_str (FwupdSecurityAttr *attr, GString *str, FuSecurityAttrToStringFlags flags)
 {
@@ -1826,7 +1817,6 @@
 	return g_string_free (str, FALSE);
 }
 
->>>>>>> bbb1a813
 gboolean
 fu_util_send_report (FwupdClient *client,
 		     const gchar *report_uri,
@@ -1910,8 +1900,6 @@
 
 	/* success */
 	return TRUE;
-<<<<<<< HEAD
-=======
 }
 
 gint
@@ -2004,5 +1992,4 @@
 		}
 	}
 	return TRUE;
->>>>>>> bbb1a813
 }