/* -*- Mode: C; tab-width: 8; indent-tabs-mode: t; c-basic-offset: 8 -*-
 *
 * Copyright (C) 2015-2017 Richard Hughes <richard@hughsie.com>
 *
 * Licensed under the GNU General Public License Version 2
 *
 * This program is free software; you can redistribute it and/or modify
 * it under the terms of the GNU General Public License as published by
 * the Free Software Foundation; either version 2 of the License, or
 * (at your option) any later version.
 *
 * This program is distributed in the hope that it will be useful,
 * but WITHOUT ANY WARRANTY; without even the implied warranty of
 * MERCHANTABILITY or FITNESS FOR A PARTICULAR PURPOSE.  See the
 * GNU General Public License for more details.
 *
 * You should have received a copy of the GNU General Public License
 * along with this program; if not, write to the Free Software
 * Foundation, Inc., 51 Franklin Street, Fifth Floor, Boston, MA 02110-1301 USA.
 */

#include "config.h"

#include <fwupd.h>
#include <appstream-glib.h>
#include <fcntl.h>
#include <glib/gstdio.h>
#include <gio/gio.h>
#include <gio/gunixfdlist.h>
#include <glib/gi18n.h>
#include <glib-unix.h>
#include <gudev/gudev.h>
#include <locale.h>
#include <stdio.h>
#include <stdlib.h>
#include <libsoup/soup.h>
#include <unistd.h>

#include "fu-hwids.h"
#include "fu-pending.h"
#include "fu-plugin-private.h"
#include "fwupd-common-private.h"

#ifndef GUdevClient_autoptr
G_DEFINE_AUTOPTR_CLEANUP_FUNC(GUdevClient, g_object_unref)
#endif

/* this is only valid in this file */
#define FWUPD_ERROR_INVALID_ARGS	(FWUPD_ERROR_LAST+1)

/* custom return code */
#define EXIT_NOTHING_TO_DO		2

typedef struct {
	GCancellable		*cancellable;
	GMainLoop		*loop;
	GOptionContext		*context;
	GPtrArray		*cmd_array;
	FwupdInstallFlags	 flags;
	FwupdClient		*client;
} FuUtilPrivate;

typedef gboolean (*FuUtilPrivateCb)	(FuUtilPrivate	*util,
					 gchar		**values,
					 GError		**error);

typedef struct {
	gchar		*name;
	gchar		*arguments;
	gchar		*description;
	FuUtilPrivateCb	 callback;
} FuUtilItem;

static void
fu_util_item_free (FuUtilItem *item)
{
	g_free (item->name);
	g_free (item->arguments);
	g_free (item->description);
	g_free (item);
}

/*
 * fu_sort_command_name_cb:
 */
static gint
fu_sort_command_name_cb (FuUtilItem **item1, FuUtilItem **item2)
{
	return g_strcmp0 ((*item1)->name, (*item2)->name);
}

static void
fu_util_add (GPtrArray *array,
	     const gchar *name,
	     const gchar *arguments,
	     const gchar *description,
	     FuUtilPrivateCb callback)
{
	g_auto(GStrv) names = NULL;

	g_return_if_fail (name != NULL);
	g_return_if_fail (description != NULL);
	g_return_if_fail (callback != NULL);

	/* add each one */
	names = g_strsplit (name, ",", -1);
	for (guint i = 0; names[i] != NULL; i++) {
		FuUtilItem *item = g_new0 (FuUtilItem, 1);
		item->name = g_strdup (names[i]);
		if (i == 0) {
			item->description = g_strdup (description);
		} else {
			/* TRANSLATORS: this is a command alias, e.g. 'get-devices' */
			item->description = g_strdup_printf (_("Alias to %s"),
							     names[0]);
		}
		item->arguments = g_strdup (arguments);
		item->callback = callback;
		g_ptr_array_add (array, item);
	}
}

static gchar *
fu_util_get_descriptions (GPtrArray *array)
{
	gsize len;
	const gsize max_len = 35;
	GString *string;

	/* print each command */
	string = g_string_new ("");
	for (guint i = 0; i < array->len; i++) {
		FuUtilItem *item = g_ptr_array_index (array, i);
		g_string_append (string, "  ");
		g_string_append (string, item->name);
		len = strlen (item->name) + 2;
		if (item->arguments != NULL) {
			g_string_append (string, " ");
			g_string_append (string, item->arguments);
			len += strlen (item->arguments) + 1;
		}
		if (len < max_len) {
			for (gsize j = len; j < max_len + 1; j++)
				g_string_append_c (string, ' ');
			g_string_append (string, item->description);
			g_string_append_c (string, '\n');
		} else {
			g_string_append_c (string, '\n');
			for (gsize j = 0; j < max_len + 1; j++)
				g_string_append_c (string, ' ');
			g_string_append (string, item->description);
			g_string_append_c (string, '\n');
		}
	}

	/* remove trailing newline */
	if (string->len > 0)
		g_string_set_size (string, string->len - 1);

	return g_string_free (string, FALSE);
}

static gboolean
fu_util_run (FuUtilPrivate *priv, const gchar *command, gchar **values, GError **error)
{
	/* find command */
	for (guint i = 0; i < priv->cmd_array->len; i++) {
		FuUtilItem *item = g_ptr_array_index (priv->cmd_array, i);
		if (g_strcmp0 (item->name, command) == 0)
			return item->callback (priv, values, error);
	}

	/* not found */
	g_set_error_literal (error,
			     FWUPD_ERROR,
			     FWUPD_ERROR_INVALID_ARGS,
			     /* TRANSLATORS: error message */
			     _("Command not found"));
	return FALSE;
}

static const gchar *
fu_util_status_to_string (FwupdStatus status)
{
	switch (status) {
	case FWUPD_STATUS_IDLE:
		/* TRANSLATORS: daemon is inactive */
		return _("Idle…");
		break;
	case FWUPD_STATUS_DECOMPRESSING:
		/* TRANSLATORS: decompressing the firmware file */
		return _("Decompressing…");
		break;
	case FWUPD_STATUS_LOADING:
		/* TRANSLATORS: parsing the firmware information */
		return _("Loading…");
		break;
	case FWUPD_STATUS_DEVICE_RESTART:
		/* TRANSLATORS: restarting the device to pick up new F/W */
		return _("Restarting device…");
		break;
	case FWUPD_STATUS_DEVICE_WRITE:
		/* TRANSLATORS: writing to the flash chips */
		return _("Writing…");
		break;
	case FWUPD_STATUS_DEVICE_VERIFY:
		/* TRANSLATORS: verifying we wrote the firmware correctly */
		return _("Verifying…");
		break;
	case FWUPD_STATUS_SCHEDULING:
		/* TRANSLATORS: scheduing an update to be done on the next boot */
		return _("Scheduling…");
		break;
	case FWUPD_STATUS_DOWNLOADING:
		/* TRANSLATORS: downloading from a remote server */
		return _("Downloading…");
		break;
	default:
		break;
	}

	/* TRANSLATORS: currect daemon status is unknown */
	return _("Unknown");
}

static void
fu_util_display_percentage (FwupdStatus status, guint percentage)
{
	const gchar *title;
	const guint progressbar_len = 40;
	const guint title_len = 25;
	guint i;
	static guint to_erase = 0;
	g_autoptr(GString) str = g_string_new (NULL);

	/* erase previous line */
	for (i = 0; i < to_erase; i++)
		g_print ("\b");

	/* add status */
	if (status == FWUPD_STATUS_IDLE) {
		if (to_erase > 0)
			g_print ("\n");
		to_erase = 0;
		return;
	}
	title = fu_util_status_to_string (status);
	g_string_append (str, title);
	for (i = str->len; i < title_len; i++)
		g_string_append (str, " ");

	/* add progressbar */
	if (percentage > 0) {
		g_string_append (str, "[");
		for (i = 0; i < progressbar_len * percentage / 100; i++)
			g_string_append (str, "*");
		for (i = i + 1; i < progressbar_len; i++)
			g_string_append (str, " ");
		g_string_append (str, "]");
	}

	/* dump to screen */
	g_print ("%s", str->str);
	to_erase = str->len;
}

static void
fu_util_client_notify_cb (GObject *object,
			  GParamSpec *pspec,
			  FuUtilPrivate *priv)
{
	fu_util_display_percentage (fwupd_client_get_status (priv->client),
				    fwupd_client_get_percentage (priv->client));
}

static void
fu_util_print_data (const gchar *title, const gchar *msg)
{
	gsize title_len;
	g_auto(GStrv) lines = NULL;

	if (msg == NULL)
		return;
	g_print ("%s:", title);

	/* pad */
	title_len = strlen (title) + 1;
	lines = g_strsplit (msg, "\n", -1);
	for (guint j = 0; lines[j] != NULL; j++) {
		for (gsize i = title_len; i < 25; i++)
			g_print (" ");
		g_print ("%s\n", lines[j]);
		title_len = 0;
	}
}

static guint
fu_util_prompt_for_number (guint maxnum)
{
	gint retval;
	guint answer = 0;

	do {
		char buffer[64];

		/* swallow the \n at end of line too */
		if (!fgets (buffer, sizeof (buffer), stdin))
			break;
		if (strlen (buffer) == sizeof (buffer) - 1)
			continue;

		/* get a number */
		retval = sscanf (buffer, "%u", &answer);

		/* positive */
		if (retval == 1 && answer > 0 && answer <= maxnum)
			break;

		/* TRANSLATORS: the user isn't reading the question */
		g_print (_("Please enter a number from 1 to %u: "), maxnum);
	} while (TRUE);
	return answer;
}

static FwupdDevice *
fu_util_prompt_for_device (FuUtilPrivate *priv, GError **error)
{
	FwupdDevice *dev;
	guint idx;
	g_autoptr(GPtrArray) devices = NULL;
	g_autoptr(GPtrArray) devices_filtered = NULL;

	/* get devices from daemon */
	devices = fwupd_client_get_devices_simple (priv->client, NULL, error);
	if (devices == NULL)
		return NULL;

	/* filter results */
	devices_filtered = g_ptr_array_new ();
	for (guint i = 0; i < devices->len; i++) {
		dev = g_ptr_array_index (devices, i);
		if (!fwupd_device_has_flag (dev, FWUPD_DEVICE_FLAG_SUPPORTED))
			continue;
		g_ptr_array_add (devices_filtered, dev);
	}

	/* nothing */
	if (devices_filtered->len == 0) {
		g_set_error_literal (error,
				     FWUPD_ERROR,
				     FWUPD_ERROR_NOTHING_TO_DO,
				     "No supported devices");
		return NULL;
	}

	/* exactly one */
	if (devices_filtered->len == 1) {
		dev = g_ptr_array_index (devices_filtered, 0);
		return g_object_ref (dev);
	}

	/* TRANSLATORS: get interactive prompt */
	g_print ("%s\n", _("Choose a device:"));
	for (guint i = 0; i < devices_filtered->len; i++) {
		dev = g_ptr_array_index (devices_filtered, i);
		g_print ("%u.\t%s (%s)\n",
			 i + 1,
			 fwupd_device_get_id (dev),
			 fwupd_device_get_name (dev));
	}
	idx = fu_util_prompt_for_number (devices_filtered->len);
	dev = g_ptr_array_index (devices_filtered, idx - 1);
	return g_object_ref (dev);
}

static gboolean
fu_util_get_devices (FuUtilPrivate *priv, gchar **values, GError **error)
{
	g_autoptr(GPtrArray) devs = NULL;

	/* get results from daemon */
	devs = fwupd_client_get_devices_simple (priv->client, NULL, error);
	if (devs == NULL)
		return FALSE;

	/* print */
	if (devs->len == 0) {
		/* TRANSLATORS: nothing attached that can be upgraded */
		g_print ("%s\n", _("No hardware detected with firmware update capability"));
		return TRUE;
	}

	for (guint i = 0; i < devs->len; i++) {
		g_autofree gchar *tmp = NULL;
		FwupdDevice *dev = g_ptr_array_index (devs, i);
		tmp = fwupd_device_to_string (dev);
		g_print ("%s\n", tmp);
	}

	return TRUE;
}

static gboolean
fu_util_install_with_fallback (FuUtilPrivate *priv, const gchar *id,
			       const gchar *filename, GError **error)
{
	g_autoptr(GError) error_local = NULL;

	/* install with flags chosen by the user */
	if (fwupd_client_install (priv->client, id, filename, priv->flags,
				  NULL, &error_local))
		return TRUE;

	/* some other failure */
	if ((priv->flags & FWUPD_INSTALL_FLAG_OFFLINE) > 0 ||
	    !g_error_matches (error_local, FWUPD_ERROR, FWUPD_ERROR_NOT_SUPPORTED)) {
		g_propagate_error (error, error_local);
		error_local = NULL;
		return FALSE;
	}

	/* TRANSLATOR: the plugin only supports offline */
	g_print ("%s...\n", _("Retrying as an offline update"));
	priv->flags |= FWUPD_INSTALL_FLAG_OFFLINE;
	return fwupd_client_install (priv->client, id, filename, priv->flags,
				     NULL, error);
}

static gboolean
fu_util_install (FuUtilPrivate *priv, gchar **values, GError **error)
{
	const gchar *id;

	/* handle both forms */
	if (g_strv_length (values) == 1) {
		id = FWUPD_DEVICE_ID_ANY;
	} else if (g_strv_length (values) == 2) {
		id = values[1];
	} else {
		g_set_error_literal (error,
				     FWUPD_ERROR,
				     FWUPD_ERROR_INVALID_ARGS,
				     "Invalid arguments: expected 'filename' [id]");
		return FALSE;
	}

	/* install with flags chosen by the user then falling back to offline */
	return fu_util_install_with_fallback (priv, id, values[0], error);
}

static gboolean
fu_util_get_details (FuUtilPrivate *priv, gchar **values, GError **error)
{
	g_autoptr(GPtrArray) array = NULL;

	/* check args */
	if (g_strv_length (values) != 1) {
		g_set_error_literal (error,
				     FWUPD_ERROR,
				     FWUPD_ERROR_INVALID_ARGS,
				     "Invalid arguments: expected 'filename'");
		return FALSE;
	}
	array = fwupd_client_get_details_local (priv->client, values[0], NULL, error);
	if (array == NULL)
		return FALSE;
	for (guint i = 0; i < array->len; i++) {
		FwupdResult *res = g_ptr_array_index (array, i);
		g_autofree gchar *tmp = NULL;
		tmp = fwupd_result_to_string (res);
		g_print ("%s", tmp);
	}
	return TRUE;
}

static void
fu_util_offline_update_reboot (void)
{
	g_autoptr(GError) error = NULL;
	g_autoptr(GDBusConnection) connection = NULL;
	g_autoptr(GVariant) val = NULL;

	connection = g_bus_get_sync (G_BUS_TYPE_SYSTEM, NULL, &error);
	if (connection == NULL)
		return;

#ifdef HAVE_SYSTEMD
	/* reboot using systemd */
	val = g_dbus_connection_call_sync (connection,
					   "org.freedesktop.systemd1",
					   "/org/freedesktop/systemd1",
					   "org.freedesktop.systemd1.Manager",
					   "Reboot",
					   NULL,
					   NULL,
					   G_DBUS_CALL_FLAGS_NONE,
					   -1,
					   NULL,
					   &error);
#elif HAVE_CONSOLEKIT
	/* reboot using ConsoleKit */
	val = g_dbus_connection_call_sync (connection,
					   "org.freedesktop.ConsoleKit",
					   "/org/freedesktop/ConsoleKit/Manager",
					   "org.freedesktop.ConsoleKit.Manager",
					   "Restart",
					   NULL,
					   NULL,
					   G_DBUS_CALL_FLAGS_NONE,
					   -1,
					   NULL,
					   &error);
#else
	g_set_error_literal (error,
				     FWUPD_ERROR,
				     FWUPD_ERROR_INVALID_ARGS,
				     "No supported backend compiled in to perform the operation.");
#endif

	if (val == NULL)
		g_print ("Failed to reboot: %s\n", error->message);
}

static gboolean
fu_util_install_prepared (FuUtilPrivate *priv, gchar **values, GError **error)
{
	gint vercmp;
	guint cnt = 0;
	g_autofree gchar *link = NULL;
	g_autoptr(GPtrArray) results = NULL;
	g_autoptr(FuPending) pending = NULL;

	/* verify this is pointing to our cache */
	link = g_file_read_link (FU_OFFLINE_TRIGGER_FILENAME, NULL);
	if (link == NULL) {
		g_debug ("No %s, exiting", FU_OFFLINE_TRIGGER_FILENAME);
		return TRUE;
	}
	if (g_strcmp0 (link, "/var/lib/fwupd") != 0) {
		g_debug ("Another framework set up the trigger, exiting");
		return TRUE;
	}

	/* do this first to avoid a loop if this tool segfaults */
	g_unlink (FU_OFFLINE_TRIGGER_FILENAME);

	if (g_strv_length (values) != 0) {
		g_set_error_literal (error,
				     FWUPD_ERROR,
				     FWUPD_ERROR_INVALID_ARGS,
				     "Invalid arguments: none expected");
		return FALSE;
	}

	/* ensure root user */
	if (getuid () != 0 || geteuid () != 0) {
		g_set_error_literal (error,
				     FWUPD_ERROR,
				     FWUPD_ERROR_INVALID_ARGS,
				     "This function can only be used as root");
		return FALSE;
	}

	/* get prepared updates */
	pending = fu_pending_new ();
	results = fu_pending_get_devices (pending, error);
	if (results == NULL)
		return FALSE;

	/* apply each update */
	for (guint i = 0; i < results->len; i++) {
		FwupdResult *res = g_ptr_array_index (results, i);
		FwupdDevice *dev = fwupd_result_get_device (res);
		FwupdRelease *rel = fwupd_result_get_release (res);

		/* check not already done */
		if (fwupd_result_get_update_state (res) != FWUPD_UPDATE_STATE_PENDING)
			continue;

		/* tell the user what's going to happen */
		vercmp = as_utils_vercmp (fwupd_device_get_version (dev),
					  fwupd_release_get_version (rel));
		if (vercmp == 0) {
			/* TRANSLATORS: the first replacement is a display name
			 * e.g. "ColorHugALS" and the second is a version number
			 * e.g. "1.2.3" */
			g_print (_("Reinstalling %s with %s... "),
				 fwupd_device_get_name (dev),
				 fwupd_release_get_version (rel));
		} else if (vercmp > 0) {
			/* TRANSLATORS: the first replacement is a display name
			 * e.g. "ColorHugALS" and the second and third are
			 * version numbers e.g. "1.2.3" */
			g_print (_("Downgrading %s from %s to %s... "),
				 fwupd_device_get_name (dev),
				 fwupd_device_get_version (dev),
				 fwupd_release_get_version (rel));
		} else if (vercmp < 0) {
			/* TRANSLATORS: the first replacement is a display name
			 * e.g. "ColorHugALS" and the second and third are
			 * version numbers e.g. "1.2.3" */
			g_print (_("Updating %s from %s to %s... "),
				 fwupd_device_get_name (dev),
				 fwupd_device_get_version (dev),
				 fwupd_release_get_version (rel));
		}
		if (!fwupd_client_install (priv->client,
					   fwupd_device_get_id (dev),
					   fwupd_release_get_filename (rel),
					   priv->flags,
					   NULL,
					   error))
			return FALSE;
		cnt++;
	}

	/* nothing to do */
	if (cnt == 0) {
		g_set_error_literal (error,
				     FWUPD_ERROR,
				     FWUPD_ERROR_NOTHING_TO_DO,
				     "No updates prepared");
		return FALSE;
	}

	/* reboot */
	fu_util_offline_update_reboot ();

	g_print ("%s\n", _("Done!"));
	return TRUE;
}

static gboolean
fu_util_clear_results (FuUtilPrivate *priv, gchar **values, GError **error)
{
	if (g_strv_length (values) != 1) {
		g_set_error_literal (error,
				     FWUPD_ERROR,
				     FWUPD_ERROR_INVALID_ARGS,
				     "Invalid arguments: expected 'id'");
		return FALSE;
	}
	return fwupd_client_clear_results (priv->client, values[0], NULL, error);
}

static gboolean
fu_util_verify_update_all (FuUtilPrivate *priv, GError **error)
{
	g_autoptr(GPtrArray) devs = NULL;

	/* get devices from daemon */
	devs = fwupd_client_get_devices_simple (priv->client, NULL, error);
	if (devs == NULL)
		return FALSE;

	/* get results */
	for (guint i = 0; i < devs->len; i++) {
		g_autoptr(GError) error_local = NULL;
		FwupdDevice *dev = g_ptr_array_index (devs, i);
		if (!fwupd_client_verify_update (priv->client,
						 fwupd_device_get_id (dev),
						 NULL,
						 &error_local)) {
			g_print ("%s\tFAILED: %s\n",
				 fwupd_device_get_guid_default (dev),
				 error_local->message);
			continue;
		}
		g_print ("%s\t%s\n",
			 fwupd_device_get_guid_default (dev),
			 _("OK"));
	}
	return TRUE;
}

static gboolean
fu_util_verify_update (FuUtilPrivate *priv, gchar **values, GError **error)
{
	if (g_strv_length (values) == 0)
		return fu_util_verify_update_all (priv, error);
	if (g_strv_length (values) != 1) {
		g_set_error_literal (error,
				     FWUPD_ERROR,
				     FWUPD_ERROR_INVALID_ARGS,
				     "Invalid arguments: expected 'id'");
		return FALSE;
	}
	return fwupd_client_verify_update (priv->client, values[0], NULL, error);
}

static gboolean
fu_util_file_exists_with_checksum (const gchar *fn,
				   const gchar *checksum_expected,
				   GChecksumType checksum_type)
{
	gsize len = 0;
	g_autofree gchar *checksum_actual = NULL;
	g_autofree gchar *data = NULL;

	if (!g_file_get_contents (fn, &data, &len, NULL))
		return FALSE;
	checksum_actual = g_compute_checksum_for_data (checksum_type,
						       (guchar *) data, len);
	return g_strcmp0 (checksum_expected, checksum_actual) == 0;
}

static void
fu_util_download_chunk_cb (SoupMessage *msg, SoupBuffer *chunk, gpointer user_data)
{
	guint percentage;
	goffset header_size;
	goffset body_length;

	/* if it's returning "Found" or an error, ignore the percentage */
	if (msg->status_code != SOUP_STATUS_OK) {
		g_debug ("ignoring status code %u (%s)",
			 msg->status_code, msg->reason_phrase);
		return;
	}

	/* get data */
	body_length = msg->response_body->length;
	header_size = soup_message_headers_get_content_length (msg->response_headers);

	/* size is not known */
	if (header_size < body_length)
		return;

	/* calulate percentage */
	percentage = (guint) ((100 * body_length) / header_size);
	g_debug ("progress: %u%%", percentage);
	fu_util_display_percentage (FWUPD_STATUS_DOWNLOADING, percentage);
}

static gboolean
fu_util_download_file (FuUtilPrivate *priv,
		       SoupURI *uri,
		       const gchar *fn,
		       const gchar *checksum_expected,
		       GError **error)
{
<<<<<<< HEAD
=======
	GChecksumType checksum_type;
>>>>>>> 475fc586
	const gchar *http_proxy;
	guint status_code;
	g_autoptr(GError) error_local = NULL;
	g_autofree gchar *checksum_actual = NULL;
	g_autofree gchar *user_agent = NULL;
	g_autofree gchar *uri_str = NULL;
	g_autoptr(SoupMessage) msg = NULL;
	g_autoptr(SoupSession) session = NULL;

<<<<<<< HEAD
=======
	/* check if the file already exists with the right checksum */
	checksum_type = fwupd_checksum_guess_kind (checksum_expected);
	if (fu_util_file_exists_with_checksum (fn, checksum_expected, checksum_type)) {
		g_debug ("skpping download as file already exists");
		return TRUE;
	}

>>>>>>> 475fc586
	/* create the soup session */
	user_agent = g_strdup_printf ("%s/%s", PACKAGE_NAME, PACKAGE_VERSION);
	session = soup_session_new_with_options (SOUP_SESSION_USER_AGENT, user_agent,
						 SOUP_SESSION_TIMEOUT, 60,
						 NULL);
	if (session == NULL) {
		g_set_error_literal (error,
				     FWUPD_ERROR,
				     FWUPD_ERROR_INTERNAL,
				     "%s: failed to setup networking");
		return FALSE;
	}

	/* set the proxy */
	http_proxy = g_getenv ("http_proxy");
	if (http_proxy != NULL) {
		g_autoptr(SoupURI) proxy_uri = soup_uri_new (http_proxy);
		if (proxy_uri == NULL) {
			g_set_error (error,
				     FWUPD_ERROR,
				     FWUPD_ERROR_INTERNAL,
				     "invalid proxy URI: %s", http_proxy);
			return FALSE;
		}
		g_object_set (session, SOUP_SESSION_PROXY_URI, proxy_uri, NULL);
	}

	/* this disables the double-compression of the firmware.xml.gz file */
	soup_session_remove_feature_by_type (session, SOUP_TYPE_CONTENT_DECODER);

	/* download data */
	uri_str = soup_uri_to_string (uri, FALSE);
	g_debug ("downloading %s to %s", uri_str, fn);
	msg = soup_message_new_from_uri (SOUP_METHOD_GET, uri);
	if (msg == NULL) {
		g_set_error (error,
			     FWUPD_ERROR,
			     FWUPD_ERROR_INVALID_FILE,
			     "Failed to parse URI %s", uri_str);
		return FALSE;
	}
	if (g_str_has_suffix (uri_str, ".asc")) {
		/* TRANSLATORS: downloading new signing file */
		g_print ("%s %s\n", _("Fetching signature"), uri_str);
	} else if (g_str_has_suffix (uri_str, ".gz")) {
		/* TRANSLATORS: downloading new metadata file */
		g_print ("%s %s\n", _("Fetching metadata"), uri_str);
	} else if (g_str_has_suffix (uri_str, ".cab")) {
		/* TRANSLATORS: downloading new firmware file */
		g_print ("%s %s\n", _("Fetching firmware"), uri_str);
	} else {
		/* TRANSLATORS: downloading unknown file */
		g_print ("%s %s\n", _("Fetching file"), uri_str);
	}
	g_signal_connect (msg, "got-chunk",
			  G_CALLBACK (fu_util_download_chunk_cb), priv);
	status_code = soup_session_send_message (session, msg);
	g_print ("\n");
	if (status_code != SOUP_STATUS_OK) {
		g_set_error (error,
			     FWUPD_ERROR,
			     FWUPD_ERROR_INVALID_FILE,
			     "Failed to download %s: %s",
			     uri_str, soup_status_get_phrase (status_code));
		return FALSE;
	}

	/* verify checksum */
	if (checksum_expected != NULL) {
		checksum_actual = g_compute_checksum_for_data (checksum_type,
							       (guchar *) msg->response_body->data,
							       (gsize) msg->response_body->length);
		if (g_strcmp0 (checksum_expected, checksum_actual) != 0) {
			g_set_error (error,
				     FWUPD_ERROR,
				     FWUPD_ERROR_INVALID_FILE,
				     "Checksum invalid, expected %s got %s",
				     checksum_expected, checksum_actual);
			return FALSE;
		}
	}

	/* save file */
	if (!g_file_set_contents (fn,
				  msg->response_body->data,
				  msg->response_body->length,
				  &error_local)) {
		g_set_error (error,
			     FWUPD_ERROR,
			     FWUPD_ERROR_WRITE,
			     "Failed to save file: %s",
			     error_local->message);
		return FALSE;
	}
	return TRUE;
}

static gboolean
fu_util_mkdir_with_parents (const gchar *path, GError **error)
{
	g_autoptr(GFile) file = g_file_new_for_path (path);
	if (g_file_query_exists (file, NULL))
		return TRUE;
	return g_file_make_directory_with_parents (file, NULL, error);
}

static gboolean
fu_util_download_metadata_for_remote (FuUtilPrivate *priv,
				      FwupdRemote *remote,
				      GError **error)
{
	g_autofree gchar *cache_dir = NULL;
	g_autofree gchar *filename = NULL;
	g_autofree gchar *filename_asc = NULL;

	/* ensure cache directory exists */
	cache_dir = g_build_filename (g_get_user_cache_dir (), "fwupdmgr", NULL);
	if (!fu_util_mkdir_with_parents (cache_dir, error))
		return FALSE;

	/* download the metadata */
	filename = g_build_filename (cache_dir, fwupd_remote_get_filename (remote), NULL);
	if (!fu_util_download_file (priv, fwupd_remote_get_uri (remote),
				    filename, NULL, error))
		return FALSE;

	/* download the signature */
	filename_asc = g_build_filename (cache_dir, fwupd_remote_get_filename_asc (remote), NULL);
	if (!fu_util_download_file (priv, fwupd_remote_get_uri_asc (remote),
				    filename_asc, NULL, error))
		return FALSE;

	/* send all this to fwupd */
	return fwupd_client_update_metadata_with_id (priv->client,
						     fwupd_remote_get_id (remote),
						     filename,
						     filename_asc,
						     NULL, error);
}

static gboolean
fu_util_download_metadata (FuUtilPrivate *priv, GError **error)
{
	g_autoptr(GPtrArray) remotes = NULL;
	remotes = fwupd_client_get_remotes (priv->client, NULL, error);
	if (remotes == NULL)
		return FALSE;
	for (guint i = 0; i < remotes->len; i++) {
		FwupdRemote *remote = g_ptr_array_index (remotes, i);
		if (!fwupd_remote_get_enabled (remote))
			continue;
		if (fwupd_remote_get_kind (remote) != FWUPD_REMOTE_KIND_DOWNLOAD)
			continue;
		if (!fu_util_download_metadata_for_remote (priv, remote, error))
			return FALSE;
	}
	return TRUE;
}

static gboolean
fu_util_refresh (FuUtilPrivate *priv, gchar **values, GError **error)
{
	if (g_strv_length (values) == 0)
		return fu_util_download_metadata (priv, error);
	if (g_strv_length (values) != 3) {
		g_set_error_literal (error,
				     FWUPD_ERROR,
				     FWUPD_ERROR_INVALID_ARGS,
				     "Invalid arguments: expected 'filename.xml' 'filename.xml.asc' 'remote-id'");
		return FALSE;
	}

	/* open file */
	return fwupd_client_update_metadata_with_id (priv->client,
						     values[2],
						     values[0],
						     values[1],
						     NULL,
						     error);
}

static gboolean
fu_util_get_results (FuUtilPrivate *priv, gchar **values, GError **error)
{
	g_autofree gchar *tmp = NULL;
	g_autoptr(FwupdResult) res = NULL;

	if (g_strv_length (values) != 1) {
		g_set_error_literal (error,
				     FWUPD_ERROR,
				     FWUPD_ERROR_INVALID_ARGS,
				     "Invalid arguments: expected 'DeviceID'");
		return FALSE;
	}
	res = fwupd_client_get_results (priv->client, values[0], NULL, error);
	if (res == NULL)
		return FALSE;
	tmp = fwupd_result_to_string (res);
	g_print ("%s", tmp);
	return TRUE;
}

static gboolean
fu_util_get_releases (FuUtilPrivate *priv, gchar **values, GError **error)
{
	g_autoptr(FwupdDevice) dev = NULL;
	g_autoptr(GPtrArray) rels = NULL;

	/* get device to use */
	if (g_strv_length (values) == 1) {
		dev = fwupd_client_get_device_by_id (priv->client, values[0],
						     NULL, error);
		if (dev == NULL)
			return FALSE;
	} else {
		dev = fu_util_prompt_for_device (priv, error);
		if (dev == NULL)
			return FALSE;
	}

	/* get the releases for this device */
	rels = fwupd_client_get_releases (priv->client, fwupd_device_get_id (dev), NULL, error);
	if (rels == NULL)
		return FALSE;
	g_print ("%s:\n", fwupd_device_get_name (dev));
	for (guint i = 0; i < rels->len; i++) {
		FwupdRelease *rel = g_ptr_array_index (rels, i);
		GPtrArray *checksums;
		const gchar *tmp;

		/* TRANSLATORS: section header for release version number */
		fu_util_print_data (_("Version"), fwupd_release_get_version (rel));

		/* TRANSLATORS: section header for firmware URI */
		fu_util_print_data (_("URI"), fwupd_release_get_uri (rel));
		tmp = fwupd_release_get_description (rel);
		if (tmp != NULL) {
			g_autofree gchar *desc = NULL;
			desc = as_markup_convert_simple (tmp, NULL);
			/* TRANSLATORS: section header for firmware description */
			fu_util_print_data (_("Description"), desc);
		}
		checksums = fwupd_release_get_checksums (rel);
		for (guint j = 0; j < checksums->len; j++) {
			const gchar *checksum = g_ptr_array_index (checksums, j);
			g_autofree gchar *checksum_display = NULL;
			checksum_display = fwupd_checksum_format_for_display (checksum);
			/* TRANSLATORS: section header for firmware checksum */
			fu_util_print_data (_("Checksum"), checksum_display);
		}

		/* new line between all but last entries */
		if (i != rels->len - 1)
			g_print ("\n");
	}
	return TRUE;
}

static FwupdRelease *
fu_util_prompt_for_release (FuUtilPrivate *priv, GPtrArray *rels, GError **error)
{
	FwupdRelease *rel;
	guint idx;

	/* nothing */
	if (rels->len == 0) {
		g_set_error_literal (error,
				     FWUPD_ERROR,
				     FWUPD_ERROR_NOTHING_TO_DO,
				     "No supported releases");
		return NULL;
	}

	/* exactly one */
	if (rels->len == 1) {
		rel = g_ptr_array_index (rels, 0);
		return g_object_ref (rel);
	}

	/* TRANSLATORS: get interactive prompt */
	g_print ("%s\n", _("Choose a release:"));
	for (guint i = 0; i < rels->len; i++) {
		rel = g_ptr_array_index (rels, i);
		g_print ("%u.\t%s (%s)\n",
			 i + 1,
			 fwupd_release_get_version (rel),
			 fwupd_release_get_description (rel));
	}
	idx = fu_util_prompt_for_number (rels->len);
	rel = g_ptr_array_index (rels, idx - 1);
	return g_object_ref (rel);
}

static gboolean
fu_util_verify_all (FuUtilPrivate *priv, GError **error)
{
	g_autoptr(GPtrArray) devs = NULL;

	/* get devices from daemon */
	devs = fwupd_client_get_devices_simple (priv->client, NULL, error);
	if (devs == NULL)
		return FALSE;

	/* get results */
	for (guint i = 0; i < devs->len; i++) {
		g_autoptr(GError) error_local = NULL;
		FwupdDevice *dev = g_ptr_array_index (devs, i);
		if (!fwupd_client_verify (priv->client,
					  fwupd_device_get_id (dev),
					  NULL,
					  &error_local)) {
			g_print ("%s\tFAILED: %s\n",
				 fwupd_device_get_guid_default (dev),
				 error_local->message);
			continue;
		}
		g_print ("%s\t%s\n",
			 fwupd_device_get_guid_default (dev),
			 _("OK"));
	}
	return TRUE;
}

static gboolean
fu_util_verify (FuUtilPrivate *priv, gchar **values, GError **error)
{
	if (g_strv_length (values) == 0)
		return fu_util_verify_all (priv, error);
	if (g_strv_length (values) != 1) {
		g_set_error_literal (error,
				     FWUPD_ERROR,
				     FWUPD_ERROR_INVALID_ARGS,
				     "Invalid arguments: expected 'id'");
		return FALSE;
	}
	return fwupd_client_verify (priv->client, values[0], NULL, error);
}

static gboolean
fu_util_unlock (FuUtilPrivate *priv, gchar **values, GError **error)
{
	if (g_strv_length (values) != 1) {
		g_set_error_literal (error,
				     FWUPD_ERROR,
				     FWUPD_ERROR_INVALID_ARGS,
				     "Invalid arguments: expected 'id'");
		return FALSE;
	}
	return fwupd_client_unlock (priv->client, values[0], NULL, error);
}

static gboolean
fu_util_get_updates (FuUtilPrivate *priv, gchar **values, GError **error)
{
	GPtrArray *guids;
	const gchar *tmp;
	g_autoptr(GPtrArray) results = NULL;

	/* print any updates */
	results = fwupd_client_get_updates (priv->client, NULL, error);
	if (results == NULL)
		return FALSE;
	for (guint i = 0; i < results->len; i++) {
		FwupdResult *res = g_ptr_array_index (results, i);
		FwupdDevice *dev = fwupd_result_get_device (res);
		FwupdRelease *rel = fwupd_result_get_release (res);
		GPtrArray *checksums;

		/* TRANSLATORS: first replacement is device name */
		g_print (_("%s has firmware updates:"), fwupd_device_get_name (dev));
		g_print ("\n");

		/* TRANSLATORS: Appstream ID for the hardware type */
		fu_util_print_data (_("ID"), fwupd_release_get_appstream_id (rel));

		/* TRANSLATORS: a GUID for the hardware */
		guids = fwupd_device_get_guids (dev);
		for (guint j = 0; j < guids->len; j++) {
			tmp = g_ptr_array_index (guids, j);
			fu_util_print_data (_("GUID"), tmp);
		}

		/* TRANSLATORS: section header for firmware version */
		fu_util_print_data (_("Update Version"),
				    fwupd_release_get_version (rel));

		/* TRANSLATORS: section header for remote ID, e.g. lvfs-testing */
		fu_util_print_data (_("Update Remote ID"),
				    fwupd_release_get_remote_id (rel));

		checksums = fwupd_release_get_checksums (rel);
		for (guint j = 0; j < checksums->len; j++) {
			const gchar *checksum = g_ptr_array_index (checksums, j);
			g_autofree gchar *checksum_display = NULL;
			checksum_display = fwupd_checksum_format_for_display (checksum);
			/* TRANSLATORS: section header for firmware checksum */
			fu_util_print_data (_("Update Checksum"), checksum_display);
		}

		/* TRANSLATORS: section header for firmware remote http:// */
		fu_util_print_data (_("Update Location"), fwupd_release_get_uri (rel));

		/* convert XML -> text */
		tmp = fwupd_release_get_description (rel);
		if (tmp != NULL) {
			g_autofree gchar *md = NULL;
			md = as_markup_convert (tmp,
						AS_MARKUP_CONVERT_FORMAT_SIMPLE,
						NULL);
			if (md != NULL) {
				/* TRANSLATORS: section header for long firmware desc */
				fu_util_print_data (_("Update Description"), md);
			}
		}
	}

	return TRUE;
}

static gboolean
fu_util_get_remotes (FuUtilPrivate *priv, gchar **values, GError **error)
{
	g_autoptr(GPtrArray) remotes = NULL;

	/* print any updates */
	remotes = fwupd_client_get_remotes (priv->client, NULL, error);
	if (remotes == NULL)
		return FALSE;
	for (guint i = 0; i < remotes->len; i++) {
		FwupdRemote *remote = g_ptr_array_index (remotes, i);
		FwupdRemoteKind kind = fwupd_remote_get_kind (remote);
		SoupURI *uri;
		const gchar *tmp;
		gint priority;
		gdouble age;

		/* TRANSLATORS: remote identifier, e.g. lvfs-testing */
		fu_util_print_data (_("Remote ID"),
				    fwupd_remote_get_id (remote));

		/* TRANSLATORS: remote type, e.g. remote or local */
		fu_util_print_data (_("Type"),
				    fwupd_remote_kind_to_string (kind));

		/* TRANSLATORS: if the remote is enabled */
		fu_util_print_data (_("Enabled"),
				    fwupd_remote_get_enabled (remote) ? "True" : "False");

		/* optional parameters */
		age = fwupd_remote_get_age (remote);
		if (kind == FWUPD_REMOTE_KIND_DOWNLOAD &&
		    age > 0 && age != G_MAXUINT64) {
			const gchar *unit = "s";
			g_autofree gchar *age_str = NULL;
			if (age > 60) {
				age /= 60.f;
				unit = "m";
			}
			if (age > 60) {
				age /= 60.f;
				unit = "h";
			}
			if (age > 24) {
				age /= 24.f;
				unit = "d";
			}
			if (age > 7) {
				age /= 7.f;
				unit = "w";
			}
			age_str = g_strdup_printf ("%.2f%s", age, unit);
			/* TRANSLATORS: the age of the metadata */
			fu_util_print_data (_("Age"), age_str);
		}
		priority = fwupd_remote_get_priority (remote);
		if (priority != 0) {
			g_autofree gchar *priority_str = NULL;
			priority_str = g_strdup_printf ("%i", priority);
			/* TRANSLATORS: the numeric priority */
			fu_util_print_data (_("Priority"), priority_str);
		}
		tmp = fwupd_remote_get_username (remote);
		if (tmp != NULL) {
			/* TRANSLATORS: remote filename base */
			fu_util_print_data (_("Username"), tmp);
		}
		tmp = fwupd_remote_get_password (remote);
		if (tmp != NULL) {
			/* TRANSLATORS: remote filename base */
			fu_util_print_data (_("Password"), tmp);
		}
		tmp = fwupd_remote_get_filename (remote);
		if (tmp != NULL) {
			/* TRANSLATORS: remote filename base */
			fu_util_print_data (_("Filename"), tmp);
		}
		tmp = fwupd_remote_get_filename_asc (remote);
		if (tmp != NULL) {
			/* TRANSLATORS: remote filename base */
			fu_util_print_data (_("Filename Signature"), tmp);
		}
		tmp = fwupd_remote_get_filename_cache (remote);
		if (tmp != NULL) {
			/* TRANSLATORS: locatation of the local file */
			fu_util_print_data (_("Location"), tmp);
		}
		uri = fwupd_remote_get_uri (remote);
		if (uri != NULL) {
			g_autofree gchar *uri_str = soup_uri_to_string (uri, FALSE);
			/* TRANSLATORS: remote URI */
			fu_util_print_data (_("URL"), uri_str);
		}
		uri = fwupd_remote_get_uri_asc (remote);
		if (uri != NULL) {
			g_autofree gchar *uri_str = soup_uri_to_string (uri, FALSE);
			/* TRANSLATORS: remote URI */
			fu_util_print_data (_("URI Signature"), uri_str);
		}

		/* newline */
		if (i != remotes->len - 1)
			g_print ("\n");
	}

	return TRUE;
}

static void
fu_util_cancelled_cb (GCancellable *cancellable, gpointer user_data)
{
	FuUtilPrivate *priv = (FuUtilPrivate *) user_data;
	/* TRANSLATORS: this is when a device ctrl+c's a watch */
	g_print ("%s\n", _("Cancelled"));
	g_main_loop_quit (priv->loop);
}

static void
fu_util_device_added_cb (FwupdClient *client,
			 FwupdResult *device,
			 gpointer user_data)
{
	g_autofree gchar *tmp = fwupd_result_to_string (device);
	/* TRANSLATORS: this is when a device is hotplugged */
	g_print ("%s\n%s", _("Device added:"), tmp);
}

static void
fu_util_device_removed_cb (FwupdClient *client,
			   FwupdResult *device,
			   gpointer user_data)
{
	g_autofree gchar *tmp = fwupd_result_to_string (device);
	/* TRANSLATORS: this is when a device is hotplugged */
	g_print ("%s\n%s", _("Device removed:"), tmp);
}

static void
fu_util_device_changed_cb (FwupdClient *client,
			   FwupdResult *device,
			   gpointer user_data)
{
	g_autofree gchar *tmp = fwupd_result_to_string (device);
	/* TRANSLATORS: this is when a device has been updated */
	g_print ("%s\n%s", _("Device changed:"), tmp);
}

static void
fu_util_changed_cb (FwupdClient *client, gpointer user_data)
{
	/* TRANSLATORS: this is when the daemon state changes */
	g_print ("%s\n", _("Changed"));
}

static gboolean
fu_util_monitor (FuUtilPrivate *priv, gchar **values, GError **error)
{
	g_autoptr(FwupdClient) client = NULL;

	/* get all the DFU devices */
	client = fwupd_client_new ();
	if (!fwupd_client_connect (client, priv->cancellable, error))
		return FALSE;

	/* watch for any hotplugged device */
	g_signal_connect (client, "changed",
			  G_CALLBACK (fu_util_changed_cb), priv);
	g_signal_connect (client, "device-added",
			  G_CALLBACK (fu_util_device_added_cb), priv);
	g_signal_connect (client, "device-removed",
			  G_CALLBACK (fu_util_device_removed_cb), priv);
	g_signal_connect (client, "device-changed",
			  G_CALLBACK (fu_util_device_changed_cb), priv);
	g_signal_connect (priv->cancellable, "cancelled",
			  G_CALLBACK (fu_util_cancelled_cb), priv);
	g_main_loop_run (priv->loop);
	return TRUE;
}

static gboolean
fu_util_update_device_with_release (FuUtilPrivate *priv,
				    FwupdDevice *dev,
				    FwupdRelease *rel,
				    GError **error)
{
	GPtrArray *checksums;
	const gchar *remote_id;
	const gchar *uri_tmp;
	g_autofree gchar *basename = NULL;
	g_autofree gchar *cache_dir = NULL;
	g_autofree gchar *fn = NULL;
	g_autoptr(SoupURI) uri = NULL;

	/* work out what remote-specific URI fields this should use */
	uri_tmp = fwupd_release_get_uri (rel);
	remote_id = fwupd_release_get_remote_id (rel);
	if (remote_id != NULL) {
		g_autoptr(FwupdRemote) remote = NULL;
		remote = fwupd_client_get_remote_by_id (priv->client,
							remote_id,
							NULL,
							error);
		if (remote == NULL)
			return FALSE;

		/* local remotes have the firmware already */
		if (fwupd_remote_get_kind (remote) == FWUPD_REMOTE_KIND_LOCAL) {
			const gchar *fn_cache = fwupd_remote_get_filename_cache (remote);
			g_autofree gchar *path = g_path_get_dirname (fn_cache);
			fn = g_build_filename (path, uri_tmp, NULL);
			return fu_util_install_with_fallback (priv,
							      fwupd_device_get_id (dev),
							      fn, error);
		}

		uri = fwupd_remote_build_uri (remote, uri_tmp, error);
		if (uri == NULL)
			return FALSE;
	} else {
		uri = soup_uri_new (uri_tmp);
	}

	/* ensure cache directory exists */
	cache_dir = g_build_filename (g_get_user_cache_dir (), "fwupdmgr", NULL);
	if (!fu_util_mkdir_with_parents (cache_dir, error))
		return FALSE;

	/* download file */
	g_print ("Downloading %s for %s...\n",
		 fwupd_release_get_version (rel),
		 fwupd_device_get_name (dev));
	basename = g_path_get_basename (uri_tmp);
	fn = g_build_filename (cache_dir, basename, NULL);
	checksums = fwupd_release_get_checksums (rel);
	if (!fu_util_download_file (priv, uri, fn,
				    fwupd_checksum_get_best (checksums),
				    error))
		return FALSE;
	g_print ("Updating %s on %s...\n",
		 fwupd_release_get_version (rel),
		 fwupd_device_get_name (dev));
	return fu_util_install_with_fallback (priv, fwupd_device_get_id (dev), fn, error);
}

static gboolean
fu_util_update (FuUtilPrivate *priv, gchar **values, GError **error)
{
	g_autoptr(GPtrArray) results = NULL;

	/* apply any updates */
	results = fwupd_client_get_updates (priv->client, NULL, error);
	if (results == NULL)
		return FALSE;
	for (guint i = 0; i < results->len; i++) {
		FwupdResult *res = g_ptr_array_index (results, i);
		FwupdDevice *dev = fwupd_result_get_device (res);
		FwupdRelease *rel = fwupd_result_get_release (res);
		GPtrArray *checksums = fwupd_release_get_checksums (rel);
		if (checksums->len == 0)
			continue;
		if (fwupd_release_get_uri (rel) == NULL)
			continue;
		if (!fu_util_update_device_with_release (priv, dev, rel, error))
			return FALSE;
	}

	return TRUE;
}

static gboolean
fu_util_downgrade (FuUtilPrivate *priv, gchar **values, GError **error)
{
	g_autoptr(FwupdDevice) dev = NULL;
	g_autoptr(FwupdRelease) rel = NULL;
	g_autoptr(GPtrArray) rels = NULL;
	g_autoptr(GPtrArray) rels_filtered = NULL;

	/* get device to use */
	if (g_strv_length (values) == 1) {
		dev = fwupd_client_get_device_by_id (priv->client, values[1],
						     NULL, error);
		if (dev == NULL)
			return FALSE;
	} else {
		dev = fu_util_prompt_for_device (priv, error);
		if (dev == NULL)
			return FALSE;
	}

	/* get the releases for this device and filter for validity */
	rels = fwupd_client_get_releases (priv->client,
					  fwupd_device_get_id (dev),
					  NULL, error);
	if (rels == NULL)
		return FALSE;
	rels_filtered = g_ptr_array_new ();
	for (guint i = 0; i < rels->len; i++) {
		FwupdRelease *rel_tmp = g_ptr_array_index (rels, i);

		/* only include older firmware */
		if (as_utils_vercmp (fwupd_release_get_version (rel_tmp),
				     fwupd_device_get_version (dev)) >= 0) {
			g_debug ("ignoring %s as older than %s",
				 fwupd_release_get_version (rel_tmp),
				 fwupd_device_get_version (dev));
			continue;
		}

		/* don't show releases we are not allowed to dowgrade to */
		if (fwupd_device_get_version_lowest (dev) != NULL) {
			if (as_utils_vercmp (fwupd_release_get_version (rel_tmp),
					     fwupd_device_get_version_lowest (dev)) <= 0) {
				g_debug ("ignoring %s as older than lowest %s",
					 fwupd_release_get_version (rel_tmp),
					 fwupd_device_get_version_lowest (dev));
				continue;
			}
		}

		/* don't show releases without URIs */
		if (fwupd_release_get_uri (rel_tmp) == NULL) {
			g_debug ("ignoring %s as no URI",
				 fwupd_release_get_version (rel_tmp));
			continue;
		}

		g_ptr_array_add (rels_filtered, rel_tmp);
	}

	/* get the chosen release */
	rel = fu_util_prompt_for_release (priv, rels_filtered, error);
	if (rel == NULL)
		return FALSE;
	priv->flags |= FWUPD_INSTALL_FLAG_ALLOW_OLDER;
	return fu_util_update_device_with_release (priv, dev, rel, error);
}

static gboolean
fu_util_hwids (FuUtilPrivate *priv, gchar **values, GError **error)
{
	g_autoptr(FuHwids) hwids = fu_hwids_new ();
	const gchar *hwid_keys[] = {
		FU_HWIDS_KEY_BIOS_VENDOR,
		FU_HWIDS_KEY_BIOS_VERSION,
		FU_HWIDS_KEY_BIOS_MAJOR_RELEASE,
		FU_HWIDS_KEY_BIOS_MINOR_RELEASE,
		FU_HWIDS_KEY_MANUFACTURER,
		FU_HWIDS_KEY_FAMILY,
		FU_HWIDS_KEY_PRODUCT_NAME,
		FU_HWIDS_KEY_PRODUCT_SKU,
		FU_HWIDS_KEY_ENCLOSURE_KIND,
		FU_HWIDS_KEY_BASEBOARD_MANUFACTURER,
		FU_HWIDS_KEY_BASEBOARD_PRODUCT,
		NULL };

	/* read files in /sys */
	if (!fu_hwids_setup (hwids, g_getenv ("SYSFSPATH"), error))
		return FALSE;

	/* show debug output */
	g_print ("Computer Information\n");
	g_print ("--------------------\n");
	for (guint i = 0; hwid_keys[i] != NULL; i++) {
		const gchar *tmp = fu_hwids_get_value (hwids, hwid_keys[i]);
		if (tmp == NULL)
			continue;
		g_print ("%s: %s\n", hwid_keys[i], tmp);
	}

	/* show GUIDs */
	g_print ("\nHardware IDs\n");
	g_print ("------------\n");
	for (guint i = 0; i < 15; i++) {
		const gchar *keys = NULL;
		g_autofree gchar *guid = NULL;
		g_autofree gchar *key = NULL;
		g_autofree gchar *keys_str = NULL;
		g_auto(GStrv) keysv = NULL;
		g_autoptr(GError) error_local = NULL;

		/* get the GUID */
		key = g_strdup_printf ("HardwareID-%u", i);
		keys = fu_hwids_get_replace_keys (hwids, key);
		guid = fu_hwids_get_guid (hwids, key, &error_local);
		if (guid == NULL) {
			g_print ("%s\n", error_local->message);
			continue;
		}

		/* show what makes up the GUID */
		keysv = g_strsplit (keys, "&", -1);
		keys_str = g_strjoinv (" + ", keysv);
		g_print ("{%s}   <- %s\n", guid, keys_str);
	}

	return TRUE;
}

static void
fu_util_ignore_cb (const gchar *log_domain, GLogLevelFlags log_level,
		   const gchar *message, gpointer user_data)
{
}

static gboolean
fu_util_sigint_cb (gpointer user_data)
{
	FuUtilPrivate *priv = (FuUtilPrivate *) user_data;
	g_debug ("Handling SIGINT");
	g_cancellable_cancel (priv->cancellable);
	return FALSE;
}

static void
fu_util_private_free (FuUtilPrivate *priv)
{
	if (priv->cmd_array != NULL)
		g_ptr_array_unref (priv->cmd_array);
	if (priv->client != NULL)
		g_object_unref (priv->client);
	g_main_loop_unref (priv->loop);
	g_object_unref (priv->cancellable);
	g_option_context_free (priv->context);
	g_free (priv);
}

G_DEFINE_AUTOPTR_CLEANUP_FUNC(FuUtilPrivate, fu_util_private_free)

int
main (int argc, char *argv[])
{
	gboolean force = FALSE;
	gboolean allow_older = FALSE;
	gboolean allow_reinstall = FALSE;
	gboolean offline = FALSE;
	gboolean ret;
	gboolean verbose = FALSE;
	gboolean version = FALSE;
	g_autoptr(FuUtilPrivate) priv = NULL;
	g_autoptr(GError) error = NULL;
	g_autofree gchar *cmd_descriptions = NULL;
	const GOptionEntry options[] = {
		{ "verbose", 'v', 0, G_OPTION_ARG_NONE, &verbose,
			/* TRANSLATORS: command line option */
			_("Show extra debugging information"), NULL },
		{ "version", '\0', 0, G_OPTION_ARG_NONE, &version,
			/* TRANSLATORS: command line option */
			_("Show client and daemon versions"), NULL },
		{ "offline", '\0', 0, G_OPTION_ARG_NONE, &offline,
			/* TRANSLATORS: command line option */
			_("Schedule installation for next reboot when possible"), NULL },
		{ "allow-reinstall", '\0', 0, G_OPTION_ARG_NONE, &allow_reinstall,
			/* TRANSLATORS: command line option */
			_("Allow re-installing existing firmware versions"), NULL },
		{ "allow-older", '\0', 0, G_OPTION_ARG_NONE, &allow_older,
			/* TRANSLATORS: command line option */
			_("Allow downgrading firmware versions"), NULL },
		{ "force", '\0', 0, G_OPTION_ARG_NONE, &force,
			/* TRANSLATORS: command line option */
			_("Override plugin warning"), NULL },
		{ NULL}
	};

	setlocale (LC_ALL, "");

	bindtextdomain (GETTEXT_PACKAGE, LOCALEDIR);
	bind_textdomain_codeset (GETTEXT_PACKAGE, "UTF-8");
	textdomain (GETTEXT_PACKAGE);

	/* ensure D-Bus errors are registered */
	fwupd_error_quark ();

	/* create helper object */
	priv = g_new0 (FuUtilPrivate, 1);
	priv->loop = g_main_loop_new (NULL, FALSE);

	/* add commands */
	priv->cmd_array = g_ptr_array_new_with_free_func ((GDestroyNotify) fu_util_item_free);
	fu_util_add (priv->cmd_array,
		     "get-devices",
		     NULL,
		     /* TRANSLATORS: command description */
		     _("Get all devices that support firmware updates"),
		     fu_util_get_devices);
#if AS_CHECK_VERSION(0,6,13)
	fu_util_add (priv->cmd_array,
		     "hwids",
		     NULL,
		     /* TRANSLATORS: command description */
		     _("Return all the hardware IDs for the machine"),
		     fu_util_hwids);
#endif
	fu_util_add (priv->cmd_array,
		     "install-prepared",
		     NULL,
		     /* TRANSLATORS: command description */
		     _("Install prepared updates now"),
		     fu_util_install_prepared);
	fu_util_add (priv->cmd_array,
		     "install",
		     NULL,
		     /* TRANSLATORS: command description */
		     _("Install a firmware file on this hardware"),
		     fu_util_install);
	fu_util_add (priv->cmd_array,
		     "get-details",
		     NULL,
		     /* TRANSLATORS: command description */
		     _("Gets details about a firmware file"),
		     fu_util_get_details);
	fu_util_add (priv->cmd_array,
		     "get-updates",
		     NULL,
		     /* TRANSLATORS: command description */
		     _("Gets the list of updates for connected hardware"),
		     fu_util_get_updates);
	fu_util_add (priv->cmd_array,
		     "update",
		     NULL,
		     /* TRANSLATORS: command description */
		     _("Updates all firmware to latest versions available"),
		     fu_util_update);
	fu_util_add (priv->cmd_array,
		     "verify",
		     NULL,
		     /* TRANSLATORS: command description */
		     _("Gets the cryptographic hash of the dumped firmware"),
		     fu_util_verify);
	fu_util_add (priv->cmd_array,
		     "unlock",
		     NULL,
		     /* TRANSLATORS: command description */
		     _("Unlocks the device for firmware access"),
		     fu_util_unlock);
	fu_util_add (priv->cmd_array,
		     "clear-results",
		     NULL,
		     /* TRANSLATORS: command description */
		     _("Clears the results from the last update"),
		     fu_util_clear_results);
	fu_util_add (priv->cmd_array,
		     "get-results",
		     NULL,
		     /* TRANSLATORS: command description */
		     _("Gets the results from the last update"),
		     fu_util_get_results);
	fu_util_add (priv->cmd_array,
		     "get-releases",
		     NULL,
		     /* TRANSLATORS: command description */
		     _("Gets the releases for a device"),
		     fu_util_get_releases);
	fu_util_add (priv->cmd_array,
		     "get-remotes",
		     NULL,
		     /* TRANSLATORS: command description */
		     _("Gets the configured remotes"),
		     fu_util_get_remotes);
	fu_util_add (priv->cmd_array,
		     "downgrade",
		     NULL,
		     /* TRANSLATORS: command description */
		     _("Downgrades the firmware on a device"),
		     fu_util_downgrade);
	fu_util_add (priv->cmd_array,
		     "refresh",
		     NULL,
		     /* TRANSLATORS: command description */
		     _("Refresh metadata from remote server"),
		     fu_util_refresh);
	fu_util_add (priv->cmd_array,
		     "verify-update",
		     NULL,
		     /* TRANSLATORS: command description */
		     _("Update the stored metadata with current ROM contents"),
		     fu_util_verify_update);
	fu_util_add (priv->cmd_array,
		     "monitor",
		     NULL,
		     /* TRANSLATORS: command description */
		     _("Monitor the daemon for events"),
		     fu_util_monitor);

	/* do stuff on ctrl+c */
	priv->cancellable = g_cancellable_new ();
	g_unix_signal_add_full (G_PRIORITY_DEFAULT,
				SIGINT, fu_util_sigint_cb,
				priv, NULL);

	/* sort by command name */
	g_ptr_array_sort (priv->cmd_array,
			  (GCompareFunc) fu_sort_command_name_cb);

	/* get a list of the commands */
	priv->context = g_option_context_new (NULL);
	cmd_descriptions = fu_util_get_descriptions (priv->cmd_array);
	g_option_context_set_summary (priv->context, cmd_descriptions);

	/* TRANSLATORS: program name */
	g_set_application_name (_("Firmware Utility"));
	g_option_context_add_main_entries (priv->context, options, NULL);
	ret = g_option_context_parse (priv->context, &argc, &argv, &error);
	if (!ret) {
		/* TRANSLATORS: the user didn't read the man page */
		g_print ("%s: %s\n", _("Failed to parse arguments"),
			 error->message);
		return EXIT_FAILURE;
	}

	/* set verbose? */
	if (verbose) {
		g_setenv ("G_MESSAGES_DEBUG", "all", FALSE);
	} else {
		g_log_set_handler (G_LOG_DOMAIN, G_LOG_LEVEL_DEBUG,
				   fu_util_ignore_cb, NULL);
	}

	/* set flags */
	if (offline)
		priv->flags |= FWUPD_INSTALL_FLAG_OFFLINE;
	if (allow_reinstall)
		priv->flags |= FWUPD_INSTALL_FLAG_ALLOW_REINSTALL;
	if (allow_older)
		priv->flags |= FWUPD_INSTALL_FLAG_ALLOW_OLDER;
	if (force)
		priv->flags |= FWUPD_INSTALL_FLAG_FORCE;

	/* connect to the daemon */
	priv->client = fwupd_client_new ();
	g_signal_connect (priv->client, "notify::percentage",
			  G_CALLBACK (fu_util_client_notify_cb), priv);
	g_signal_connect (priv->client, "notify::status",
			  G_CALLBACK (fu_util_client_notify_cb), priv);

	/* just show versions and exit */
	if (version) {
		g_print ("client version:\t%i.%i.%i\n",
			 FWUPD_MAJOR_VERSION,
			 FWUPD_MINOR_VERSION,
			 FWUPD_MICRO_VERSION);
		if (!fwupd_client_connect (priv->client, priv->cancellable, &error)) {
			g_printerr ("Failed to connect to daemon: %s\n",
				    error->message);
			return EXIT_FAILURE;
		}
		g_print ("daemon version:\t%s\n",
			 fwupd_client_get_daemon_version (priv->client));
#ifdef FWUPD_GIT_DESCRIBE
		g_print ("checkout info:\t%s\n", FWUPD_GIT_DESCRIBE);
#endif
		g_print ("compile-time dependency versions\n");
		g_print ("\tappstream-glib:\t%d.%d.%d\n",
			AS_MAJOR_VERSION,
			AS_MINOR_VERSION,
			AS_MICRO_VERSION);
		g_print ("\tgusb:\t%d.%d.%d\n",
			G_USB_MAJOR_VERSION,
			G_USB_MINOR_VERSION,
			G_USB_MICRO_VERSION);
		return EXIT_SUCCESS;
	}

	/* run the specified command */
	ret = fu_util_run (priv, argv[1], (gchar**) &argv[2], &error);
	if (!ret) {
		if (g_error_matches (error, FWUPD_ERROR, FWUPD_ERROR_INVALID_ARGS)) {
			g_autofree gchar *tmp = NULL;
			tmp = g_option_context_get_help (priv->context, TRUE, NULL);
			g_print ("%s\n\n%s", error->message, tmp);
			return EXIT_FAILURE;
		}
		if (g_error_matches (error, FWUPD_ERROR, FWUPD_ERROR_NOTHING_TO_DO)) {
			g_print ("%s\n", error->message);
			return EXIT_NOTHING_TO_DO;
		}
		g_print ("%s\n", error->message);
		return EXIT_FAILURE;
	}

	/* success */
	return EXIT_SUCCESS;
}<|MERGE_RESOLUTION|>--- conflicted
+++ resolved
@@ -739,10 +739,7 @@
 		       const gchar *checksum_expected,
 		       GError **error)
 {
-<<<<<<< HEAD
-=======
 	GChecksumType checksum_type;
->>>>>>> 475fc586
 	const gchar *http_proxy;
 	guint status_code;
 	g_autoptr(GError) error_local = NULL;
@@ -752,8 +749,6 @@
 	g_autoptr(SoupMessage) msg = NULL;
 	g_autoptr(SoupSession) session = NULL;
 
-<<<<<<< HEAD
-=======
 	/* check if the file already exists with the right checksum */
 	checksum_type = fwupd_checksum_guess_kind (checksum_expected);
 	if (fu_util_file_exists_with_checksum (fn, checksum_expected, checksum_type)) {
@@ -761,7 +756,6 @@
 		return TRUE;
 	}
 
->>>>>>> 475fc586
 	/* create the soup session */
 	user_agent = g_strdup_printf ("%s/%s", PACKAGE_NAME, PACKAGE_VERSION);
 	session = soup_session_new_with_options (SOUP_SESSION_USER_AGENT, user_agent,
