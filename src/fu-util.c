--- conflicted
+++ resolved
@@ -1533,7 +1533,6 @@
 
 		/* not going to have results, so save a D-Bus round-trip */
 		if (!fwupd_device_has_flag (dev, FWUPD_DEVICE_FLAG_UPDATABLE))
-<<<<<<< HEAD
 			continue;
 		if (!fwupd_device_has_flag (dev, FWUPD_DEVICE_FLAG_SUPPORTED)) {
 			/* TRANSLATORS: message letting the user know no device upgrade available due to missing on LVFS
@@ -1542,16 +1541,6 @@
 								 fwupd_device_get_name (dev));
 			g_printerr ("%s\n", tmp);
 			continue;
-=======
-			continue;
-		if (!fwupd_device_has_flag (dev, FWUPD_DEVICE_FLAG_SUPPORTED)) {
-			/* TRANSLATORS: message letting the user know no device upgrade available due to missing on LVFS
-			* %1 is the device name */
-			g_autofree gchar *tmp = g_strdup_printf (_("• %s has no available firmware updates"),
-								 fwupd_device_get_name (dev));
-			g_printerr ("%s\n", tmp);
-			continue;
->>>>>>> 37d3879e
 		}
 		if (!fu_util_filter_device (priv, dev))
 			continue;
@@ -2048,8 +2037,6 @@
 {
 	const gchar *daemon = fwupd_client_get_daemon_version (priv->client);
 
-<<<<<<< HEAD
-=======
 	if (daemon == NULL) {
 		g_set_error_literal (error,
 				     FWUPD_ERROR,
@@ -2059,7 +2046,6 @@
 		return FALSE;
 	}
 
->>>>>>> 37d3879e
 	if (g_strcmp0 (daemon, SOURCE_VERSION) != 0) {
 		g_set_error (error,
 			     FWUPD_ERROR,
@@ -2232,11 +2218,7 @@
 		     fu_util_get_updates);
 	fu_util_cmd_array_add (cmd_array,
 		     "update,upgrade",
-<<<<<<< HEAD
-		     "[DEVICE-ID]",
-=======
 		     "[DEVICE-ID|GUID]",
->>>>>>> 37d3879e
 		     /* TRANSLATORS: command description */
 		     _("Updates all firmware to latest versions available"),
 		     fu_util_update);
