/*
 * Copyright (C) 2017-2018 Richard Hughes <richard@hughsie.com>
 *
 * SPDX-License-Identifier: LGPL-2.1+
 */

#pragma once

#include <glib.h>
#include <fwupd.h>
#include <libsoup/soup.h>

/* this is only valid for tools */
#define FWUPD_ERROR_INVALID_ARGS        (FWUPD_ERROR_LAST+1)

typedef struct FuUtilPrivate FuUtilPrivate;
typedef gboolean (*FuUtilCmdFunc)		(FuUtilPrivate	*util,
						 gchar		**values,
						 GError		**error);
typedef struct {
	gchar		*name;
	gchar		*arguments;
	gchar		*description;
	FuUtilCmdFunc	 callback;
} FuUtilCmd;

typedef enum {
	FU_SECURITY_ATTR_TO_STRING_FLAG_NONE			= 0,
	FU_SECURITY_ATTR_TO_STRING_FLAG_SHOW_OBSOLETES		= 1 << 0,
	FU_SECURITY_ATTR_TO_STRING_FLAG_SHOW_URLS		= 1 << 1,
	/*< private >*/
	FU_SECURITY_ATTR_TO_STRING_FLAG_LAST
} FuSecurityAttrToStringFlags;

typedef enum {
	FU_UTIL_CLI_COLOR_BLACK		= 30,
	FU_UTIL_TERM_COLOR_RED		= 31,
	FU_UTIL_CLI_COLOR_GREEN		= 32,
	FU_UTIL_CLI_COLOR_YELLOW	= 33,
	FU_UTIL_CLI_COLOR_BLUE		= 34,
	FU_UTIL_CLI_COLOR_MAGENTA	= 35,
	FU_UTIL_CLI_COLOR_CYAN		= 36,
	FU_UTIL_CLI_COLOR_WHITE		= 37,
} FuUtilTermColor;

void		 fu_util_print_data		(const gchar	*title,
						 const gchar	*msg);
gchar		*fu_util_term_format		(const gchar	*text,
						 FuUtilTermColor fg_color);
guint		 fu_util_prompt_for_number	(guint		 maxnum);
gboolean	 fu_util_prompt_for_boolean	(gboolean	 def);

void		 fu_util_print_tree		(GNode *n,	gpointer data);
gboolean	 fu_util_is_interesting_device	(FwupdDevice	*dev);
gchar		*fu_util_get_user_cache_path	(const gchar	*fn);
gchar		*fu_util_get_versions		(void);

void		 fu_util_warning_box		(const gchar	*str,
						 guint		 width);
gboolean	fu_util_prompt_warning		(FwupdDevice	*device,
						 const gchar	*machine,
						 GError		**error);
gboolean	fu_util_prompt_complete		(FwupdDeviceFlags flags,
						 gboolean prompt,
						 GError **error);
gboolean	fu_util_update_reboot		(GError **error);

GPtrArray	*fu_util_cmd_array_new		(void);
void		 fu_util_cmd_array_add		(GPtrArray	*array,
						 const gchar	*name,
						 const gchar	*arguments,
						 const gchar	*description,
						 FuUtilCmdFunc	 callback);
gchar		*fu_util_cmd_array_to_string	(GPtrArray	*array);
void		 fu_util_cmd_array_sort		(GPtrArray	*array);
gboolean	 fu_util_cmd_array_run		(GPtrArray	*array,
						 FuUtilPrivate	*priv,
						 const gchar	*command,
						 gchar		**values,
						 GError		**error);
gchar		*fu_util_release_get_name	(FwupdRelease	*release);
const gchar	*fu_util_release_get_branch	(FwupdRelease	*release);

const gchar	*fu_util_get_systemd_unit	(void);
gboolean	 fu_util_using_correct_daemon	(GError		**error);

gboolean	 fu_util_parse_filter_flags	(const gchar *filter,
						 FwupdDeviceFlags *include,
						 FwupdDeviceFlags *exclude,
						 GError **error);
gchar		*fu_util_convert_description	(const gchar	*xml,
						 GError		**error);
gchar		*fu_util_time_to_str		(guint64	 tmp);

gchar		*fu_util_device_to_string	(FwupdDevice	*dev,
						 guint		 idt);
gchar		*fu_util_plugin_to_string	(FwupdPlugin	*plugin,
						 guint		 idt);
const gchar	*fu_util_plugin_flag_to_string	(FwupdPluginFlags plugin_flag);
gchar		*fu_util_release_to_string	(FwupdRelease	*rel,
						 guint		 idt);
gchar		*fu_util_remote_to_string	(FwupdRemote *remote,
						 guint		 idt);
<<<<<<< HEAD
=======
gchar		*fu_util_security_attrs_to_string (GPtrArray	*attrs,
						FuSecurityAttrToStringFlags flags);
>>>>>>> bbb1a813
gboolean	 fu_util_send_report		(FwupdClient	*client,
						 const gchar	*report_uri,
						 const gchar	*data,
						 const gchar	*sig,
						 gchar		**uri,
<<<<<<< HEAD
=======
						 GError		**error);
gint		 fu_util_sort_devices_by_flags_cb	(gconstpointer	 a,
						 gconstpointer	 b);
gint		 fu_util_device_order_sort_cb	(gconstpointer a,
						 gconstpointer b);

gboolean	 fu_util_switch_branch_warning	(FwupdDevice	*dev,
						 FwupdRelease	*rel,
						 gboolean	 assume_yes,
>>>>>>> bbb1a813
						 GError		**error);<|MERGE_RESOLUTION|>--- conflicted
+++ resolved
@@ -101,18 +101,13 @@
 						 guint		 idt);
 gchar		*fu_util_remote_to_string	(FwupdRemote *remote,
 						 guint		 idt);
-<<<<<<< HEAD
-=======
 gchar		*fu_util_security_attrs_to_string (GPtrArray	*attrs,
 						FuSecurityAttrToStringFlags flags);
->>>>>>> bbb1a813
 gboolean	 fu_util_send_report		(FwupdClient	*client,
 						 const gchar	*report_uri,
 						 const gchar	*data,
 						 const gchar	*sig,
 						 gchar		**uri,
-<<<<<<< HEAD
-=======
 						 GError		**error);
 gint		 fu_util_sort_devices_by_flags_cb	(gconstpointer	 a,
 						 gconstpointer	 b);
@@ -122,5 +117,4 @@
 gboolean	 fu_util_switch_branch_warning	(FwupdDevice	*dev,
 						 FwupdRelease	*rel,
 						 gboolean	 assume_yes,
->>>>>>> bbb1a813
 						 GError		**error);