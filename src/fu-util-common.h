--- conflicted
+++ resolved
@@ -32,10 +32,6 @@
 void		 fu_util_print_tree		(GNode *n,	gpointer data);
 gboolean	 fu_util_is_interesting_device	(FwupdDevice	*dev);
 gchar		*fu_util_get_user_cache_path	(const gchar	*fn);
-<<<<<<< HEAD
-SoupSession	*fu_util_setup_networking	(GError		**error);
-=======
->>>>>>> 37d3879e
 gchar		*fu_util_get_versions		(void);
 
 void		 fu_util_warning_box		(const gchar	*str,
