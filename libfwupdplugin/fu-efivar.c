/*
 * Copyright (C) 2018 Richard Hughes <richard@hughsie.com>
 * Copyright (C) 2015-2017 Peter Jones <pjones@redhat.com>
 *
 * SPDX-License-Identifier: LGPL-2.1+
 */

#include "config.h"

#include <errno.h>
#include <fcntl.h>
#include <string.h>
#ifndef _WIN32
#include <linux/fs.h>
#include <sys/ioctl.h>
#include <gio/gunixinputstream.h>
#include <gio/gunixoutputstream.h>
#endif

#include "fu-common.h"
#include "fu-efivar.h"

#include "fwupd-error.h"

static gchar *
fu_efivar_get_path (void)
{
	g_autofree gchar *sysfsfwdir = fu_common_get_path (FU_PATH_KIND_SYSFSDIR_FW);
	return g_build_filename (sysfsfwdir, "efi", "efivars", NULL);
}

static gchar *
fu_efivar_get_filename (const gchar *guid, const gchar *name)
{
	g_autofree gchar *efivardir = fu_efivar_get_path ();
	return g_strdup_printf ("%s/%s-%s", efivardir, name, guid);
}

/**
 * fu_efivar_supported:
 * @error: #GError
 *
 * Determines if the kernel supports EFI variables
 *
 * Returns: %TRUE on success
 *
 * Since: 1.4.0
 **/
gboolean
fu_efivar_supported (GError **error)
{
#ifndef _WIN32
	g_autofree gchar *efivardir = fu_efivar_get_path ();
	if (!g_file_test (efivardir, G_FILE_TEST_IS_DIR)) {
		g_set_error (error,
			     FWUPD_ERROR,
			     FWUPD_ERROR_NOT_SUPPORTED,
			     "kernel efivars support missing: %s",
			     efivardir);
		return FALSE;
	}
	return TRUE;
#else
	g_set_error_literal (error,
			     FWUPD_ERROR,
			     FWUPD_ERROR_NOT_SUPPORTED,
			     "efivarfs not currently supported on Windows");
	return FALSE;
#endif
}

#ifndef _WIN32
static gboolean
fu_efivar_set_immutable_fd (int fd,
			     gboolean value,
			     gboolean *value_old,
			     GError **error)
{
	guint flags;
	gboolean is_immutable;
	int rc;

	/* get existing status */
	rc = ioctl (fd, FS_IOC_GETFLAGS, &flags);
	if (rc < 0) {
		/* check for tmpfs */
		if (errno == ENOTTY || errno == ENOSYS) {
			is_immutable = FALSE;
		} else {
			g_set_error (error,
				     G_IO_ERROR,
				     G_IO_ERROR_FAILED,
				     "failed to get flags: %s",
				     strerror (errno));
			return FALSE;
		}
	} else {
		is_immutable = (flags & FS_IMMUTABLE_FL) > 0;
	}

	/* save the old value */
	if (value_old != NULL)
		*value_old = is_immutable;

	/* is this already correct */
	if (value) {
		if (is_immutable)
			return TRUE;
		flags |= FS_IMMUTABLE_FL;
	} else {
		if (!is_immutable)
			return TRUE;
		flags &= ~FS_IMMUTABLE_FL;
	}

	/* set the new status */
	rc = ioctl (fd, FS_IOC_SETFLAGS, &flags);
	if (rc < 0) {
		g_set_error (error,
			     G_IO_ERROR,
			     G_IO_ERROR_FAILED,
			     "failed to set flags: %s",
			     strerror (errno));
		return FALSE;
	}
	return TRUE;
}
#endif

static gboolean
fu_efivar_set_immutable (const gchar *fn,
			  gboolean value,
			  gboolean *value_old,
			  GError **error)
{
#ifndef _WIN32
	gint fd;
	g_autoptr(GInputStream) istr = NULL;

	/* open file readonly */
	fd = open (fn, O_RDONLY);
	if (fd < 0) {
		g_set_error (error,
			     G_IO_ERROR,
			     G_IO_ERROR_INVALID_FILENAME,
			     "failed to open: %s",
			     strerror (errno));
		return FALSE;
	}
	istr = g_unix_input_stream_new (fd, TRUE);
	return fu_efivar_set_immutable_fd (fd, value, value_old, error);
#else
	g_set_error_literal (error,
			     FWUPD_ERROR,
			     FWUPD_ERROR_NOT_SUPPORTED,
			     "efivarfs not currently supported on Windows");
	return FALSE;
#endif
}

/**
 * fu_efivar_delete:
 * @guid: Globally unique identifier
 * @name: Variable name
 * @error: #GError
 *
 * Removes a variable from NVRAM
 *
 * Returns: %TRUE on success
 *
 * Since: 1.4.0
 **/
gboolean
fu_efivar_delete (const gchar *guid, const gchar *name, GError **error)
{
	g_autofree gchar *fn = fu_efivar_get_filename (guid, name);
	g_autoptr(GFile) file = g_file_new_for_path (fn);
	if (!g_file_query_exists (file, NULL))
		return TRUE;
	if (!fu_efivar_set_immutable (fn, FALSE, NULL, error)) {
		g_prefix_error (error, "failed to set %s as mutable: ", fn);
		return FALSE;
	}
	return g_file_delete (file, NULL, error);
}

/**
 * fu_efivar_delete_with_glob:
 * @guid: Globally unique identifier
 * @name_glob: Variable name
 * @error: #GError
 *
 * Removes a group of variables from NVRAM
 *
 * Returns: %TRUE on success
 *
 * Since: 1.4.0
 **/
gboolean
fu_efivar_delete_with_glob (const gchar *guid, const gchar *name_glob, GError **error)
{
	const gchar *fn;
	g_autofree gchar *nameguid_glob = NULL;
	g_autofree gchar *efivardir = fu_efivar_get_path ();
	g_autoptr(GDir) dir = g_dir_open (efivardir, 0, error);
	if (dir == NULL)
		return FALSE;
	nameguid_glob = g_strdup_printf ("%s-%s", name_glob, guid);
	while ((fn = g_dir_read_name (dir)) != NULL) {
		if (fu_common_fnmatch (nameguid_glob, fn)) {
			g_autofree gchar *keyfn = g_build_filename (efivardir, fn, NULL);
			g_autoptr(GFile) file = g_file_new_for_path (keyfn);
			if (!fu_efivar_set_immutable (keyfn, FALSE, NULL, error)) {
				g_prefix_error (error, "failed to set %s as mutable: ", keyfn);
				return FALSE;
			}
			if (!g_file_delete (file, NULL, error))
				return FALSE;
		}
	}
	return TRUE;
}

/**
 * fu_efivar_exists:
 * @guid: Globally unique identifier
 * @name: Variable name
 *
 * Test if a variable exists
 *
 * Returns: %TRUE on success
 *
 * Since: 1.4.0
 **/
gboolean
fu_efivar_exists (const gchar *guid, const gchar *name)
{
	g_autofree gchar *fn = fu_efivar_get_filename (guid, name);
	return g_file_test (fn, G_FILE_TEST_EXISTS);
}

/**
 * fu_efivar_get_data:
 * @guid: Globally unique identifier
 * @name: Variable name
 * @data: Data to set
 * @data_sz: Size of data
 * @attr: Attributes
 * @error: A #GError
 *
 * Gets the data from a UEFI variable in NVRAM
 *
 * Returns: %TRUE on success
 *
 * Since: 1.4.0
 **/
gboolean
fu_efivar_get_data (const gchar *guid, const gchar *name, guint8 **data,
		       gsize *data_sz, guint32 *attr, GError **error)
{
#ifndef _WIN32
	gssize attr_sz;
	gssize data_sz_tmp;
	guint32 attr_tmp;
	guint64 sz;
	g_autofree gchar *fn = fu_efivar_get_filename (guid, name);
	g_autoptr(GFile) file = g_file_new_for_path (fn);
	g_autoptr(GFileInfo) info = NULL;
	g_autoptr(GInputStream) istr = NULL;

	/* open file as stream */
	istr = G_INPUT_STREAM (g_file_read (file, NULL, error));
	if (istr == NULL)
		return FALSE;
	info = g_file_input_stream_query_info (G_FILE_INPUT_STREAM (istr),
					       G_FILE_ATTRIBUTE_STANDARD_SIZE,
					       NULL, error);
	if (info == NULL) {
		g_prefix_error (error, "failed to get stream info: ");
		return FALSE;
	}

	/* get total stream size */
	sz = g_file_info_get_attribute_uint64 (info, G_FILE_ATTRIBUTE_STANDARD_SIZE);
	if (sz < 4) {
		g_set_error (error,
			     G_IO_ERROR,
			     G_IO_ERROR_INVALID_DATA,
			     "efivars file too small: %" G_GUINT64_FORMAT, sz);
		return FALSE;
	}

	/* read out the attributes */
	attr_sz = g_input_stream_read (istr, &attr_tmp, sizeof(attr_tmp), NULL, error);
	if (attr_sz == -1) {
		g_prefix_error (error, "failed to read attr: ");
		return FALSE;
	}
	if (attr != NULL)
		*attr = attr_tmp;

	/* read out the data */
	data_sz_tmp = sz - sizeof(attr_tmp);
	if (data_sz != NULL)
		*data_sz = data_sz_tmp;
	if (data != NULL) {
		g_autofree guint8 *data_tmp = g_malloc0 (data_sz_tmp);
		if (!g_input_stream_read_all (istr, data_tmp, data_sz_tmp,
					      NULL, NULL, error)) {
			g_prefix_error (error, "failed to read data: ");
			return FALSE;
		}
		*data = g_steal_pointer (&data_tmp);
	}
	return TRUE;
#else
	g_set_error_literal (error,
			     FWUPD_ERROR,
			     FWUPD_ERROR_NOT_SUPPORTED,
			     "efivarfs not currently supported on Windows");
	return FALSE;
#endif
}

/**
 * fu_efivar_get_data_bytes:
 * @guid: Globally unique identifier
 * @name: Variable name
 * @attr: (nullable): Attributes
 * @error: A #GError
 *
 * Gets the data from a UEFI variable in NVRAM
 *
 * Returns: (transfer full): a #GBytes, or %NULL
 *
 * Since: 1.5.0
 **/
GBytes *
fu_efivar_get_data_bytes (const gchar *guid,
			  const gchar *name,
			  guint32 *attr,
			  GError **error)
{
	guint8 *data = NULL;
	gsize datasz = 0;
	if (!fu_efivar_get_data (guid, name, &data, &datasz, attr, error))
		return NULL;
	return g_bytes_new_take (data, datasz);
}

/**
 * fu_efivar_get_names:
 * @guid: Globally unique identifier
 * @error: A #GError
 *
 * Gets the list of names where the GUID matches. An error is set if there are
 * no names matching the GUID.
 *
 * Returns: (transfer container) (element-type utf8): array of names
 *
 * Since: 1.4.7
 **/
GPtrArray *
fu_efivar_get_names (const gchar *guid, GError **error)
{
	const gchar *name_guid;
	g_autofree gchar *path = fu_efivar_get_path ();
	g_autoptr(GDir) dir = NULL;
	g_autoptr(GPtrArray) names = g_ptr_array_new_with_free_func (g_free);

	/* find names with matching GUID */
	dir = g_dir_open (path, 0, error);
	if (dir == NULL)
		return NULL;
	while ((name_guid = g_dir_read_name (dir)) != NULL) {
		gsize name_guidsz = strlen (name_guid);
		if (name_guidsz < 38)
			continue;
		if (g_strcmp0 (name_guid + name_guidsz - 36, guid) == 0) {
			g_ptr_array_add (names,
					 g_strndup (name_guid, name_guidsz - 37));
		}
	}

	/* nothing found */
	if (names->len == 0) {
		g_set_error (error,
			     G_IO_ERROR,
			     G_IO_ERROR_NOT_FOUND,
			     "no names for GUID %s", guid);
		return NULL;
	}

	/* success */
	return g_steal_pointer (&names);
}

/**
 * fu_efivar_space_used:
 * @error: A #GError
 *
 * Gets the total size used by all EFI variables. This may be less than the size reported by the
 * kernel as some (hopefully small) variables are hidden from userspace.
 *
 * Returns: total allocated size of all visible variables, or %G_MAXUINT64 on error
 *
 * Since: 1.5.1
 **/
guint64
fu_efivar_space_used (GError **error)
{
	const gchar *fn;
	guint64 total = 0;
	g_autoptr(GDir) dir = NULL;
	g_autofree gchar *path = fu_efivar_get_path ();

	/* stat each file */
	dir = g_dir_open (path, 0, error);
	if (dir == NULL)
		return G_MAXUINT64;
	while ((fn = g_dir_read_name (dir)) != NULL) {
		guint64 sz;
		g_autofree gchar *pathfn = g_build_filename (path, fn, NULL);
		g_autoptr(GFile) file = g_file_new_for_path (pathfn);
		g_autoptr(GFileInfo) info = NULL;

		info = g_file_query_info (file,
					  G_FILE_ATTRIBUTE_STANDARD_ALLOCATED_SIZE ","
					  G_FILE_ATTRIBUTE_STANDARD_SIZE,
					  G_FILE_QUERY_INFO_NONE,
					  NULL, error);
		if (info == NULL)
			return G_MAXUINT64;
		sz = g_file_info_get_attribute_uint64 (info, G_FILE_ATTRIBUTE_STANDARD_ALLOCATED_SIZE);
		if (sz == 0)
			sz = g_file_info_get_attribute_uint64 (info, G_FILE_ATTRIBUTE_STANDARD_SIZE);
		total += sz;
	}

	/* success */
	return total;
}
/**
 * fu_efivar_set_data:
 * @guid: Globally unique identifier
 * @name: Variable name
 * @data: Data to set
 * @sz: Size of data
 * @attr: Attributes
 * @error: A #GError
 *
 * Sets the data to a UEFI variable in NVRAM
 *
 * Returns: %TRUE on success
 *
 * Since: 1.4.0
 **/
gboolean
fu_efivar_set_data (const gchar *guid, const gchar *name, const guint8 *data,
		     gsize sz, guint32 attr, GError **error)
{
#ifndef _WIN32
	int fd;
	int open_wflags;
	gboolean was_immutable;
	g_autofree gchar *fn = fu_efivar_get_filename (guid, name);
	g_autofree guint8 *buf = g_malloc0 (sizeof(guint32) + sz);
	g_autoptr(GFile) file = g_file_new_for_path (fn);
	g_autoptr(GOutputStream) ostr = NULL;

	/* create empty file so we can clear the immutable bit before writing */
	if (!g_file_query_exists (file, NULL)) {
		g_autoptr(GFileOutputStream) ostr_tmp = NULL;
		ostr_tmp = g_file_create (file,
					  G_FILE_CREATE_NONE,
					  NULL,
					  error);
		if (ostr_tmp == NULL)
			return FALSE;
		if (!g_output_stream_close (G_OUTPUT_STREAM (ostr_tmp), NULL, error)) {
			g_prefix_error (error, "failed to touch efivarfs: ");
			return FALSE;
		}
	}
	if (!fu_efivar_set_immutable (fn, FALSE, &was_immutable, error)) {
		g_prefix_error (error, "failed to set %s as mutable: ", fn);
		return FALSE;
	}

	/* open file for writing, optionally append */
	open_wflags = O_WRONLY;
	if (attr & FU_EFIVAR_ATTR_APPEND_WRITE)
		open_wflags |= O_APPEND;
	fd = open (fn, open_wflags);
	if (fd < 0) {
		g_set_error (error,
			     G_IO_ERROR,
			     G_IO_ERROR_INVALID_DATA,
			     "failed to open %s: %s",
			     fn, strerror (errno));
		return FALSE;
	}
	ostr = g_unix_output_stream_new (fd, TRUE);
	memcpy (buf, &attr, sizeof(attr));
	memcpy (buf + sizeof(attr), data, sz);
	if (g_output_stream_write (ostr, buf, sizeof(attr) + sz, NULL, error) < 0) {
		g_prefix_error (error, "failed to write data to efivarfs: ");
		return FALSE;
	}

	/* set as immutable again */
	if (was_immutable && !fu_efivar_set_immutable (fn, TRUE, NULL, error)) {
		g_prefix_error (error, "failed to set %s as immutable: ", fn);
		return FALSE;
	}

	/* success */
	return TRUE;
#else
	g_set_error_literal (error,
			     FWUPD_ERROR,
			     FWUPD_ERROR_NOT_SUPPORTED,
			     "efivarfs not currently supported on Windows");
	return FALSE;
#endif
}

/**
<<<<<<< HEAD
 * fu_efivar_secure_boot_enabled:
=======
 * fu_efivar_set_data_bytes:
 * @guid: Globally unique identifier
 * @name: Variable name
 * @bytes: a #GBytes
 * @attr: Attributes
 * @error: A #GError
 *
 * Sets the data to a UEFI variable in NVRAM
 *
 * Returns: %TRUE on success
 *
 * Since: 1.5.0
 **/
gboolean
fu_efivar_set_data_bytes (const gchar *guid, const gchar *name, GBytes *bytes,
			  guint32 attr, GError **error)
{
	gsize bufsz = 0;
	const guint8 *buf = g_bytes_get_data (bytes, &bufsz);
	return fu_efivar_set_data (guid, name, buf, bufsz, attr, error);
}

/**
 * fu_efivar_secure_boot_enabled_full:
 * @error: A #GError
>>>>>>> bbb1a813
 *
 * Determines if secure boot was enabled
 *
 * Returns: %TRUE on success
 *
 * Since: 1.5.0
 **/
gboolean
fu_efivar_secure_boot_enabled_full (GError **error)
{
	gsize data_size = 0;
	g_autofree guint8 *data = NULL;

	if (!fu_efivar_get_data (FU_EFIVAR_GUID_EFI_GLOBAL, "SecureBoot",
				 &data, &data_size, NULL, NULL)) {
		g_set_error_literal (error,
				     FWUPD_ERROR,
				     FWUPD_ERROR_NOT_SUPPORTED,
				     "SecureBoot is not available");
		return FALSE;
	}
	if (data_size >= 1 && data[0] & 1)
		return TRUE;

	/* available, but not enabled */
	g_set_error_literal (error,
			     FWUPD_ERROR,
			     FWUPD_ERROR_NOT_FOUND,
			     "SecureBoot is not enabled");
	return FALSE;
}

/**
 * fu_efivar_secure_boot_enabled:
 *
 * Determines if secure boot was enabled
 *
 * Returns: %TRUE on success
 *
 * Since: 1.4.0
 **/
gboolean
fu_efivar_secure_boot_enabled (void)
{
	return fu_efivar_secure_boot_enabled_full (NULL);
}<|MERGE_RESOLUTION|>--- conflicted
+++ resolved
@@ -526,9 +526,6 @@
 }
 
 /**
-<<<<<<< HEAD
- * fu_efivar_secure_boot_enabled:
-=======
  * fu_efivar_set_data_bytes:
  * @guid: Globally unique identifier
  * @name: Variable name
@@ -554,7 +551,6 @@
 /**
  * fu_efivar_secure_boot_enabled_full:
  * @error: A #GError
->>>>>>> bbb1a813
  *
  * Determines if secure boot was enabled
  *
