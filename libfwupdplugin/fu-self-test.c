--- conflicted
+++ resolved
@@ -1766,16 +1766,11 @@
 				  "  ID:                   primary\n"
 				  "  Index:                0xd\n"
 				  "  Address:              0x200\n"
-<<<<<<< HEAD
-=======
 				  "  Filename:             BIOS.bin\n"
->>>>>>> bbb1a813
 				  "  FuFirmwareImage:\n"
 				  "  ID:                   secondary\n"
 				  "  Index:                0x17\n"
 				  "  Address:              0x400\n");
-<<<<<<< HEAD
-=======
 
 	ret = fu_firmware_remove_image_by_idx (firmware, 0xd, &error);
 	g_assert_no_error (error);
@@ -1834,7 +1829,6 @@
 	g_assert_nonnull (img_idx);
 	g_assert_cmpint (fu_firmware_image_get_idx (img_idx), ==, 23);
 	g_assert_cmpstr (fu_firmware_image_get_id (img_idx), ==, "secondary");
->>>>>>> bbb1a813
 }
 
 static void
