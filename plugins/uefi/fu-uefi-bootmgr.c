/*
 * Copyright (C) 2018 Richard Hughes <richard@hughsie.com>
 *
 * SPDX-License-Identifier: LGPL-2.1+
 */

#include "config.h"

#include <efivar/efiboot.h>
#include <efivar/efivar.h>
#include <gio/gio.h>
#include <stdio.h>

#include "fwupd-error.h"

#include "fu-ucs2.h"
#include "fu-uefi-bootmgr.h"
#include "fu-uefi-common.h"
#include "fu-efivar.h"

/* XXX PJFIX: this should be in efiboot-loadopt.h in efivar */
#define LOAD_OPTION_ACTIVE      0x00000001

static gboolean
fu_uefi_bootmgr_add_to_boot_order (guint16 boot_entry, GError **error)
{
	gsize boot_order_size = 0;
	gint rc;
	guint i = 0;
	guint32 attr = EFI_VARIABLE_NON_VOLATILE |
			EFI_VARIABLE_BOOTSERVICE_ACCESS |
			EFI_VARIABLE_RUNTIME_ACCESS;
	g_autofree guint16 *boot_order = NULL;
	g_autofree guint16 *new_boot_order = NULL;

	/* get size of the BootOrder */
	rc = efi_get_variable_size (efi_guid_global, "BootOrder", &boot_order_size);
	if (rc == ENOENT) {
		boot_order_size = 0;
		efi_error_clear ();
	} else if (rc < 0) {
		g_set_error (error,
			     G_IO_ERROR,
			     G_IO_ERROR_FAILED,
			     "efi_get_variable_size() failed");
		return rc;
	}

	/* get the current boot order */
	if (boot_order_size != 0) {
		rc = efi_get_variable (efi_guid_global, "BootOrder",
				       (guint8 **)&boot_order, &boot_order_size,
				       &attr);
		if (rc < 0) {
			g_set_error_literal (error,
					     G_IO_ERROR,
					     G_IO_ERROR_FAILED,
					     "efi_get_variable(BootOrder) failed");
			return FALSE;
		}

		/* already set next */
		for (i = 0; i < boot_order_size / sizeof (guint16); i++) {
			guint16 val = boot_order[i];
			if (val == boot_entry)
				return TRUE;
		}
	}

	/* add the new boot index to the end of the list */
	new_boot_order = g_malloc0 (boot_order_size + sizeof (guint16));
	if (boot_order_size != 0)
		memcpy (new_boot_order, boot_order, boot_order_size);

	i = boot_order_size / sizeof (guint16);
	new_boot_order[i] = boot_entry;
	boot_order_size += sizeof (guint16);
	rc = efi_set_variable(efi_guid_global, "BootOrder",
			      (guint8 *)new_boot_order, boot_order_size,
			      attr, 0644);
	if (rc < 0) {
		g_set_error_literal (error,
				     G_IO_ERROR,
				     G_IO_ERROR_FAILED,
				     "efi_set_variable(BootOrder) failed");
		return FALSE;
	}

	return TRUE;
}

static gboolean
fu_uefi_setup_bootnext_with_dp (const guint8 *dp_buf, guint8 *opt, gssize opt_size, GError **error)
{
	efi_guid_t *guid = NULL;
	efi_load_option *loadopt = NULL;
	gchar *name = NULL;
	gint rc;
	gsize var_data_size = 0;
	guint32 attr;
	guint16 boot_next = G_MAXUINT16;
	g_autofree guint8 *var_data = NULL;
	g_autofree guint8 *set_entries = g_malloc0 (G_MAXUINT16);

	while ((rc = efi_get_next_variable_name (&guid, &name)) > 0) {
		const gchar *desc;
		gint scanned = 0;
		guint16 entry = 0;
		g_autofree guint8 *var_data_tmp = NULL;

		if (efi_guid_cmp (guid, &efi_guid_global) != 0)
			continue;
		rc = sscanf (name, "Boot%hX%n", &entry, &scanned);
		if (rc < 0) {
			g_set_error (error,
				     G_IO_ERROR,
				     G_IO_ERROR_FAILED,
				     "failed to parse Boot entry %s", name);
			return FALSE;
		}
		if (rc != 1)
			continue;
		if (scanned != 8)
			continue;

		/* mark this as used */
		set_entries[entry] = 1;

		rc = efi_get_variable (*guid, name, &var_data_tmp, &var_data_size, &attr);
		if (rc < 0) {
			g_debug ("efi_get_variable(%s) failed", name);
			continue;
		}

		loadopt = (efi_load_option *)var_data_tmp;
		if (!efi_loadopt_is_valid(loadopt, var_data_size)) {
			g_debug ("load option was invalid");
			continue;
		}

		desc = (const gchar *) efi_loadopt_desc (loadopt, var_data_size);
		if (g_strcmp0 (desc, "Linux Firmware Updater") != 0 &&
		    g_strcmp0 (desc, "Linux-Firmware-Updater") != 0) {
			g_debug ("description does not match");
			continue;
		}

		var_data = g_steal_pointer (&var_data_tmp);
		boot_next = entry;
		efi_error_clear ();
		break;
	}
	if (rc < 0) {
		g_set_error_literal (error,
				     G_IO_ERROR,
				     G_IO_ERROR_FAILED,
				     "failed to find boot variable");
		return FALSE;
	}

	/* already exists */
	if (var_data != NULL) {

		/* is different than before */
		if (var_data_size != (gsize) opt_size ||
		    memcmp (var_data, opt, opt_size) != 0) {
			efi_loadopt_attr_set (loadopt, LOAD_OPTION_ACTIVE);
			rc = efi_set_variable (*guid, name, opt, opt_size, attr, 0644);
			if (rc < 0) {
				g_set_error_literal (error,
						     G_IO_ERROR,
						     G_IO_ERROR_FAILED,
						     "could not set boot variable active");
				return FALSE;
			}
		}
	/* create a new one */
	} else {
		g_autofree gchar *boot_next_name = NULL;
		for (guint16 value = 0; value < G_MAXUINT16; value++) {
			if (set_entries[value])
				continue;
			boot_next = value;
			break;
		}
		if (boot_next == G_MAXUINT16) {
			g_set_error (error,
				     G_IO_ERROR,
				     G_IO_ERROR_FAILED,
				     "no free boot variables (tried %x)",
				     boot_next);
			return FALSE;
		}
		boot_next_name = g_strdup_printf ("Boot%04X", (guint) boot_next);
		rc = efi_set_variable (efi_guid_global, boot_next_name, opt, opt_size,
				       EFI_VARIABLE_NON_VOLATILE |
				       EFI_VARIABLE_BOOTSERVICE_ACCESS |
				       EFI_VARIABLE_RUNTIME_ACCESS,
				       0644);
		if (rc < 0) {
			g_set_error (error,
				     G_IO_ERROR,
				     G_IO_ERROR_FAILED,
				     "could not set boot variable %s: %d",
				     boot_next_name, rc);
			return FALSE;
		}
	}

	/* TODO: conditionalize this on the UEFI version? */
	if(!fu_uefi_bootmgr_add_to_boot_order (boot_next, error))
		return FALSE;

	/* set the boot next */
	rc = efi_set_variable (efi_guid_global, "BootNext", (guint8 *)&boot_next, 2,
			       EFI_VARIABLE_NON_VOLATILE |
			       EFI_VARIABLE_BOOTSERVICE_ACCESS |
			       EFI_VARIABLE_RUNTIME_ACCESS,
			       0644);
	if (rc < 0) {
		g_set_error (error,
			     G_IO_ERROR,
			     G_IO_ERROR_FAILED,
			     "could not set BootNext(%" G_GUINT16_FORMAT ")",
			     boot_next);
		return FALSE;
	}
	return TRUE;
}

static gboolean
fu_uefi_cmp_asset (const gchar *source, const gchar *target)
{
	gsize len = 0;
	g_autofree gchar *source_checksum = NULL;
	g_autofree gchar *source_data = NULL;
	g_autofree gchar *target_checksum = NULL;
	g_autofree gchar *target_data = NULL;

	/* nothing in target yet */
	if (!g_file_test (target, G_FILE_TEST_EXISTS))
		return FALSE;

	/* test if the file needs to be updated */
	if (!g_file_get_contents (source, &source_data, &len, NULL))
		return FALSE;
	source_checksum = g_compute_checksum_for_data (G_CHECKSUM_SHA256,
						       (guchar *) source_data, len);
	if (!g_file_get_contents (target, &target_data, &len, NULL))
		return FALSE;
	target_checksum = g_compute_checksum_for_data (G_CHECKSUM_SHA256,
						       (guchar *) target_data, len);
	return g_strcmp0 (target_checksum, source_checksum) == 0;
}

static gboolean
fu_uefi_copy_asset (const gchar *source, const gchar *target, GError **error)
{
	g_autoptr(GFile) source_file = g_file_new_for_path (source);
	g_autoptr(GFile) target_file = g_file_new_for_path (target);

	if (!g_file_copy (source_file,
			  target_file,
			  G_FILE_COPY_OVERWRITE,
			  NULL,
			  NULL,
			  NULL,
			  error)) {
		g_prefix_error (error, "Failed to copy %s to %s: ",
				source, target);
		return FALSE;
	}

	return TRUE;
}

gboolean
fu_uefi_bootmgr_bootnext (const gchar *esp_path,
			  const gchar *description,
			  FuUefiBootmgrFlags flags,
			  GError **error)
{
	const gchar *filepath;
	gboolean use_fwup_path = TRUE;
	gboolean secure_boot = FALSE;
	gsize loader_sz = 0;
	gssize opt_size = 0;
	gssize sz, dp_size = 0;
	guint32 attributes = LOAD_OPTION_ACTIVE;
	g_autofree guint16 *loader_str = NULL;
	g_autofree gchar *label = NULL;
	g_autofree gchar *shim_app = NULL;
	g_autofree gchar *shim_cpy = NULL;
	g_autofree guint8 *dp_buf = NULL;
	g_autofree guint8 *opt = NULL;
	g_autofree gchar *source_app = NULL;
	g_autofree gchar *target_app = NULL;

	/* skip for self tests */
	if (g_getenv ("FWUPD_UEFI_TEST") != NULL)
		return TRUE;

	/* if secure boot was turned on this might need to be installed separately */
	source_app = fu_uefi_get_built_app_path (error);
	if (source_app == NULL)
		return FALSE;

	/* test if we should use shim */
<<<<<<< HEAD
	secure_boot = fu_uefi_secure_boot_enabled ();
=======
	secure_boot = fu_efivar_secure_boot_enabled ();
>>>>>>> 37d3879e
	if (secure_boot) {
		/* test to make sure shim is there if we need it */
		shim_app = fu_uefi_get_esp_app_path (esp_path, "shim", error);
		if (shim_app == NULL)
			return FALSE;

		if (g_file_test (shim_app, G_FILE_TEST_EXISTS)) {
			/* use a custom copy of shim for firmware updates */
			if (flags & FU_UEFI_BOOTMGR_FLAG_USE_SHIM_UNIQUE) {
				shim_cpy = fu_uefi_get_esp_app_path (esp_path, "shimfwupd", error);
				if (shim_cpy == NULL)
					return FALSE;
				if (!fu_uefi_cmp_asset (shim_app, shim_cpy)) {
					if (!fu_uefi_copy_asset (shim_app, shim_cpy, error))
						return FALSE;
				}
				filepath = shim_cpy;
			} else {
				filepath = shim_app;
			}
			use_fwup_path = FALSE;
		} else if ((flags & FU_UEFI_BOOTMGR_FLAG_USE_SHIM_FOR_SB) > 0) {
			g_set_error_literal (error,
					     FWUPD_ERROR,
					     FWUPD_ERROR_BROKEN_SYSTEM,
					     "Secure boot is enabled, but shim isn't installed to the EFI system partition");
			return FALSE;
		}
	}

	/* test if correct asset in place */
	target_app = fu_uefi_get_esp_app_path (esp_path, "fwupd", error);
	if (target_app == NULL)
		return FALSE;
	if (!fu_uefi_cmp_asset (source_app, target_app)) {
		if (!fu_uefi_copy_asset (source_app, target_app, error))
			return FALSE;
	}

	/* no shim, so use this directly */
	if (use_fwup_path)
		filepath = target_app;

	/* generate device path for target */
	sz = efi_generate_file_device_path (dp_buf, dp_size, filepath,
					    EFIBOOT_OPTIONS_IGNORE_FS_ERROR|
					    EFIBOOT_ABBREV_HD);
	if (sz < 0) {
		g_set_error (error,
			     G_IO_ERROR,
			     G_IO_ERROR_FAILED,
			     "efi_generate_file_device_path(%s) failed",
			     filepath);
		return FALSE;
	}

	/* add the fwupdx64.efi ESP path as the shim loadopt data */
	dp_size = sz;
	dp_buf = g_malloc0 (dp_size);
	if (!use_fwup_path) {
		g_autofree gchar *fwup_fs_basename = g_path_get_basename (target_app);
		g_autofree gchar *fwup_esp_path = g_strdup_printf ("\\%s", fwup_fs_basename);
		loader_str = fu_uft8_to_ucs2 (fwup_esp_path, -1);
		loader_sz = fu_ucs2_strlen (loader_str, -1) * 2;
		if (loader_sz)
			loader_sz += 2;
	}

	sz = efi_generate_file_device_path (dp_buf, dp_size, filepath,
					    EFIBOOT_OPTIONS_IGNORE_FS_ERROR|
					    EFIBOOT_ABBREV_HD);
	if (sz != dp_size) {
		g_set_error (error,
			     G_IO_ERROR,
			     G_IO_ERROR_FAILED,
			     "efi_generate_file_device_path(%s) failed",
			     filepath);
		return FALSE;
	}

	label = g_strdup (description);
	sz = efi_loadopt_create (opt, opt_size, attributes,
				 (efidp)dp_buf, dp_size,
				 (guint8 *)label,
				 (guint8 *)loader_str, loader_sz);
	if (sz < 0) {
		g_set_error (error,
			     G_IO_ERROR,
			     G_IO_ERROR_FAILED,
			     "efi_loadopt_create(%s) failed",
			     label);
		return FALSE;
	}
	opt = g_malloc0 (sz);
	opt_size = sz;
	sz = efi_loadopt_create (opt, opt_size, attributes,
				 (efidp)dp_buf, dp_size,
				 (guint8 *)label,
				 (guint8 *)loader_str, loader_sz);
	if (sz != opt_size) {
		g_set_error (error,
			     G_IO_ERROR,
			     G_IO_ERROR_FAILED,
			     "loadopt size was unreasonable.");
		return FALSE;
	}
	if (!fu_uefi_setup_bootnext_with_dp (dp_buf, opt, opt_size, error))
		return FALSE;
	efi_error_clear();

	return TRUE;
}<|MERGE_RESOLUTION|>--- conflicted
+++ resolved
@@ -306,11 +306,7 @@
 		return FALSE;
 
 	/* test if we should use shim */
-<<<<<<< HEAD
-	secure_boot = fu_uefi_secure_boot_enabled ();
-=======
 	secure_boot = fu_efivar_secure_boot_enabled ();
->>>>>>> 37d3879e
 	if (secure_boot) {
 		/* test to make sure shim is there if we need it */
 		shim_app = fu_uefi_get_esp_app_path (esp_path, "shim", error);
