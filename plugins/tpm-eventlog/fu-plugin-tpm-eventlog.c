--- conflicted
+++ resolved
@@ -115,12 +115,6 @@
 	}
 
 	/* urgh, this is unexpected */
-<<<<<<< HEAD
-	fu_device_set_update_error (device,
-				    "TPM PCR0 differs from reconstruction, "
-				    "please see https://github.com/fwupd/fwupd/wiki/TPM-PCR0-differs-from-reconstruction");
-=======
 	g_warning ("TPM PCR0 differs from reconstruction, "
 		   "please see https://github.com/fwupd/fwupd/wiki/TPM-PCR0-differs-from-reconstruction");
->>>>>>> 37d3879e
 }