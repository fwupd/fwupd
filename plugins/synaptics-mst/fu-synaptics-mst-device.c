--- conflicted
+++ resolved
@@ -1767,13 +1767,10 @@
 	guid3 = g_strdup_printf("MST-%s", name_family);
 	fu_device_add_instance_id_full(FU_DEVICE(self), guid3, FU_DEVICE_INSTANCE_FLAG_QUIRKS);
 
-<<<<<<< HEAD
-=======
 	/* whitebox customers */
 	if ((self->board_id >> 8) == 0x0)
 		fu_device_add_internal_flag(device, FU_DEVICE_INTERNAL_FLAG_ENFORCE_REQUIRES);
 
->>>>>>> cb7060fc
 	return TRUE;
 }
 
