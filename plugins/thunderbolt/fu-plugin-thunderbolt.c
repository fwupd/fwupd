/*
 * Copyright (C) 2017 Christian J. Kellner <christian@kellner.me>
 *
 * SPDX-License-Identifier: LGPL-2.1+
 */

#include "config.h"

#include <sys/utsname.h>

#include "fu-plugin-vfuncs.h"
#include "fu-hash.h"
#include "fu-thunderbolt-device.h"
#include "fu-thunderbolt-firmware.h"
#include "fu-thunderbolt-firmware-update.h"

static gboolean
fu_plugin_thunderbolt_safe_kernel (FuPlugin *plugin, GError **error)
{
	g_autofree gchar *minimum_kernel = NULL;
	struct utsname name_tmp;

	memset (&name_tmp, 0, sizeof(struct utsname));
	if (uname (&name_tmp) < 0) {
		g_debug ("Failed to read current kernel version");
		return TRUE;
	}

	minimum_kernel = fu_plugin_get_config_value (plugin, "MinimumKernelVersion");
	if (minimum_kernel == NULL) {
		g_debug ("Ignoring kernel safety checks");
		return TRUE;
	}

	if (fu_common_vercmp_full (name_tmp.release,
				   minimum_kernel,
				   FWUPD_VERSION_FORMAT_TRIPLET) < 0) {
		g_set_error (error,
			     FWUPD_ERROR,
			     FWUPD_ERROR_INTERNAL,
			     "kernel %s may not have full Thunderbolt support",
			     name_tmp.release);
		return FALSE;
	}
	g_debug ("Using kernel %s (minimum %s)", name_tmp.release, minimum_kernel);

	return TRUE;
}

gboolean
fu_plugin_device_created (FuPlugin *plugin, FuDevice *dev, GError **error)
{
<<<<<<< HEAD
	FuDevice *dev_tmp;
	const gchar *name = NULL;
	const gchar *uuid;
	const gchar *vendor;
	const gchar *devpath;
	const gchar *devtype;
	gboolean is_host;
	gboolean is_safemode = FALSE;
	gboolean is_native = FALSE;
	guint16 did;
	guint16 vid;
	guint16 gen;
	g_autofree gchar *id = NULL;
	g_autofree gchar *version = NULL;
	g_autofree gchar *vendor_id = NULL;
	g_autofree gchar *device_id = NULL;
	g_autofree gchar *domain_id = NULL;
	g_autoptr(FuDevice) dev = NULL;
	g_autoptr(GError) error_vid = NULL;
	g_autoptr(GError) error_did = NULL;
	g_autoptr(GError) error_gen = NULL;
	g_autoptr(GError) error_setup = NULL;

	uuid = g_udev_device_get_sysfs_attr (device, "unique_id");
	if (uuid == NULL) {
		/* most likely the domain itself, ignore */
		return;
	}

	devpath = g_udev_device_get_sysfs_path (device);

	devtype = g_udev_device_get_devtype (device);
	if (g_strcmp0 (devtype, "thunderbolt_device") != 0) {
		g_debug ("ignoring %s device at %s", devtype, devpath);
		return;
	}

	g_debug ("adding udev device: %s at %s", uuid, devpath);

	id = fu_plugin_thunderbolt_gen_id (device);
	dev_tmp = fu_plugin_cache_lookup (plugin, id);
	if (dev_tmp != NULL) {
		/* devices that are force-powered are re-added */
		g_debug ("ignoring duplicate %s", id);
		return;
	}

	/* these may be missing on ICL or later */
	vid = fu_plugin_thunderbolt_udev_get_uint16 (device, "vendor", &error_vid);
	if (vid == 0x0)
		g_debug ("failed to get Vendor ID: %s", error_vid->message);

	did = fu_plugin_thunderbolt_udev_get_uint16 (device, "device", &error_did);
	if (did == 0x0)
		g_debug ("failed to get Device ID: %s", error_did->message);

	/* requires kernel 5.5 or later, non-fatal if not available */
	gen = fu_plugin_thunderbolt_udev_get_uint16 (device, "generation", &error_gen);
	if (gen == 0)
		g_debug ("Unable to read generation: %s", error_gen->message);

	dev = fu_device_new ();

	is_host = fu_plugin_thunderbolt_is_host (device);

	version = fu_plugin_thunderbolt_udev_get_version (device);
	/* test for safe mode */
	if (is_host && version == NULL) {
		g_autoptr(GError) error_local = NULL;
		g_autofree gchar *test_safe = NULL;
		g_autofree gchar *safe_path = NULL;
		/* glib can't return a properly mapped -ENODATA but the
		 * kernel only returns -ENODATA or -EAGAIN */
		safe_path = g_build_path ("/", devpath, "nvm_version", NULL);
		if (!g_file_get_contents (safe_path, &test_safe, NULL, &error_local) &&
		    !g_error_matches (error_local, G_IO_ERROR, G_IO_ERROR_WOULD_BLOCK)) {
			g_warning ("%s is in safe mode --  VID/DID will "
				   "need to be set by another plugin",
				   devpath);
			version = g_strdup ("00.00");
			is_safemode = TRUE;
			device_id = g_strdup ("TBT-safemode");
			fu_device_set_metadata_boolean (dev, FU_DEVICE_METADATA_TBT_IS_SAFE_MODE, TRUE);
		}
		fu_plugin_add_report_metadata (plugin, "ThunderboltSafeMode",
					       is_safemode ? "True" : "False");
	}
	if (!is_safemode) {
		if (fu_plugin_thunderbolt_can_update (device)) {
			/* USB4 controllers don't have a concept of legacy vs native
			 * so don't try to read a native attribute from their NVM */
			if (is_host && gen < 4) {
				g_autofree gchar *domain = g_path_get_basename (devpath);
				g_autoptr(GError) native_error = NULL;
				if (!fu_plugin_thunderbolt_is_native (device,
								      &is_native,
								      &native_error)) {
					g_warning ("failed to get native mode status: %s",
						   native_error->message);
					return;
				}
				fu_plugin_add_report_metadata (plugin,
							       "ThunderboltNative",
							       is_native ? "True" : "False");
				domain_id = g_strdup_printf ("TBT-%04x%04x%s-controller%s",
								(guint) vid,
								(guint) did,
								is_native ? "-native" : "",
								domain);

			}
			vendor_id = g_strdup_printf ("TBT:0x%04X", (guint) vid);
			device_id = g_strdup_printf ("TBT-%04x%04x%s",
						     (guint) vid,
						     (guint) did,
						     is_native ? "-native" : "");
			fu_device_add_flag (dev, FWUPD_DEVICE_FLAG_UPDATABLE);
			fu_device_add_flag (dev, FWUPD_DEVICE_FLAG_DUAL_IMAGE);
		} else {
			device_id = g_strdup ("TBT-fixed");
			fu_device_set_update_error (dev, "Missing non-active nvmem");
		}
	} else {
		fu_device_set_update_error (dev, "Device is in safe mode");
	}

	fu_device_set_physical_id (dev, uuid);

	fu_device_set_metadata (dev, "sysfs-path", devpath);
	if (!is_host)
		name = g_udev_device_get_sysfs_attr (device, "device_name");
	if (name == NULL) {
		if (gen == 4)
			name = "USB4 Controller";
		else
			name = "Thunderbolt Controller";
	}
	fu_device_set_name (dev, name);
	if (is_host)
		fu_device_set_summary (dev, "Unmatched performance for high-speed I/O");
	fu_device_add_icon (dev, "thunderbolt");
	fu_device_set_protocol (dev, "com.intel.thunderbolt");

	fu_device_set_quirks (dev, fu_plugin_get_quirks (plugin));
	vendor = g_udev_device_get_sysfs_attr (device, "vendor_name");
	if (vendor != NULL)
		fu_device_set_vendor (dev, vendor);
	if (vendor_id != NULL)
		fu_device_set_vendor_id (dev, vendor_id);
	if (device_id != NULL)
		fu_device_add_instance_id (dev, device_id);
	if (domain_id != NULL)
		fu_device_add_instance_id (dev, domain_id);
	if (version != NULL)
		fu_device_set_version (dev, version, FWUPD_VERSION_FORMAT_PAIR);
	if (is_host)
		fu_device_add_flag (dev, FWUPD_DEVICE_FLAG_INTERNAL);
	fu_device_add_flag (dev, FWUPD_DEVICE_FLAG_REQUIRE_AC);

	/* we never open the device, so convert the instance IDs */
	if (!fu_device_setup (dev, &error_setup)) {
		g_warning ("failed to setup: %s", error_setup->message);
		return;
	}
	fu_plugin_cache_add (plugin, id, dev);
	fu_plugin_device_add (plugin, dev);

	/* inhibit the idle sleep of the daemon */
=======
>>>>>>> 37d3879e
	fu_plugin_add_rule (plugin, FU_PLUGIN_RULE_INHIBITS_IDLE,
			    "thunderbolt requires device wakeup");
	fu_device_set_quirks (dev, fu_plugin_get_quirks (plugin));
	return TRUE;
}

void
fu_plugin_device_registered (FuPlugin *plugin, FuDevice *device)
{
	if (g_strcmp0 (fu_device_get_plugin (device), "thunderbolt") != 0)
		return;

	/* Operating system will handle finishing updates later */
	if (fu_plugin_get_config_value_boolean (plugin, "DelayedActivation")) {
		g_debug ("Turning on delayed activation for %s",
			 fu_device_get_name (device));
		fu_device_add_flag (device, FWUPD_DEVICE_FLAG_USABLE_DURING_UPDATE);
		fu_device_add_flag (device, FWUPD_DEVICE_FLAG_SKIPS_RESTART);
	}
}

void
fu_plugin_init (FuPlugin *plugin)
{
	fu_plugin_set_build_hash (plugin, FU_BUILD_HASH);
	fu_plugin_add_udev_subsystem (plugin, "thunderbolt");
	fu_plugin_set_device_gtype (plugin, FU_TYPE_THUNDERBOLT_DEVICE);
	fu_plugin_add_firmware_gtype (plugin, "thunderbolt", FU_TYPE_THUNDERBOLT_FIRMWARE);
	fu_plugin_add_firmware_gtype (plugin, "thunderbolt-update", FU_TYPE_THUNDERBOLT_FIRMWARE_UPDATE);
	/* dell-dock plugin uses a slower bus for flashing */
	fu_plugin_add_rule (plugin, FU_PLUGIN_RULE_BETTER_THAN, "dell_dock");
}

gboolean
fu_plugin_startup (FuPlugin *plugin, GError **error)
{
	return fu_plugin_thunderbolt_safe_kernel (plugin, error);
}<|MERGE_RESOLUTION|>--- conflicted
+++ resolved
@@ -50,177 +50,6 @@
 gboolean
 fu_plugin_device_created (FuPlugin *plugin, FuDevice *dev, GError **error)
 {
-<<<<<<< HEAD
-	FuDevice *dev_tmp;
-	const gchar *name = NULL;
-	const gchar *uuid;
-	const gchar *vendor;
-	const gchar *devpath;
-	const gchar *devtype;
-	gboolean is_host;
-	gboolean is_safemode = FALSE;
-	gboolean is_native = FALSE;
-	guint16 did;
-	guint16 vid;
-	guint16 gen;
-	g_autofree gchar *id = NULL;
-	g_autofree gchar *version = NULL;
-	g_autofree gchar *vendor_id = NULL;
-	g_autofree gchar *device_id = NULL;
-	g_autofree gchar *domain_id = NULL;
-	g_autoptr(FuDevice) dev = NULL;
-	g_autoptr(GError) error_vid = NULL;
-	g_autoptr(GError) error_did = NULL;
-	g_autoptr(GError) error_gen = NULL;
-	g_autoptr(GError) error_setup = NULL;
-
-	uuid = g_udev_device_get_sysfs_attr (device, "unique_id");
-	if (uuid == NULL) {
-		/* most likely the domain itself, ignore */
-		return;
-	}
-
-	devpath = g_udev_device_get_sysfs_path (device);
-
-	devtype = g_udev_device_get_devtype (device);
-	if (g_strcmp0 (devtype, "thunderbolt_device") != 0) {
-		g_debug ("ignoring %s device at %s", devtype, devpath);
-		return;
-	}
-
-	g_debug ("adding udev device: %s at %s", uuid, devpath);
-
-	id = fu_plugin_thunderbolt_gen_id (device);
-	dev_tmp = fu_plugin_cache_lookup (plugin, id);
-	if (dev_tmp != NULL) {
-		/* devices that are force-powered are re-added */
-		g_debug ("ignoring duplicate %s", id);
-		return;
-	}
-
-	/* these may be missing on ICL or later */
-	vid = fu_plugin_thunderbolt_udev_get_uint16 (device, "vendor", &error_vid);
-	if (vid == 0x0)
-		g_debug ("failed to get Vendor ID: %s", error_vid->message);
-
-	did = fu_plugin_thunderbolt_udev_get_uint16 (device, "device", &error_did);
-	if (did == 0x0)
-		g_debug ("failed to get Device ID: %s", error_did->message);
-
-	/* requires kernel 5.5 or later, non-fatal if not available */
-	gen = fu_plugin_thunderbolt_udev_get_uint16 (device, "generation", &error_gen);
-	if (gen == 0)
-		g_debug ("Unable to read generation: %s", error_gen->message);
-
-	dev = fu_device_new ();
-
-	is_host = fu_plugin_thunderbolt_is_host (device);
-
-	version = fu_plugin_thunderbolt_udev_get_version (device);
-	/* test for safe mode */
-	if (is_host && version == NULL) {
-		g_autoptr(GError) error_local = NULL;
-		g_autofree gchar *test_safe = NULL;
-		g_autofree gchar *safe_path = NULL;
-		/* glib can't return a properly mapped -ENODATA but the
-		 * kernel only returns -ENODATA or -EAGAIN */
-		safe_path = g_build_path ("/", devpath, "nvm_version", NULL);
-		if (!g_file_get_contents (safe_path, &test_safe, NULL, &error_local) &&
-		    !g_error_matches (error_local, G_IO_ERROR, G_IO_ERROR_WOULD_BLOCK)) {
-			g_warning ("%s is in safe mode --  VID/DID will "
-				   "need to be set by another plugin",
-				   devpath);
-			version = g_strdup ("00.00");
-			is_safemode = TRUE;
-			device_id = g_strdup ("TBT-safemode");
-			fu_device_set_metadata_boolean (dev, FU_DEVICE_METADATA_TBT_IS_SAFE_MODE, TRUE);
-		}
-		fu_plugin_add_report_metadata (plugin, "ThunderboltSafeMode",
-					       is_safemode ? "True" : "False");
-	}
-	if (!is_safemode) {
-		if (fu_plugin_thunderbolt_can_update (device)) {
-			/* USB4 controllers don't have a concept of legacy vs native
-			 * so don't try to read a native attribute from their NVM */
-			if (is_host && gen < 4) {
-				g_autofree gchar *domain = g_path_get_basename (devpath);
-				g_autoptr(GError) native_error = NULL;
-				if (!fu_plugin_thunderbolt_is_native (device,
-								      &is_native,
-								      &native_error)) {
-					g_warning ("failed to get native mode status: %s",
-						   native_error->message);
-					return;
-				}
-				fu_plugin_add_report_metadata (plugin,
-							       "ThunderboltNative",
-							       is_native ? "True" : "False");
-				domain_id = g_strdup_printf ("TBT-%04x%04x%s-controller%s",
-								(guint) vid,
-								(guint) did,
-								is_native ? "-native" : "",
-								domain);
-
-			}
-			vendor_id = g_strdup_printf ("TBT:0x%04X", (guint) vid);
-			device_id = g_strdup_printf ("TBT-%04x%04x%s",
-						     (guint) vid,
-						     (guint) did,
-						     is_native ? "-native" : "");
-			fu_device_add_flag (dev, FWUPD_DEVICE_FLAG_UPDATABLE);
-			fu_device_add_flag (dev, FWUPD_DEVICE_FLAG_DUAL_IMAGE);
-		} else {
-			device_id = g_strdup ("TBT-fixed");
-			fu_device_set_update_error (dev, "Missing non-active nvmem");
-		}
-	} else {
-		fu_device_set_update_error (dev, "Device is in safe mode");
-	}
-
-	fu_device_set_physical_id (dev, uuid);
-
-	fu_device_set_metadata (dev, "sysfs-path", devpath);
-	if (!is_host)
-		name = g_udev_device_get_sysfs_attr (device, "device_name");
-	if (name == NULL) {
-		if (gen == 4)
-			name = "USB4 Controller";
-		else
-			name = "Thunderbolt Controller";
-	}
-	fu_device_set_name (dev, name);
-	if (is_host)
-		fu_device_set_summary (dev, "Unmatched performance for high-speed I/O");
-	fu_device_add_icon (dev, "thunderbolt");
-	fu_device_set_protocol (dev, "com.intel.thunderbolt");
-
-	fu_device_set_quirks (dev, fu_plugin_get_quirks (plugin));
-	vendor = g_udev_device_get_sysfs_attr (device, "vendor_name");
-	if (vendor != NULL)
-		fu_device_set_vendor (dev, vendor);
-	if (vendor_id != NULL)
-		fu_device_set_vendor_id (dev, vendor_id);
-	if (device_id != NULL)
-		fu_device_add_instance_id (dev, device_id);
-	if (domain_id != NULL)
-		fu_device_add_instance_id (dev, domain_id);
-	if (version != NULL)
-		fu_device_set_version (dev, version, FWUPD_VERSION_FORMAT_PAIR);
-	if (is_host)
-		fu_device_add_flag (dev, FWUPD_DEVICE_FLAG_INTERNAL);
-	fu_device_add_flag (dev, FWUPD_DEVICE_FLAG_REQUIRE_AC);
-
-	/* we never open the device, so convert the instance IDs */
-	if (!fu_device_setup (dev, &error_setup)) {
-		g_warning ("failed to setup: %s", error_setup->message);
-		return;
-	}
-	fu_plugin_cache_add (plugin, id, dev);
-	fu_plugin_device_add (plugin, dev);
-
-	/* inhibit the idle sleep of the daemon */
-=======
->>>>>>> 37d3879e
 	fu_plugin_add_rule (plugin, FU_PLUGIN_RULE_INHIBITS_IDLE,
 			    "thunderbolt requires device wakeup");
 	fu_device_set_quirks (dev, fu_plugin_get_quirks (plugin));
