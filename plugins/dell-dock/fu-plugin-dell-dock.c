/*
 * Copyright (C) 2018 Dell Inc.
 * All rights reserved.
 *
 * This software and associated documentation (if any) is furnished
 * under a license and may only be used or copied in accordance
 * with the terms of the license.
 *
 * This file is provided under a dual MIT/LGPLv2 license.  When using or
 * redistributing this file, you may do so under either license.
 * Dell Chooses the MIT license part of Dual MIT/LGPLv2 license agreement.
 *
 * SPDX-License-Identifier: LGPL-2.1+ OR MIT
 */

#include "config.h"

#include "fu-device.h"
#include "fwupd-error.h"
#include "fu-plugin-vfuncs.h"
#include "fu-hash.h"

#include "fu-dell-dock-common.h"

void
fu_plugin_init (FuPlugin *plugin)
{
	fu_plugin_set_build_hash (plugin, FU_BUILD_HASH);

	/* allow these to be built by quirks */
	g_type_ensure (FU_TYPE_DELL_DOCK_STATUS);
	g_type_ensure (FU_TYPE_DELL_DOCK_MST);

	/* currently slower performance, but more reliable in corner cases */
	fu_plugin_add_rule (plugin, FU_PLUGIN_RULE_BETTER_THAN, "synaptics_mst");
}

static gboolean
fu_plugin_dell_dock_create_node (FuPlugin *plugin,
				 FuDevice *device,
				 GError **error)
{
	g_autoptr(FuDeviceLocker) locker = NULL;

	fu_device_set_quirks (device, fu_plugin_get_quirks (plugin));
	locker = fu_device_locker_new (device, error);
	if (locker == NULL)
		return FALSE;

	fu_plugin_device_add (plugin, device);

	return TRUE;
}

static gboolean
fu_plugin_dell_dock_probe (FuPlugin *plugin,
			   FuDevice *proxy,
			   GError **error)
{
	g_autoptr(FuDellDockEc) ec_device = NULL;

	/* create all static endpoints */
	ec_device = fu_dell_dock_ec_new (proxy);
	if (!fu_plugin_dell_dock_create_node (plugin,
					      FU_DEVICE (ec_device),
					      error))
		return FALSE;

	/* create TBT endpoint if Thunderbolt SKU and Thunderbolt link inactive */
	if (fu_dell_dock_ec_needs_tbt (FU_DEVICE (ec_device))) {
		g_autoptr(FuDellDockTbt) tbt_device = fu_dell_dock_tbt_new (proxy);
		fu_device_add_child (FU_DEVICE (ec_device), FU_DEVICE (tbt_device));
		if (!fu_plugin_dell_dock_create_node (plugin,
						      FU_DEVICE (tbt_device),
						      error))
			return FALSE;
	}

	return TRUE;
}

gboolean
fu_plugin_usb_device_added (FuPlugin *plugin,
			    FuUsbDevice *device,
			    GError **error)
{
	g_autoptr(FuDeviceLocker) locker = NULL;
	g_autoptr(FuDellDockHub) hub = fu_dell_dock_hub_new (device);
	FuDevice *fu_device = FU_DEVICE (hub);
	const gchar *key = NULL;

	locker = fu_device_locker_new (fu_device, error);
	if (locker == NULL)
		return FALSE;
	fu_plugin_device_add (plugin, fu_device);

	if (fu_device_has_custom_flag (fu_device, "has-bridge")) {
		g_autoptr(GError) error_local = NULL;

		/* only add the device with parent to cache */
		key = fu_device_get_id (fu_device);
		if (fu_plugin_cache_lookup (plugin, key) != NULL) {
			g_debug ("Ignoring already added device %s", key);
			return TRUE;
		}
		fu_plugin_cache_add (plugin, key, fu_device);

		/* probe for extended devices */
		if (!fu_plugin_dell_dock_probe (plugin,
						fu_device,
						&error_local)) {
			g_warning ("Failed to probe bridged devices for %s: %s",
				   key,
				   error_local->message);
		}
	}

	/* clear updatable flag if parent doesn't have it */
	fu_dell_dock_clone_updatable (fu_device);

	return TRUE;
}

gboolean
fu_plugin_device_removed (FuPlugin *plugin, FuDevice *device, GError **error)
{
	const gchar *device_key = fu_device_get_id (device);
	FuDevice *dev;
	FuDevice *parent;

	/* only the device with bridge will be in cache */
	dev = fu_plugin_cache_lookup (plugin, device_key);
	if (dev == NULL)
		return TRUE;
	fu_plugin_cache_remove (plugin, device_key);

	/* find the parent and ask daemon to remove whole chain  */
	parent = fu_device_get_parent (dev);
	if (parent != NULL && FU_IS_DELL_DOCK_EC (parent)) {
		g_debug ("Removing %s (%s)",
			 fu_device_get_name (parent),
			 fu_device_get_id (parent));
		fu_plugin_device_remove (plugin, parent);
	}

	return TRUE;
}

/* prefer to use EC if in the transaction and parent if it is not */
static FuDevice *
fu_plugin_dell_dock_get_ec (GPtrArray *devices)
{
	FuDevice *ec_parent = NULL;
	for (guint i = 0; i < devices->len; i++) {
		FuDevice *dev = g_ptr_array_index (devices, i);
		FuDevice *parent;
		if (FU_IS_DELL_DOCK_EC (dev))
			return dev;
		parent = fu_device_get_parent (dev);
		if (parent != NULL && FU_IS_DELL_DOCK_EC (parent))
			ec_parent = parent;
	}

	return ec_parent;
}

gboolean
fu_plugin_composite_prepare (FuPlugin *plugin, GPtrArray *devices,
			     GError **error)
{
	FuDevice *parent = fu_plugin_dell_dock_get_ec (devices);
<<<<<<< HEAD
	gboolean remaining_replug = FALSE;
	const gchar *sku;

=======
	const gchar *sku;
>>>>>>> 37d3879e
	if (parent == NULL)
		return TRUE;
	sku = fu_dell_dock_ec_get_module_type (parent);
	if (sku != NULL)
		fu_plugin_add_report_metadata (plugin, "DellDockSKU", sku);
<<<<<<< HEAD

	for (guint i = 0; i < devices->len; i++) {
		FuDevice *dev = g_ptr_array_index (devices, i);
		/* if thunderbolt is part of transaction our family is leaving us */
		if (g_strcmp0 (fu_device_get_plugin (dev), "thunderbolt") == 0) {
			if (fu_device_get_parent (dev) != parent)
				continue;
			fu_dell_dock_will_replug (parent);
			/* set all other devices to replug */
			remaining_replug = TRUE;
			continue;
		}
		/* different device */
		if (fu_device_get_parent (dev) != parent)
			continue;
		if (remaining_replug)
			fu_dell_dock_will_replug (dev);
	}
=======
>>>>>>> 37d3879e

	return TRUE;
}

gboolean
fu_plugin_composite_cleanup (FuPlugin *plugin,
			     GPtrArray *devices,
			     GError **error)
{
	FuDevice *parent = fu_plugin_dell_dock_get_ec (devices);
	FuDevice *dev = NULL;
	g_autoptr(FuDeviceLocker) locker = NULL;
	gboolean needs_activation = FALSE;

	if (parent == NULL)
		return TRUE;

	/* if thunderbolt is in the transaction it needs to be activated separately */
	for (guint i = 0; i < devices->len; i++) {
		dev = g_ptr_array_index (devices, i);
		if (g_strcmp0 (fu_device_get_plugin (dev), "thunderbolt") == 0 &&
		    fu_device_has_flag (dev, FWUPD_DEVICE_FLAG_NEEDS_ACTIVATION)) {
			/* the kernel and/or thunderbolt plugin have been configured to let HW finish the update */
			if (fu_device_has_flag (dev, FWUPD_DEVICE_FLAG_USABLE_DURING_UPDATE)) {
				fu_dell_dock_ec_tbt_passive (parent);
			/* run the update immediately - no kernel support */
			} else {
				needs_activation = TRUE;
				break;
			}
		}
	}

	locker = fu_device_locker_new (parent, error);
	if (locker == NULL)
		return FALSE;

	if (!fu_dell_dock_ec_reboot_dock (parent, error))
		return FALSE;

	/* close this first so we don't have an error from the thunderbolt activation */
	if (!fu_device_locker_close (locker, error))
		return FALSE;

	if (needs_activation && dev != NULL) {
		if (!fu_device_activate (dev, error))
			return FALSE;
	}

	return TRUE;
}<|MERGE_RESOLUTION|>--- conflicted
+++ resolved
@@ -169,39 +169,12 @@
 			     GError **error)
 {
 	FuDevice *parent = fu_plugin_dell_dock_get_ec (devices);
-<<<<<<< HEAD
-	gboolean remaining_replug = FALSE;
 	const gchar *sku;
-
-=======
-	const gchar *sku;
->>>>>>> 37d3879e
 	if (parent == NULL)
 		return TRUE;
 	sku = fu_dell_dock_ec_get_module_type (parent);
 	if (sku != NULL)
 		fu_plugin_add_report_metadata (plugin, "DellDockSKU", sku);
-<<<<<<< HEAD
-
-	for (guint i = 0; i < devices->len; i++) {
-		FuDevice *dev = g_ptr_array_index (devices, i);
-		/* if thunderbolt is part of transaction our family is leaving us */
-		if (g_strcmp0 (fu_device_get_plugin (dev), "thunderbolt") == 0) {
-			if (fu_device_get_parent (dev) != parent)
-				continue;
-			fu_dell_dock_will_replug (parent);
-			/* set all other devices to replug */
-			remaining_replug = TRUE;
-			continue;
-		}
-		/* different device */
-		if (fu_device_get_parent (dev) != parent)
-			continue;
-		if (remaining_replug)
-			fu_dell_dock_will_replug (dev);
-	}
-=======
->>>>>>> 37d3879e
 
 	return TRUE;
 }
