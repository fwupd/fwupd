/*
 * Copyright (C) 2019 Intel Corporation.
 * Copyright (C) 2019 Dell Inc.
 * All rights reserved.
 *
 * This software and associated documentation (if any) is furnished
 * under a license and may only be used or copied in accordance
 * with the terms of the license.
 *
 * This file is provided under a dual MIT/LGPLv2 license.  When using or
 * redistributing this file, you may do so under either license.
 * Dell Chooses the MIT license part of Dual MIT/LGPLv2 license agreement.
 *
 * SPDX-License-Identifier: LGPL-2.1+ OR MIT
 */

#include "config.h"

#include <string.h>

#include "fwupd-error.h"
#include "fu-device.h"
#include "fu-common.h"
#include "fu-common-version.h"

#include "fu-dell-dock-common.h"

#define I2C_TBT_ADDRESS 0xa2

const FuHIDI2CParameters tbt_base_settings = {
	.i2cslaveaddr = I2C_TBT_ADDRESS,
	.regaddrlen = 1,
	.i2cspeed = I2C_SPEED_400K,
};

/* TR Device ID */
#define PID_OFFSET		0x05
#define INTEL_PID		0x15ef

/* earlier versions have bugs */
#define MIN_NVM			"36.01"

struct _FuDellDockTbt {
	FuDevice			 parent_instance;
	guint8				 unlock_target;
	guint64				 blob_major_offset;
	guint64				 blob_minor_offset;
	gchar				*hub_minimum_version;
};

G_DEFINE_TYPE (FuDellDockTbt, fu_dell_dock_tbt, FU_TYPE_DEVICE)

static gboolean
fu_dell_dock_tbt_write_fw (FuDevice *device,
			   FuFirmware *firmware,
			   FwupdInstallFlags flags,
			   GError **error)
{
	FuDellDockTbt *self = FU_DELL_DOCK_TBT (device);
	guint32 start_offset = 0;
	gsize image_size = 0;
	const guint8 *buffer;
	guint16 target_system = 0;
	g_autoptr(GTimer) timer = g_timer_new ();
	g_autofree gchar *dynamic_version = NULL;
	g_autoptr(GBytes) fw = NULL;

	g_return_val_if_fail (device != NULL, FALSE);
	g_return_val_if_fail (FU_IS_FIRMWARE (firmware), FALSE);

	/* get default image */
	fw = fu_firmware_get_image_default_bytes (firmware, error);
	if (fw == NULL)
		return FALSE;
	buffer = g_bytes_get_data (fw, &image_size);

	dynamic_version = g_strdup_printf ("%02x.%02x",
					   buffer[self->blob_major_offset],
					   buffer[self->blob_minor_offset]);
	g_debug ("writing Thunderbolt firmware version %s", dynamic_version);
	g_debug ("Total Image size: %" G_GSIZE_FORMAT, image_size);

	memcpy (&start_offset, buffer, sizeof (guint32));
	g_debug ("Header size 0x%x", start_offset);
	if (start_offset > image_size) {
		g_set_error (error, FWUPD_ERROR, FWUPD_ERROR_INVALID_FILE,
			     "Image header is too big (0x%x)",
			     start_offset);
		return FALSE;
	}

	memcpy (&target_system, buffer + start_offset + PID_OFFSET, sizeof (guint16));
	if (target_system != INTEL_PID) {
		g_set_error (error, FWUPD_ERROR, FWUPD_ERROR_INVALID_FILE,
			     "Image is not intended for this system (0x%x)",
			     target_system);
		return FALSE;
	}

	buffer += start_offset;
	image_size -= start_offset;

	g_debug ("waking Thunderbolt controller");
	if (!fu_dell_dock_hid_tbt_wake (fu_device_get_proxy (device), &tbt_base_settings, error))
		return FALSE;
	g_usleep (2000000);

	fu_device_set_status (device, FWUPD_STATUS_DEVICE_WRITE);
	for (guint i = 0; i < image_size; i+= HIDI2C_MAX_WRITE, buffer += HIDI2C_MAX_WRITE) {
		guint8 write_size = (image_size - i) > HIDI2C_MAX_WRITE ?
				    HIDI2C_MAX_WRITE : (image_size - i);

		if (!fu_dell_dock_hid_tbt_write (fu_device_get_proxy (device),
						 i,
						 buffer,
						 write_size,
						 &tbt_base_settings,
						 error))
			return FALSE;

		fu_device_set_progress_full (device, i, image_size);
	}
	g_debug ("writing took %f seconds",
		 g_timer_elapsed (timer, NULL));

	fu_device_set_status (device, FWUPD_STATUS_DEVICE_BUSY);

	if (fu_dell_dock_ec_tbt_passive (fu_device_get_parent (device))) {
		g_debug ("using passive flow for Thunderbolt");
	} else if (!fu_dell_dock_hid_tbt_authenticate (fu_device_get_proxy (device),
						       &tbt_base_settings,
						       error)) {
		g_prefix_error (error, "failed to authenticate: ");
		return FALSE;
	}

	/* dock will reboot to re-read; this is to appease the daemon */
	fu_device_set_status (device, FWUPD_STATUS_DEVICE_RESTART);
	fu_device_set_version_format (device, FWUPD_VERSION_FORMAT_PAIR);
	fu_device_set_version (device, dynamic_version);

	return TRUE;
}

static gboolean
fu_dell_dock_tbt_set_quirk_kv (FuDevice *device,
			      const gchar *key,
			      const gchar *value,
			      GError **error)
{
	FuDellDockTbt *self = FU_DELL_DOCK_TBT (device);

	if (g_strcmp0 (key, "DellDockUnlockTarget") == 0) {
		guint64 tmp = fu_common_strtoull (value);
		if (tmp < G_MAXUINT8) {
			self->unlock_target = tmp;
			return TRUE;
		}
		g_set_error_literal (error,
				     G_IO_ERROR,
				     G_IO_ERROR_INVALID_DATA,
				     "invalid DellDockUnlockTarget");
		return FALSE;
	} else if (g_strcmp0 (key, "DellDockInstallDurationI2C") == 0) {
		guint64 tmp = fu_common_strtoull (value);
		fu_device_set_install_duration (device, tmp);
		return TRUE;
	} else if (g_strcmp0 (key, "DellDockHubVersionLowest") == 0) {
		self->hub_minimum_version = g_strdup (value);
		return TRUE;
	} else if (g_strcmp0 (key, "DellDockBlobMajorOffset") == 0) {
		self->blob_major_offset = fu_common_strtoull (value);
		return TRUE;
	} else if (g_strcmp0 (key, "DellDockBlobMinorOffset") == 0) {
		self->blob_minor_offset = fu_common_strtoull (value);
		return TRUE;
	}
	/* failed */
	g_set_error_literal (error,
			     G_IO_ERROR,
			     G_IO_ERROR_NOT_SUPPORTED,
			     "quirk key not supported");
	return FALSE;
}


static gboolean
fu_dell_dock_tbt_setup (FuDevice *device, GError **error)
{
	FuDellDockTbt *self = FU_DELL_DOCK_TBT (device);
	FuDevice *parent;
	const gchar *version;
	const gchar *hub_version;

	/* set version from EC if we know it */
	parent = fu_device_get_parent (device);
	version = fu_dell_dock_ec_get_tbt_version (parent);
	if (version != NULL) {
		fu_device_set_version_format (device, FWUPD_VERSION_FORMAT_PAIR);
		fu_device_set_version (device, version);
	}

	/* minimum version of NVM that supports this feature */
	if (version == NULL ||
	    fu_common_vercmp_full (version, MIN_NVM, FWUPD_VERSION_FORMAT_PAIR) < 0) {
		fu_device_set_update_error (device,
					   "Updates over I2C are disabled due to insuffient NVM version");
		return TRUE;
	}
	/* minimum Hub2 version that supports this feature */
<<<<<<< HEAD
	hub_version = fu_device_get_version (self->symbiote);
=======
	hub_version = fu_device_get_version (fu_device_get_proxy (device));
>>>>>>> 37d3879e
	if (fu_common_vercmp_full (hub_version,
				   self->hub_minimum_version,
				   FWUPD_VERSION_FORMAT_PAIR) < 0) {
		fu_device_set_update_error (device,
					   "Updates over I2C are disabled due to insufficient USB 3.1 G2 hub version");
		return TRUE;
	}

	fu_dell_dock_clone_updatable (device);

	return TRUE;
}

static gboolean
fu_dell_dock_tbt_probe (FuDevice *device, GError **error)
{
	FuDevice *parent = fu_device_get_parent (device);
	fu_device_set_physical_id (device, fu_device_get_physical_id (parent));
	fu_device_set_logical_id (FU_DEVICE (device), "tbt");
	fu_device_add_instance_id (device, DELL_DOCK_TBT_INSTANCE_ID);
	/* this is true only when connected to non-thunderbolt port */
	fu_device_add_flag (device, FWUPD_DEVICE_FLAG_USABLE_DURING_UPDATE);

	return TRUE;
}

static gboolean
fu_dell_dock_tbt_open (FuDevice *device, GError **error)
{
	FuDellDockTbt *self = FU_DELL_DOCK_TBT (device);

	g_return_val_if_fail (self->unlock_target != 0, FALSE);

	if (!fu_device_open (fu_device_get_proxy (device), error))
		return FALSE;

	/* adjust to access controller */
	if (!fu_dell_dock_set_power (device, self->unlock_target, TRUE, error))
		return FALSE;

	return TRUE;
}

static gboolean
fu_dell_dock_tbt_close (FuDevice *device, GError **error)
{
	FuDellDockTbt *self = FU_DELL_DOCK_TBT (device);

	/* adjust to access controller */
	if (!fu_dell_dock_set_power (device, self->unlock_target, FALSE, error))
		return FALSE;

	return fu_device_close (fu_device_get_proxy (device), error);
}

static void
fu_dell_dock_tbt_finalize (GObject *object)
{
	FuDellDockTbt *self = FU_DELL_DOCK_TBT (object);
	g_free (self->hub_minimum_version);

	G_OBJECT_CLASS (fu_dell_dock_tbt_parent_class)->finalize (object);
}

static void
fu_dell_dock_tbt_init (FuDellDockTbt *self)
{
	fu_device_set_protocol (FU_DEVICE (self), "com.intel.thunderbolt");
}

static void
fu_dell_dock_tbt_class_init (FuDellDockTbtClass *klass)
{
	GObjectClass *object_class = G_OBJECT_CLASS (klass);
	FuDeviceClass *klass_device = FU_DEVICE_CLASS (klass);
	object_class->finalize = fu_dell_dock_tbt_finalize;
	klass_device->probe = fu_dell_dock_tbt_probe;
	klass_device->setup = fu_dell_dock_tbt_setup;
	klass_device->open = fu_dell_dock_tbt_open;
	klass_device->close = fu_dell_dock_tbt_close;
	klass_device->write_firmware = fu_dell_dock_tbt_write_fw;
	klass_device->set_quirk_kv = fu_dell_dock_tbt_set_quirk_kv;
}

FuDellDockTbt *
fu_dell_dock_tbt_new (FuDevice *proxy)
{
	FuDellDockTbt *self = g_object_new (FU_TYPE_DELL_DOCK_TBT, NULL);
	fu_device_set_proxy (FU_DEVICE (self), proxy);
	return self;
}<|MERGE_RESOLUTION|>--- conflicted
+++ resolved
@@ -208,11 +208,7 @@
 		return TRUE;
 	}
 	/* minimum Hub2 version that supports this feature */
-<<<<<<< HEAD
-	hub_version = fu_device_get_version (self->symbiote);
-=======
 	hub_version = fu_device_get_version (fu_device_get_proxy (device));
->>>>>>> 37d3879e
 	if (fu_common_vercmp_full (hub_version,
 				   self->hub_minimum_version,
 				   FWUPD_VERSION_FORMAT_PAIR) < 0) {
