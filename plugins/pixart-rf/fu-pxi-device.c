--- conflicted
+++ resolved
@@ -274,16 +274,9 @@
 	/* request */
 	fu_byte_array_append_uint8 (req, PXI_HID_DEV_OTA_FEATURE_REPORT_ID);
 	fu_byte_array_append_uint8 (req, FU_PXI_DEVICE_CMD_FW_OBJECT_CREATE);
-<<<<<<< HEAD
-	fu_byte_array_append_uint32 (req, chk->address, G_LITTLE_ENDIAN);
-	fu_byte_array_append_uint32 (req, chk->data_sz, G_LITTLE_ENDIAN);
-	if (!fu_pxi_device_set_feature (self, req->data, req->len, error))
-=======
 	fu_byte_array_append_uint32 (req, fu_chunk_get_address (chk), G_LITTLE_ENDIAN);
 	fu_byte_array_append_uint32 (req, fu_chunk_get_data_sz (chk), G_LITTLE_ENDIAN);
-	if (!fu_udev_device_pwrite_full (FU_UDEV_DEVICE (self), 0x0,
-					 req->data, req->len, error))
->>>>>>> 01a30aa6
+	if (!fu_pxi_device_set_feature (self, req->data, req->len, error))
 		return FALSE;
 
 	/* check object create success or not */
@@ -307,18 +300,11 @@
 fu_pxi_device_write_payload (FuPxiDevice *self, FuChunk *chk, GError **error)
 {
 	g_autoptr(GByteArray) req = g_byte_array_new ();
-<<<<<<< HEAD
 	fu_byte_array_append_uint8 (req, PXI_HID_DEV_OTA_FEATURE_REPORT_ID);
-	g_byte_array_append (req, chk->data, chk->data_sz);
+	g_byte_array_append (req, fu_chunk_get_data (chk), fu_chunk_get_data_sz (chk));
 	if (!fu_pxi_device_set_feature (self, req->data, req->len, error))
 		return FALSE;
 	return TRUE;
-=======
-	fu_byte_array_append_uint8 (req, PXI_HID_DEV_OTA_OUTPUT_REPORT_ID);
-	g_byte_array_append (req, fu_chunk_get_data (chk), fu_chunk_get_data_sz (chk));
-	return fu_udev_device_pwrite_full (FU_UDEV_DEVICE (self), 0x0,
-					   req->data, req->len, error);
->>>>>>> 01a30aa6
 }
 
 static gboolean
