/*
 * Copyright 2025 Harris Tai <harris_tai@pixart.com>
 * Copyright 2025 Micky Hsieh <micky_hsieh@pixart.com>
 *
 * SPDX-License-Identifier: LGPL-2.1-or-later
 */

#include "config.h"

#include "fu-pxi-tp-device.h"
#include "fu-pxi-tp-firmware.h"
#include "fu-pxi-tp-fw-struct.h"
#include "fu-pxi-tp-register.h"
#include "fu-pxi-tp-struct.h"
#include "fu-pxi-tp-tf-communication.h"

struct _FuPxiTpDevice {
	FuHidrawDevice parent_instance;
	guint8 sram_select;
	guint8 ver_bank;
	guint16 ver_addr;
};

G_DEFINE_TYPE(FuPxiTpDevice, fu_pxi_tp_device, FU_TYPE_HIDRAW_DEVICE)

/* ---- flash properties ---- */

#define PXI_TP_SECTOR_SIZE	      4096
#define PXI_TP_PAGE_SIZE	      256
#define PXI_TP_PAGES_COUNT_PER_SECTOR 16

static gboolean
fu_pxi_tp_device_reset(FuPxiTpDevice *self, FuPxiTpResetMode mode, GError **error)
{
	FuPxiTpResetKey1 key1 = FU_PXI_TP_RESET_KEY1_SUSPEND;
	FuPxiTpResetKey2 key2 = 0;
	guint delay_ms = 0;

	if (mode == FU_PXI_TP_RESET_MODE_APPLICATION) {
		key2 = FU_PXI_TP_RESET_KEY2_REGULAR;
		delay_ms = 500;
	} else {
		key2 = FU_PXI_TP_RESET_KEY2_BOOTLOADER;
		delay_ms = 10;
	}

	if (!fu_pxi_tp_register_write(self,
				      FU_PXI_TP_SYSTEM_BANK_BANK1,
				      FU_PXI_TP_REG_SYS1_RESET_KEY1,
				      key1,
				      error))
		return FALSE;
	fu_device_sleep(FU_DEVICE(self), 30);

	if (!fu_pxi_tp_register_write(self,
				      FU_PXI_TP_SYSTEM_BANK_BANK1,
				      FU_PXI_TP_REG_SYS1_RESET_KEY2,
				      key2,
				      error))
		return FALSE;
	fu_device_sleep(FU_DEVICE(self), delay_ms);

	/* success */
	return TRUE;
}

static gboolean
fu_pxi_tp_device_flash_execute_wait_cb(FuDevice *device, gpointer user_data, GError **error)
{
	FuPxiTpDevice *self = FU_PXI_TP_DEVICE(device);
	guint8 *out_val = user_data;

	if (!fu_pxi_tp_register_read(self,
				     FU_PXI_TP_SYSTEM_BANK_BANK4,
				     FU_PXI_TP_REG_SYS4_FLASH_EXECUTE,
				     out_val,
				     error))
		return FALSE;

	if (*out_val != FU_PXI_TP_FLASH_EXEC_STATE_SUCCESS) {
		/* not ready yet, ask fu_device_retry_full() to try again */
		g_set_error_literal(error,
				    FWUPD_ERROR,
				    FWUPD_ERROR_WRITE,
				    "flash execute still in progress");
		return FALSE;
	}

	return TRUE;
}

static gboolean
fu_pxi_tp_device_flash_execute(FuPxiTpDevice *self,
			       guint8 inst_cmd,
			       guint32 ccr_cmd,
			       guint16 data_cnt,
			       GError **error)
{
	const guint flash_execute_retry_max = 10;
	const guint flash_execute_retry_delay_ms = 1;
	const guint8 flash_execute_start = 0x01;
	guint8 out_val = 0;

	if (!fu_pxi_tp_register_write(self,
				      FU_PXI_TP_SYSTEM_BANK_BANK4,
				      FU_PXI_TP_REG_SYS4_FLASH_INST_CMD,
				      inst_cmd,
				      error))
		return FALSE;

	if (!fu_pxi_tp_register_write(self,
				      FU_PXI_TP_SYSTEM_BANK_BANK4,
				      FU_PXI_TP_REG_SYS4_FLASH_CCR0,
				      (guint8)((ccr_cmd >> 0) & 0xff),
				      error))
		return FALSE;
	if (!fu_pxi_tp_register_write(self,
				      FU_PXI_TP_SYSTEM_BANK_BANK4,
				      FU_PXI_TP_REG_SYS4_FLASH_CCR1,
				      (guint8)((ccr_cmd >> 8) & 0xff),
				      error))
		return FALSE;
	if (!fu_pxi_tp_register_write(self,
				      FU_PXI_TP_SYSTEM_BANK_BANK4,
				      FU_PXI_TP_REG_SYS4_FLASH_CCR2,
				      (guint8)((ccr_cmd >> 16) & 0xff),
				      error))
		return FALSE;
	if (!fu_pxi_tp_register_write(self,
				      FU_PXI_TP_SYSTEM_BANK_BANK4,
				      FU_PXI_TP_REG_SYS4_FLASH_CCR3,
				      (guint8)((ccr_cmd >> 24) & 0xff),
				      error))
		return FALSE;

	if (!fu_pxi_tp_register_write(self,
				      FU_PXI_TP_SYSTEM_BANK_BANK4,
				      FU_PXI_TP_REG_SYS4_FLASH_DATA_CNT0,
				      (guint8)((data_cnt >> 0) & 0xff),
				      error))
		return FALSE;
	if (!fu_pxi_tp_register_write(self,
				      FU_PXI_TP_SYSTEM_BANK_BANK4,
				      FU_PXI_TP_REG_SYS4_FLASH_DATA_CNT1,
				      (guint8)((data_cnt >> 8) & 0xff),
				      error))
		return FALSE;

	if (!fu_pxi_tp_register_write(self,
				      FU_PXI_TP_SYSTEM_BANK_BANK4,
				      FU_PXI_TP_REG_SYS4_FLASH_EXECUTE,
				      flash_execute_start,
				      error))
		return FALSE;

	if (!fu_device_retry_full(FU_DEVICE(self),
				  fu_pxi_tp_device_flash_execute_wait_cb,
				  flash_execute_retry_max,
				  flash_execute_retry_delay_ms,
				  &out_val,
				  error)) {
		g_prefix_error_literal(error, "flash executes failure: ");
		return FALSE;
	}

	return TRUE;
}

static gboolean
fu_pxi_tp_device_flash_write_enable_wait_cb(FuDevice *device, gpointer user_data, GError **error)
{
	FuPxiTpDevice *self = FU_PXI_TP_DEVICE(device);
	guint8 *out_val = user_data;
	const guint flash_write_enable_status_delay_ms = 1;

	/* send READ_STATUS command */
	if (!fu_pxi_tp_device_flash_execute(self,
					    FU_PXI_TP_FLASH_INST_CMD1,
					    FU_PXI_TP_FLASH_CCR_READ_STATUS,
					    1,
					    error))
		return FALSE;

	/* small delay between command and status read */
	fu_device_sleep(device, flash_write_enable_status_delay_ms);

	/* read FLASH_STATUS register */
	if (!fu_pxi_tp_register_read(self,
				     FU_PXI_TP_SYSTEM_BANK_BANK4,
				     FU_PXI_TP_REG_SYS4_FLASH_STATUS,
				     out_val,
				     error))
		return FALSE;

	/* check WEL bit */
	if ((*out_val & FU_PXI_TP_FLASH_WRITE_ENABLE_SUCCESS) == 0) {
		g_set_error_literal(error,
				    FWUPD_ERROR,
				    FWUPD_ERROR_WRITE,
				    "flash write enable still not set");
		return FALSE;
	}

	return TRUE;
}

static gboolean
fu_pxi_tp_device_flash_write_enable(FuPxiTpDevice *self, GError **error)
{
	const guint flash_write_enable_retry_max = 10;
	const guint flash_write_enable_retry_delay_ms = 0;

	guint8 out_val = 0;

	/* send WRITE_ENABLE once */
	if (!fu_pxi_tp_device_flash_execute(self,
					    FU_PXI_TP_FLASH_INST_CMD0,
					    FU_PXI_TP_FLASH_CCR_WRITE_ENABLE,
					    0,
					    error))
		return FALSE;

	/* poll WEL bit using fu_device_retry_full() */
	if (!fu_device_retry_full(FU_DEVICE(self),
				  fu_pxi_tp_device_flash_write_enable_wait_cb,
				  flash_write_enable_retry_max,
				  flash_write_enable_retry_delay_ms,
				  &out_val,
				  error)) {
		g_prefix_error_literal(error, "flash write enable failure: ");
		g_debug("flash write enable failure");
		return FALSE;
	}

	return TRUE;
}

static gboolean
fu_pxi_tp_device_flash_wait_busy_cb(FuDevice *device, gpointer user_data, GError **error)
{
	FuPxiTpDevice *self = FU_PXI_TP_DEVICE(device);
	guint8 *out_val = user_data;
	const guint flash_busy_status_delay_ms = 1;

	/* send READ_STATUS command */
	if (!fu_pxi_tp_device_flash_execute(self,
					    FU_PXI_TP_FLASH_INST_CMD1,
					    FU_PXI_TP_FLASH_CCR_READ_STATUS,
					    1,
					    error))
		return FALSE;

	/* small delay before reading status */
	fu_device_sleep(device, flash_busy_status_delay_ms);

	/* read FLASH_STATUS register */
	if (!fu_pxi_tp_register_read(self,
				     FU_PXI_TP_SYSTEM_BANK_BANK4,
				     FU_PXI_TP_REG_SYS4_FLASH_STATUS,
				     out_val,
				     error))
		return FALSE;

	/* busy bit cleared? */
	if ((*out_val & FU_PXI_TP_FLASH_STATUS_BUSY) != 0) {
		g_set_error_literal(error, FWUPD_ERROR, FWUPD_ERROR_WRITE, "flash still busy");
		return FALSE;
	}

	return TRUE;
}

static gboolean
fu_pxi_tp_device_flash_wait_busy(FuPxiTpDevice *self, GError **error)
{
	const guint flash_busy_retry_max = 1000;
	const guint flash_busy_retry_delay_ms = 0;
	guint8 out_val = 0;

	if (!fu_device_retry_full(FU_DEVICE(self),
				  fu_pxi_tp_device_flash_wait_busy_cb,
				  flash_busy_retry_max,
				  flash_busy_retry_delay_ms,
				  &out_val,
				  error)) {
		g_prefix_error_literal(error, "flash wait busy failure: ");
		return FALSE;
	}

	return TRUE;
}

static gboolean
fu_pxi_tp_device_flash_erase_sector(FuPxiTpDevice *self, guint8 sector, GError **error)
{
	guint32 flash_address = (guint32)(sector)*PXI_TP_SECTOR_SIZE;

	if (!fu_pxi_tp_device_flash_wait_busy(self, error))
		return FALSE;

	if (!fu_pxi_tp_device_flash_write_enable(self, error))
		return FALSE;

	if (!fu_pxi_tp_register_write(self,
				      FU_PXI_TP_SYSTEM_BANK_BANK4,
				      FU_PXI_TP_REG_SYS4_FLASH_ADDR0,
				      (guint8)((flash_address >> 0) & 0xff),
				      error))
		return FALSE;
	if (!fu_pxi_tp_register_write(self,
				      FU_PXI_TP_SYSTEM_BANK_BANK4,
				      FU_PXI_TP_REG_SYS4_FLASH_ADDR1,
				      (guint8)((flash_address >> 8) & 0xff),
				      error))
		return FALSE;
	if (!fu_pxi_tp_register_write(self,
				      FU_PXI_TP_SYSTEM_BANK_BANK4,
				      FU_PXI_TP_REG_SYS4_FLASH_ADDR2,
				      (guint8)((flash_address >> 16) & 0xff),
				      error))
		return FALSE;
	if (!fu_pxi_tp_register_write(self,
				      FU_PXI_TP_SYSTEM_BANK_BANK4,
				      FU_PXI_TP_REG_SYS4_FLASH_ADDR3,
				      (guint8)((flash_address >> 24) & 0xff),
				      error))
		return FALSE;

	if (!fu_pxi_tp_device_flash_execute(self,
					    FU_PXI_TP_FLASH_INST_CMD0,
					    FU_PXI_TP_FLASH_CCR_ERASE_SECTOR,
					    0,
					    error))
		return FALSE;

	/* success */
	return TRUE;
}

static gboolean
fu_pxi_tp_device_flash_program_256b_to_flash(FuPxiTpDevice *self,
					     guint8 sector,
					     guint8 page,
					     GError **error)
{
	guint32 flash_address =
	    (guint32)(sector)*PXI_TP_SECTOR_SIZE + (guint32)(page)*PXI_TP_PAGE_SIZE;

	if (!fu_pxi_tp_device_flash_wait_busy(self, error))
		return FALSE;

	if (!fu_pxi_tp_device_flash_write_enable(self, error))
		return FALSE;

	if (!fu_pxi_tp_register_write(self,
				      FU_PXI_TP_SYSTEM_BANK_BANK4,
				      FU_PXI_TP_REG_SYS4_FLASH_BUF_ADDR0,
				      0x00,
				      error))
		return FALSE;
	if (!fu_pxi_tp_register_write(self,
				      FU_PXI_TP_SYSTEM_BANK_BANK4,
				      FU_PXI_TP_REG_SYS4_FLASH_BUF_ADDR1,
				      0x00,
				      error))
		return FALSE;

	if (!fu_pxi_tp_register_write(self,
				      FU_PXI_TP_SYSTEM_BANK_BANK4,
				      FU_PXI_TP_REG_SYS4_FLASH_ADDR0,
				      (guint8)((flash_address >> 0) & 0xff),
				      error))
		return FALSE;
	if (!fu_pxi_tp_register_write(self,
				      FU_PXI_TP_SYSTEM_BANK_BANK4,
				      FU_PXI_TP_REG_SYS4_FLASH_ADDR1,
				      (guint8)((flash_address >> 8) & 0xff),
				      error))
		return FALSE;
	if (!fu_pxi_tp_register_write(self,
				      FU_PXI_TP_SYSTEM_BANK_BANK4,
				      FU_PXI_TP_REG_SYS4_FLASH_ADDR2,
				      (guint8)((flash_address >> 16) & 0xff),
				      error))
		return FALSE;
	if (!fu_pxi_tp_register_write(self,
				      FU_PXI_TP_SYSTEM_BANK_BANK4,
				      FU_PXI_TP_REG_SYS4_FLASH_ADDR3,
				      (guint8)((flash_address >> 24) & 0xff),
				      error))
		return FALSE;

	if (!fu_pxi_tp_device_flash_execute(self,
					    0x84,
					    FU_PXI_TP_FLASH_CCR_PROGRAM_PAGE,
					    PXI_TP_PAGE_SIZE,
					    error))
		return FALSE;

	/* success */
	return TRUE;
}

static gboolean
fu_pxi_tp_device_write_sram_256b(FuPxiTpDevice *self, const guint8 *data, GError **error)
{
	enum {
		/*
		 * SRAM_TRIGGER (bank6)
		 * 0x00: enable NCS move, start transferring data to target SRAM address
		 * 0x01: disable NCS move
		 */
		PXI_TP_SRAM_TRIGGER_NCS_ENABLE = 0x00,
		PXI_TP_SRAM_TRIGGER_NCS_DISABLE = 0x01,
	};

	if (!fu_pxi_tp_register_write(self,
				      FU_PXI_TP_SYSTEM_BANK_BANK6,
				      FU_PXI_TP_REG_SYS6_SRAM_ADDR0,
				      0x00,
				      error))
		return FALSE;

	if (!fu_pxi_tp_register_write(self,
				      FU_PXI_TP_SYSTEM_BANK_BANK6,
				      FU_PXI_TP_REG_SYS6_SRAM_ADDR1,
				      0x00,
				      error))
		return FALSE;

	if (!fu_pxi_tp_register_write(self,
				      FU_PXI_TP_SYSTEM_BANK_BANK6,
				      FU_PXI_TP_REG_SYS6_SRAM_SELECT,
				      self->sram_select,
				      error))
		return FALSE;

	/* enable NCS so that the following burst goes to SRAM buffer */
	if (!fu_pxi_tp_register_write(self,
				      FU_PXI_TP_SYSTEM_BANK_BANK6,
				      FU_PXI_TP_REG_SYS6_SRAM_TRIGGER,
				      PXI_TP_SRAM_TRIGGER_NCS_ENABLE,
				      error))
		return FALSE;

	if (!fu_pxi_tp_register_burst_write(self, data, PXI_TP_PAGE_SIZE, error)) {
		g_prefix_error_literal(error, "burst write buffer failure: ");
		return FALSE;
	}

	/* disable NCS and commit SRAM buffer to target address */
	if (!fu_pxi_tp_register_write(self,
				      FU_PXI_TP_SYSTEM_BANK_BANK6,
				      FU_PXI_TP_REG_SYS6_SRAM_TRIGGER,
				      PXI_TP_SRAM_TRIGGER_NCS_DISABLE,
				      error))
		return FALSE;

	/* success */
	return TRUE;
}

static gboolean
fu_pxi_tp_device_firmware_clear(FuPxiTpDevice *self, FuPxiTpFirmware *firmware, GError **error)
{
	guint32 start_address = 0;

	if (firmware == NULL) {
		g_set_error_literal(error,
				    FWUPD_ERROR,
				    FWUPD_ERROR_WRITE,
				    "firmware container is NULL");
		return FALSE;
	}

	start_address = fu_pxi_tp_firmware_get_firmware_address(firmware);
	if (!fu_pxi_tp_device_flash_erase_sector(self,
						 (guint8)(start_address / PXI_TP_SECTOR_SIZE),
						 error)) {
		g_prefix_error_literal(error, "clear firmware failure: ");
		return FALSE;
	}

	/* success */
	return TRUE;
}

static gboolean
fu_pxi_tp_device_crc_firmware_wait_cb(FuDevice *device, gpointer user_data, GError **error)
{
	FuPxiTpDevice *self = FU_PXI_TP_DEVICE(device);
	guint8 *out_val = user_data;

	if (!fu_pxi_tp_register_user_read(self,
					  FU_PXI_TP_USER_BANK_BANK0,
					  FU_PXI_TP_REG_USER0_CRC_CTRL,
					  out_val,
					  error))
		return FALSE;

	/* busy bit cleared? */
	if ((*out_val & FU_PXI_TP_CRC_CTRL_BUSY) != 0) {
		g_set_error_literal(error,
				    FWUPD_ERROR,
				    FWUPD_ERROR_WRITE,
				    "firmware CRC still busy");
		return FALSE;
	}

	return TRUE;
}

gboolean
fu_pxi_tp_device_crc_firmware(FuPxiTpDevice *self, guint32 *crc, GError **error)
{
	const guint crc_fw_retry_max = 1000;
	const guint crc_fw_retry_delay_ms = 10;
	guint8 out_val = 0;
	guint8 swap_flag = 0;
	guint16 part_id = 0;
	guint32 return_value = 0;

	g_return_val_if_fail(crc != NULL, FALSE);
	*crc = 0;

	/* read swap_flag from system bank4 */
	if (!fu_pxi_tp_register_read(self,
				     FU_PXI_TP_SYSTEM_BANK_BANK4,
				     FU_PXI_TP_REG_SYS4_SWAP_FLAG,
				     &out_val,
				     error))
		return FALSE;
	swap_flag = out_val;

	/* read part_id from user bank0 (little-endian) */
	if (!fu_pxi_tp_register_user_read(self,
					  FU_PXI_TP_USER_BANK_BANK0,
					  FU_PXI_TP_REG_USER0_PART_ID0,
					  &out_val,
					  error))
		return FALSE;
	part_id = out_val;

	if (!fu_pxi_tp_register_user_read(self,
					  FU_PXI_TP_USER_BANK_BANK0,
					  FU_PXI_TP_REG_USER0_PART_ID1,
					  &out_val,
					  error))
		return FALSE;
	part_id |= (guint16)out_val << 8;

	switch (part_id) {
	case FU_PXI_TP_PART_ID_PJP274:
		if (swap_flag != 0) {
			/* PJP274 + swap enabled → firmware on bank1 */
			if (!fu_pxi_tp_register_user_write(self,
							   FU_PXI_TP_USER_BANK_BANK0,
							   FU_PXI_TP_REG_USER0_CRC_CTRL,
							   FU_PXI_TP_CRC_CTRL_FW_BANK1,
							   error))
				return FALSE;
		} else {
			/* PJP274 normal boot → firmware on bank0 */
			if (!fu_pxi_tp_register_user_write(self,
							   FU_PXI_TP_USER_BANK_BANK0,
							   FU_PXI_TP_REG_USER0_CRC_CTRL,
							   FU_PXI_TP_CRC_CTRL_FW_BANK0,
							   error))
				return FALSE;
		}
		break;

	default:
		/* other part_id: always use bank0 firmware CRC */
		if (!fu_pxi_tp_register_user_write(self,
						   FU_PXI_TP_USER_BANK_BANK0,
						   FU_PXI_TP_REG_USER0_CRC_CTRL,
						   FU_PXI_TP_CRC_CTRL_FW_BANK0,
						   error))
			return FALSE;
		break;
	}

	/* wait CRC calculation completed */
	if (!fu_device_retry_full(FU_DEVICE(self),
				  fu_pxi_tp_device_crc_firmware_wait_cb,
				  crc_fw_retry_max,
				  crc_fw_retry_delay_ms,
				  &out_val,
				  error)) {
		g_prefix_error_literal(error, "firmware CRC wait busy failure: ");
		return FALSE;
	}

	/* read CRC result (32-bit, little-endian) */
	if (!fu_pxi_tp_register_user_read(self,
					  FU_PXI_TP_USER_BANK_BANK0,
					  FU_PXI_TP_REG_USER0_CRC_RESULT0,
					  &out_val,
					  error))
		return FALSE;
	return_value |= (guint32)out_val;

	if (!fu_pxi_tp_register_user_read(self,
					  FU_PXI_TP_USER_BANK_BANK0,
					  FU_PXI_TP_REG_USER0_CRC_RESULT1,
					  &out_val,
					  error))
		return FALSE;
	return_value |= (guint32)out_val << 8;

	if (!fu_pxi_tp_register_user_read(self,
					  FU_PXI_TP_USER_BANK_BANK0,
					  FU_PXI_TP_REG_USER0_CRC_RESULT2,
					  &out_val,
					  error))
		return FALSE;
	return_value |= (guint32)out_val << 16;

	if (!fu_pxi_tp_register_user_read(self,
					  FU_PXI_TP_USER_BANK_BANK0,
					  FU_PXI_TP_REG_USER0_CRC_RESULT3,
					  &out_val,
					  error))
		return FALSE;
	return_value |= (guint32)out_val << 24;

	*crc = return_value;
	g_debug("firmware CRC: 0x%08x", (guint)*crc);

	return TRUE;
}

static gboolean
fu_pxi_tp_device_crc_parameter_wait_cb(FuDevice *device, gpointer user_data, GError **error)
{
	FuPxiTpDevice *self = FU_PXI_TP_DEVICE(device);
	guint8 *out_val = user_data;

	if (!fu_pxi_tp_register_user_read(self,
					  FU_PXI_TP_USER_BANK_BANK0,
					  FU_PXI_TP_REG_USER0_CRC_CTRL,
					  out_val,
					  error))
		return FALSE;

	/* busy bit cleared? */
	if ((*out_val & FU_PXI_TP_CRC_CTRL_BUSY) != 0) {
		g_set_error_literal(error,
				    FWUPD_ERROR,
				    FWUPD_ERROR_WRITE,
				    "parameter CRC still busy");
		return FALSE;
	}

	return TRUE;
}

gboolean
fu_pxi_tp_device_crc_parameter(FuPxiTpDevice *self, guint32 *crc, GError **error)
{
	const guint crc_param_retry_max = 1000;
	const guint crc_param_retry_delay_ms = 10;

	guint8 out_val = 0;
	guint8 swap_flag = 0;
	guint16 part_id = 0;
	guint32 result = 0;

	g_return_val_if_fail(crc != NULL, FALSE);
	*crc = 0;

	/* read swap_flag from system bank4 */
	if (!fu_pxi_tp_register_read(self,
				     FU_PXI_TP_SYSTEM_BANK_BANK4,
				     FU_PXI_TP_REG_SYS4_SWAP_FLAG,
				     &out_val,
				     error))
		return FALSE;
	swap_flag = out_val;

	/* read part_id from user bank0 (little-endian) */
	if (!fu_pxi_tp_register_user_read(self,
					  FU_PXI_TP_USER_BANK_BANK0,
					  FU_PXI_TP_REG_USER0_PART_ID0,
					  &out_val,
					  error))
		return FALSE;
	part_id = out_val;

	if (!fu_pxi_tp_register_user_read(self,
					  FU_PXI_TP_USER_BANK_BANK0,
					  FU_PXI_TP_REG_USER0_PART_ID1,
					  &out_val,
					  error))
		return FALSE;
	part_id |= (guint16)out_val << 8;

	/* select CRC source */
	switch (part_id) {
	case FU_PXI_TP_PART_ID_PJP274:
		if (swap_flag != 0) {
			if (!fu_pxi_tp_register_user_write(self,
							   FU_PXI_TP_USER_BANK_BANK0,
							   FU_PXI_TP_REG_USER0_CRC_CTRL,
							   FU_PXI_TP_CRC_CTRL_PARAM_BANK1,
							   error))
				return FALSE;
		} else {
			if (!fu_pxi_tp_register_user_write(self,
							   FU_PXI_TP_USER_BANK_BANK0,
							   FU_PXI_TP_REG_USER0_CRC_CTRL,
							   FU_PXI_TP_CRC_CTRL_PARAM_BANK0,
							   error))
				return FALSE;
		}
		break;

	default:
		if (!fu_pxi_tp_register_user_write(self,
						   FU_PXI_TP_USER_BANK_BANK0,
						   FU_PXI_TP_REG_USER0_CRC_CTRL,
						   FU_PXI_TP_CRC_CTRL_PARAM_BANK0,
						   error))
			return FALSE;
		break;
	}

	/* wait CRC calculation completed */
	if (!fu_device_retry_full(FU_DEVICE(self),
				  fu_pxi_tp_device_crc_parameter_wait_cb,
				  crc_param_retry_max,
				  crc_param_retry_delay_ms,
				  &out_val,
				  error)) {
		g_prefix_error_literal(error, "parameter CRC wait busy failure: ");
		return FALSE;
	}

	/* read CRC result (32-bit LE) */
	if (!fu_pxi_tp_register_user_read(self,
					  FU_PXI_TP_USER_BANK_BANK0,
					  FU_PXI_TP_REG_USER0_CRC_RESULT0,
					  &out_val,
					  error))
		return FALSE;
	result |= (guint32)out_val;

	if (!fu_pxi_tp_register_user_read(self,
					  FU_PXI_TP_USER_BANK_BANK0,
					  FU_PXI_TP_REG_USER0_CRC_RESULT1,
					  &out_val,
					  error))
		return FALSE;
	result |= (guint32)out_val << 8;

	if (!fu_pxi_tp_register_user_read(self,
					  FU_PXI_TP_USER_BANK_BANK0,
					  FU_PXI_TP_REG_USER0_CRC_RESULT2,
					  &out_val,
					  error))
		return FALSE;
	result |= (guint32)out_val << 16;

	if (!fu_pxi_tp_register_user_read(self,
					  FU_PXI_TP_USER_BANK_BANK0,
					  FU_PXI_TP_REG_USER0_CRC_RESULT3,
					  &out_val,
					  error))
		return FALSE;
	result |= (guint32)out_val << 24;

	*crc = result;
	g_debug("parameter CRC: 0x%08x", result);

	return TRUE;
}

static gboolean
fu_pxi_tp_device_write_page(FuPxiTpDevice *self,
			    guint8 sector,
			    guint8 page,
			    const guint8 *src,
			    gsize total_sz,
			    gsize off,
			    GError **error)
{
	guint8 page_buf[PXI_TP_PAGE_SIZE] = {0};
	gsize remain = total_sz - off;
	gsize copy_len = MIN(remain, sizeof(page_buf));

	/* initialize all bytes to 0xFF */
	memset(page_buf, 0xFF, sizeof(page_buf));

	/* copy actual payload */
	if (!fu_memcpy_safe(page_buf, sizeof(page_buf), 0, src, total_sz, off, copy_len, error))
		return FALSE;

	if (!fu_pxi_tp_device_write_sram_256b(self, page_buf, error))
		return FALSE;

	if (!fu_pxi_tp_device_flash_program_256b_to_flash(self, sector, page, error))
		return FALSE;

	/* success */
	return TRUE;
}

static gboolean
fu_pxi_tp_device_update_flash_process(FuPxiTpDevice *self,
				      FuProgress *progress,
				      guint32 data_size,
				      guint8 start_sector,
				      GByteArray *data,
				      GError **error)
{
	const guint8 *src = NULL;
	gsize total_sz = 0;
	guint8 max_sector_cnt = 0;
	FuProgress *update_progress = NULL;

	/* never read past provided payload */
	if ((gsize)data_size > data->len)
		data_size = (guint32)data->len;

	src = data->data;	     /* source blob */
	total_sz = (gsize)data_size; /* clamp as gsize for math */

	/* ceil-divide to sectors */
	if (total_sz == 0)
		max_sector_cnt = 0;
	else
		max_sector_cnt =
		    (guint8)((total_sz + (PXI_TP_SECTOR_SIZE - 1)) / PXI_TP_SECTOR_SIZE);

	/* nothing to do */
	if (max_sector_cnt == 0)
		return TRUE;

	/* device-specific pre-write toggle (original behavior) */
	if (!fu_pxi_tp_register_write(self,
				      FU_PXI_TP_SYSTEM_BANK_BANK2,
				      FU_PXI_TP_REG_SYS2_UPDATE_MODE,
				      0x02,
				      error))
		return FALSE;

	/* progress: 2 steps per sector (erase + program) */
	update_progress = fu_progress_get_child(progress);
	fu_progress_set_id(update_progress, G_STRLOC);
	fu_progress_add_flag(update_progress, FU_PROGRESS_FLAG_GUESSED);
	fu_progress_set_steps(update_progress, max_sector_cnt * 2);

	/* ---------- ERASE PHASE ---------- */
	for (guint8 sector_cnt = 0; sector_cnt < max_sector_cnt; sector_cnt++) {
		if (!fu_pxi_tp_device_flash_erase_sector(self,
							 (guint8)(start_sector + sector_cnt),
							 error))
			return FALSE;
		fu_progress_step_done(update_progress);
	}

	/* ---------- PROGRAM PHASE ----------
	 * Keep the original order: write pages 1..15 first, then page 0.
	 * Each write is 256 bytes; last chunk in blob is padded with 0xFF.
	 */
	for (guint8 sector_cnt = 0; sector_cnt < max_sector_cnt; sector_cnt++) {
		gsize sector_base = (gsize)sector_cnt * PXI_TP_SECTOR_SIZE;

		/* pages 1..15 */
		for (guint8 page_cnt = 1; page_cnt < PXI_TP_PAGES_COUNT_PER_SECTOR; page_cnt++) {
			gsize off = sector_base + (gsize)page_cnt * PXI_TP_PAGE_SIZE;

			if (off >= total_sz)
				break;

			if (!fu_pxi_tp_device_write_page(self,
							 (guint8)(start_sector + sector_cnt),
							 page_cnt,
							 src,
							 total_sz,
							 off,
							 error))
				return FALSE;
		}

		/* page 0 last */
		{
			guint8 page_cnt0 = 0;
			gsize off0 = sector_base;

			if (off0 < total_sz) {
				if (!fu_pxi_tp_device_write_page(
					self,
					(guint8)(start_sector + sector_cnt),
					page_cnt0,
					src,
					total_sz,
					off0,
					error))
					return FALSE;
			}
		}

		fu_progress_step_done(update_progress);
	}

	return TRUE;
}

static gboolean
fu_pxi_tp_device_setup(FuDevice *device, GError **error)
{
	FuPxiTpDevice *self = FU_PXI_TP_DEVICE(device);
	guint8 buf[2] = {0}; /* buf[0] = lo, buf[1] = hi */
	guint16 ver_u16 = 0;

	/* read low byte */
	if (!fu_pxi_tp_register_user_read(self,
					  self->ver_bank,
					  (guint8)(self->ver_addr + 0),
					  &buf[0],
					  error))
		return FALSE;

	/* read high byte */
	if (!fu_pxi_tp_register_user_read(self,
					  self->ver_bank,
					  (guint8)(self->ver_addr + 1),
					  &buf[1],
					  error))
		return FALSE;

	/* parse LE uint16 using fwupd helper */
	ver_u16 = fu_memread_uint16(buf, G_LITTLE_ENDIAN);

	g_debug("pxi-tp setup: version bytes: lo=0x%02x hi=0x%02x -> ver=0x%04x",
		buf[0],
		buf[1],
		ver_u16);

	fu_device_set_version_raw(device, ver_u16);
	return TRUE;
}

<<<<<<< HEAD
=======
static FuPxiTpFirmware *
fu_pxi_tp_device_wrap_or_parse_ctn(FuFirmware *maybe_generic, GError **error)
{
	g_autoptr(GBytes) bytes = NULL;
	g_autoptr(GInputStream) stream = NULL;
	FuFirmware *ctn = NULL;

	if (FU_IS_PXI_TP_FIRMWARE(maybe_generic))
		return FU_PXI_TP_FIRMWARE(maybe_generic);

	bytes = fu_firmware_get_bytes_with_patches(maybe_generic, error);
	if (bytes == NULL)
		return NULL;

	stream = g_memory_input_stream_new_from_bytes(bytes);
	ctn = FU_FIRMWARE(g_object_new(FU_TYPE_PXI_TP_FIRMWARE, NULL));
	if (!fu_firmware_parse_stream(ctn, stream, 0, FU_FIRMWARE_PARSE_FLAG_NONE, error)) {
		if (error != NULL && *error != NULL)
			g_prefix_error_literal(error, "pxi-tp parse failed: ");
		g_object_unref(ctn);
		return NULL;
	}
	return FU_PXI_TP_FIRMWARE(ctn);
}

>>>>>>> a23f50a8
static gboolean
fu_pxi_tp_device_process_section(FuPxiTpDevice *self,
				 FuPxiTpFirmware *ctn,
				 FuPxiTpSection *s,
				 guint section_index,
				 FuProgress *prog_write,
				 guint8 start_sector,
				 guint64 *written,
				 GError **error)
{
	g_autoptr(GByteArray) data = NULL;
	guint32 send_interval = 0;
	guint8 target_ver[3] = {0};

	data = fu_pxi_tp_firmware_get_slice_by_file(ctn,
						    (gsize)s->internal_file_start,
						    (gsize)s->section_length,
						    error);
	if (data == NULL)
		return FALSE;

	if (data->len == 0) {
		g_set_error(error,
			    FWUPD_ERROR,
			    FWUPD_ERROR_INVALID_FILE,
			    "empty payload for section %u",
			    section_index);
		return FALSE;
	}

	g_debug("pxi-tp write section %u: flash=0x%08x, "
		"file_off=0x%08" G_GINT64_MODIFIER "x, len=%u, sector=%u, data_len=%u",
		section_index,
		s->target_flash_start,
		(guint64)s->internal_file_start,
		(guint)s->section_length,
		start_sector,
		(guint)data->len);

	switch (s->update_type) {
	case PXI_TP_UPDATE_TYPE_GENERAL:
	case PXI_TP_UPDATE_TYPE_FW_SECTION:
	case PXI_TP_UPDATE_TYPE_PARAM:
		if (!fu_pxi_tp_device_update_flash_process(self,
							   prog_write,
							   (guint)s->section_length,
							   start_sector,
							   data,
							   error)) {
			return FALSE;
		}
		*written += (guint64)s->section_length;
		break;

	case PXI_TP_UPDATE_TYPE_TF_FORCE:
		/* target TF version is stored in s->reserved[0..2] */
		target_ver[0] = s->reserved[0];
		target_ver[1] = s->reserved[1];
		target_ver[2] = s->reserved[2];
		send_interval = (guint32)s->reserved[3]; /* ms */

		if (!fu_pxi_tp_device_reset(self, FU_PXI_TP_RESET_MODE_APPLICATION, error))
			return FALSE;

		g_debug("send interval (ms): %u", send_interval);
		g_debug("update TF firmware, section %u, len=%u", section_index, (guint)data->len);

		if (!fu_pxi_tp_tf_communication_write_firmware_process(self,
								       prog_write,
								       send_interval,
								       (guint32)data->len,
								       data,
								       target_ver,
								       error)) {
			return FALSE;
		}

		if (!fu_pxi_tp_device_reset(self, FU_PXI_TP_RESET_MODE_BOOTLOADER, error))
			return FALSE;

		*written += (guint64)data->len;
		break;

	default:
		g_set_error(error,
			    FWUPD_ERROR,
			    FWUPD_ERROR_INVALID_FILE,
			    "not support update type for section %u",
			    section_index);
		return FALSE;
	}

	fu_progress_step_done(prog_write);
	return TRUE;
}

static gboolean
fu_pxi_tp_device_verify_crc(FuPxiTpDevice *self,
			    FuPxiTpFirmware *ctn,
			    FuProgress *progress,
			    GError **error)
{
	FuProgress *prog_verify = NULL;
	guint32 crc_value = 0;

	prog_verify = fu_progress_get_child(progress);
	fu_progress_set_id(prog_verify, G_STRLOC);
	fu_progress_set_steps(prog_verify, 2);

	/* reset to bootloader before CRC check */
	if (!fu_pxi_tp_device_reset(self, FU_PXI_TP_RESET_MODE_BOOTLOADER, error))
		return FALSE;

	/* firmware CRC */
	if (!fu_pxi_tp_device_crc_firmware(self, &crc_value, error))
		return FALSE;

	if (crc_value != fu_pxi_tp_firmware_get_file_firmware_crc(ctn)) {
		g_set_error_literal(error,
				    FWUPD_ERROR,
				    FWUPD_ERROR_INVALID_FILE,
				    "Firmware CRC compare failed");
		(void)fu_pxi_tp_device_firmware_clear(self, ctn, NULL);
		return FALSE;
	}

	fu_progress_step_done(prog_verify);

	/* parameter CRC */
	if (!fu_pxi_tp_device_crc_parameter(self, &crc_value, error))
		return FALSE;

	if (crc_value != fu_pxi_tp_firmware_get_file_parameter_crc(ctn)) {
		g_set_error_literal(error,
				    FWUPD_ERROR,
				    FWUPD_ERROR_INVALID_FILE,
				    "Parameter CRC compare failed");
		(void)fu_pxi_tp_device_firmware_clear(self, ctn, error);
		return FALSE;
	}

	fu_progress_step_done(prog_verify);

	return TRUE;
}

static gboolean
fu_pxi_tp_device_write_firmware(FuDevice *device,
				FuFirmware *firmware,
				FuProgress *progress,
				FwupdInstallFlags flags,
				GError **error)
{
	FuPxiTpDevice *self = FU_PXI_TP_DEVICE(device);
	FuPxiTpFirmware *fw_container = NULL;
	const GPtrArray *sections = NULL;
	FuProgress *progress_write = NULL;
	guint64 total_update_bytes = 0;
	guint64 total_written_bytes = 0;
	guint section_idx = 0;

	fu_progress_set_id(progress, G_STRLOC);
	fu_progress_add_flag(progress, FU_PROGRESS_FLAG_GUESSED);
	fu_progress_add_step(progress, FWUPD_STATUS_DEVICE_WRITE, 98, NULL);
	fu_progress_add_step(progress, FWUPD_STATUS_DEVICE_VERIFY, 2, NULL);

	fw_container = FU_PXI_TP_FIRMWARE(firmware);
	sections = fu_pxi_tp_firmware_get_sections(fw_container);
	if (sections == NULL || sections->len == 0) {
		g_set_error_literal(error,
				    FWUPD_ERROR,
				    FWUPD_ERROR_INVALID_FILE,
				    "no sections to write");
		return FALSE;
	}

	/* calculate total bytes for valid internal sections */
	for (section_idx = 0; section_idx < sections->len; section_idx++) {
		FuPxiTpSection *section = g_ptr_array_index((GPtrArray *)sections, section_idx);

		if (section->is_valid_update && !section->is_external &&
		    section->section_length > 0)
			total_update_bytes += (guint64)section->section_length;
	}

	if (total_update_bytes == 0) {
		g_set_error_literal(error,
				    FWUPD_ERROR,
				    FWUPD_ERROR_INVALID_FILE,
				    "no internal/valid sections to write");
		return FALSE;
	}

	progress_write = fu_progress_get_child(progress);
	fu_progress_set_id(progress_write, G_STRLOC);
	fu_progress_set_steps(progress_write, sections->len);

	/* erase old firmware */
	if (!fu_pxi_tp_device_firmware_clear(self, fw_container, error))
		return FALSE;

	/* program all sections */
	for (section_idx = 0; section_idx < sections->len; section_idx++) {
		FuPxiTpSection *section = g_ptr_array_index((GPtrArray *)sections, section_idx);

		/* skip non-updatable sections */
		if (!section->is_valid_update || section->is_external ||
		    section->section_length == 0) {
			fu_progress_step_done(progress_write);
			continue;
		}

		guint8 flash_sector_start =
		    (guint8)(section->target_flash_start / PXI_TP_SECTOR_SIZE);

		if (!fu_pxi_tp_device_process_section(self,
						      fw_container,
						      section,
						      section_idx,
						      progress_write,
						      flash_sector_start,
						      &total_written_bytes,
						      error))
			return FALSE;
	}

	fu_progress_step_done(progress);

	/* verify CRC (firmware + parameter) */
	if (!fu_pxi_tp_device_verify_crc(self, fw_container, progress, error))
		return FALSE;

	fu_progress_step_done(progress);

	g_debug("update success (written=%" G_GUINT64_FORMAT " / total=%" G_GUINT64_FORMAT ")",
		total_written_bytes,
		total_update_bytes);

	return TRUE;
}

static gboolean
fu_pxi_tp_device_set_quirk_kv(FuDevice *device,
			      const gchar *key,
			      const gchar *value,
			      GError **error)
{
	FuPxiTpDevice *self = FU_PXI_TP_DEVICE(device);
	guint64 tmp = 0;

	if (g_strcmp0(key, "PxiTpHidVersionBank") == 0) {
		if (!fu_strtoull(value, &tmp, 0, 0xff, FU_INTEGER_BASE_AUTO, error))
			return FALSE;
		self->ver_bank = (guint8)tmp;
		return TRUE;
	}

	if (g_strcmp0(key, "PxiTpHidVersionAddr") == 0) {
		if (!fu_strtoull(value, &tmp, 0, 0xffff, FU_INTEGER_BASE_AUTO, error))
			return FALSE;
		self->ver_addr = (guint16)tmp;
		return TRUE;
	}

	if (g_strcmp0(key, "PxiTpSramSelect") == 0) {
		if (!fu_strtoull(value, &tmp, 0, 0xff, FU_INTEGER_BASE_AUTO, error))
			return FALSE;
		self->sram_select = (guint8)tmp;
		return TRUE;
	}

	/* unknown quirk */
	g_set_error(error,
		    FWUPD_ERROR,
		    FWUPD_ERROR_NOT_SUPPORTED,
		    "quirk key not supported: %s",
		    key);
	return FALSE;
}

static gboolean
fu_pxi_tp_device_attach(FuDevice *device, FuProgress *progress, GError **error)
{
	FuPxiTpDevice *self = FU_PXI_TP_DEVICE(device);

	/* Normal runtime attach:
	 * - Version should already be set in ->setup()
	 * - Do not talk to hardware again here, and certainly do not warn
	 *   if the device is already attached or emulated.
	 */
	if (!fu_device_has_flag(device, FWUPD_DEVICE_FLAG_IS_BOOTLOADER))
		return TRUE;

	/* coming back from bootloader into application mode */
	if (!fu_pxi_tp_device_reset(self, FU_PXI_TP_RESET_MODE_APPLICATION, error))
		return FALSE;

	fu_device_remove_flag(device, FWUPD_DEVICE_FLAG_IS_BOOTLOADER);
	g_debug("exit bootloader");

	/* Best-effort refresh of the version string.
	 * In self-tests or emulated environments this may fail, and that's fine:
	 * do NOT emit warnings here, as G_DEBUG=fatal-criticals would abort.
	 */
	{
		g_autoptr(GError) error_local = NULL;

		if (!fu_pxi_tp_device_setup(device, &error_local)) {
			g_debug("failed to refresh version after attach: %s",
				error_local != NULL ? error_local->message : "unknown");
		}
	}

	return TRUE;
}

static gboolean
fu_pxi_tp_device_detach(FuDevice *device, FuProgress *progress, GError **error)
{
	if (fu_device_has_flag(device, FWUPD_DEVICE_FLAG_IS_BOOTLOADER))
		return TRUE;

	if (!fu_pxi_tp_device_reset(FU_PXI_TP_DEVICE(device),
				    FU_PXI_TP_RESET_MODE_BOOTLOADER,
				    error))
		return FALSE;

	/* success */
	fu_device_add_flag(device, FWUPD_DEVICE_FLAG_IS_BOOTLOADER);
	return TRUE;
}

static gboolean
fu_pxi_tp_device_cleanup(FuDevice *device,
			 FuProgress *progress,
			 FwupdInstallFlags flags,
			 GError **error)
{
	FuPxiTpDevice *self = FU_PXI_TP_DEVICE(device);
	g_autoptr(GError) error_local = NULL;

	g_debug("fu_pxi_tp_tf_device_cleanup");

	/* exit upgrade mode (best-effort) */
	if (!fu_pxi_tp_tf_communication_exit_upgrade_mode(self, &error_local))
		g_debug("ignoring failure to exit upgrade mode: %s", error_local->message);

	if (fu_device_has_flag(device, FWUPD_DEVICE_FLAG_IS_BOOTLOADER)) {
		if (!fu_pxi_tp_device_reset(self, FU_PXI_TP_RESET_MODE_APPLICATION, error))
			return FALSE;
		fu_device_remove_flag(device, FWUPD_DEVICE_FLAG_IS_BOOTLOADER);
	}

	/* success */
	return TRUE;
}

static void
fu_pxi_tp_device_set_progress(FuDevice *device, FuProgress *progress)
{
	fu_progress_set_id(progress, G_STRLOC);
	fu_progress_add_flag(progress, FU_PROGRESS_FLAG_GUESSED);
	fu_progress_add_step(progress, FWUPD_STATUS_DECOMPRESSING, 0, "prepare-fw");
	fu_progress_add_step(progress, FWUPD_STATUS_DEVICE_RESTART, 0, "detach");
	fu_progress_add_step(progress, FWUPD_STATUS_DEVICE_WRITE, 57, "write");
	fu_progress_add_step(progress, FWUPD_STATUS_DEVICE_RESTART, 0, "attach");
	fu_progress_add_step(progress, FWUPD_STATUS_DEVICE_BUSY, 43, "reload");
}

static void
fu_pxi_tp_device_init(FuPxiTpDevice *self)
{
	fu_device_set_version_format(FU_DEVICE(self), FWUPD_VERSION_FORMAT_HEX);
	fu_device_set_remove_delay(FU_DEVICE(self), FU_DEVICE_REMOVE_DELAY_RE_ENUMERATE);
	fu_device_add_protocol(FU_DEVICE(self), "com.pixart.tp");
	fu_device_set_summary(FU_DEVICE(self), "Touchpad");
	fu_device_add_icon(FU_DEVICE(self), "input-touchpad");
	fu_device_add_flag(FU_DEVICE(self), FWUPD_DEVICE_FLAG_UPDATABLE);
	fu_device_add_flag(FU_DEVICE(self), FWUPD_DEVICE_FLAG_UNSIGNED_PAYLOAD);

	/* quirk default value */
	self->sram_select = 0x0f;
	self->ver_bank = 0x00;
	self->ver_addr = 0x0b;
}

static FuFirmware *
fu_pxi_tp_device_prepare_firmware(FuDevice *device,
				  GInputStream *stream,
				  FuProgress *progress,
				  FuFirmwareParseFlags flags,
				  GError **error)
{
	g_autoptr(FuFirmware) firmware = fu_pxi_tp_firmware_new();

	if (!fu_firmware_parse_stream(firmware, stream, 0x0, flags, error))
		return NULL;

	/* success */
	return g_steal_pointer(&firmware);
}

static gchar *
fu_pxi_tp_device_convert_version(FuDevice *device, guint64 version_raw)
{
	guint16 v = (guint16)version_raw; /* ensure correct width */
	return g_strdup_printf("0x%04x", v);
}

static void
fu_pxi_tp_device_class_init(FuPxiTpDeviceClass *klass)
{
	FuDeviceClass *device_class = FU_DEVICE_CLASS(klass);
	device_class->setup = fu_pxi_tp_device_setup;
	device_class->write_firmware = fu_pxi_tp_device_write_firmware;
	device_class->attach = fu_pxi_tp_device_attach;
	device_class->detach = fu_pxi_tp_device_detach;
	device_class->cleanup = fu_pxi_tp_device_cleanup;
	device_class->set_progress = fu_pxi_tp_device_set_progress;
	device_class->set_quirk_kv = fu_pxi_tp_device_set_quirk_kv;
	device_class->prepare_firmware = fu_pxi_tp_device_prepare_firmware;
	device_class->convert_version = fu_pxi_tp_device_convert_version;
}<|MERGE_RESOLUTION|>--- conflicted
+++ resolved
@@ -86,6 +86,7 @@
 		return FALSE;
 	}
 
+	/* success */
 	return TRUE;
 }
 
@@ -163,6 +164,7 @@
 		return FALSE;
 	}
 
+	/* success */
 	return TRUE;
 }
 
@@ -201,6 +203,7 @@
 		return FALSE;
 	}
 
+	/* success */
 	return TRUE;
 }
 
@@ -232,6 +235,7 @@
 		return FALSE;
 	}
 
+	/* success */
 	return TRUE;
 }
 
@@ -267,6 +271,7 @@
 		return FALSE;
 	}
 
+	/* success */
 	return TRUE;
 }
 
@@ -287,6 +292,7 @@
 		return FALSE;
 	}
 
+	/* success */
 	return TRUE;
 }
 
@@ -507,6 +513,7 @@
 		return FALSE;
 	}
 
+	/* success */
 	return TRUE;
 }
 
@@ -628,6 +635,7 @@
 	*crc = return_value;
 	g_debug("firmware CRC: 0x%08x", (guint)*crc);
 
+	/* success */
 	return TRUE;
 }
 
@@ -653,6 +661,7 @@
 		return FALSE;
 	}
 
+	/* success */
 	return TRUE;
 }
 
@@ -773,6 +782,7 @@
 	*crc = result;
 	g_debug("parameter CRC: 0x%08x", result);
 
+	/* success */
 	return TRUE;
 }
 
@@ -905,6 +915,7 @@
 		fu_progress_step_done(update_progress);
 	}
 
+	/* success */
 	return TRUE;
 }
 
@@ -940,37 +951,11 @@
 		ver_u16);
 
 	fu_device_set_version_raw(device, ver_u16);
-	return TRUE;
-}
-
-<<<<<<< HEAD
-=======
-static FuPxiTpFirmware *
-fu_pxi_tp_device_wrap_or_parse_ctn(FuFirmware *maybe_generic, GError **error)
-{
-	g_autoptr(GBytes) bytes = NULL;
-	g_autoptr(GInputStream) stream = NULL;
-	FuFirmware *ctn = NULL;
-
-	if (FU_IS_PXI_TP_FIRMWARE(maybe_generic))
-		return FU_PXI_TP_FIRMWARE(maybe_generic);
-
-	bytes = fu_firmware_get_bytes_with_patches(maybe_generic, error);
-	if (bytes == NULL)
-		return NULL;
-
-	stream = g_memory_input_stream_new_from_bytes(bytes);
-	ctn = FU_FIRMWARE(g_object_new(FU_TYPE_PXI_TP_FIRMWARE, NULL));
-	if (!fu_firmware_parse_stream(ctn, stream, 0, FU_FIRMWARE_PARSE_FLAG_NONE, error)) {
-		if (error != NULL && *error != NULL)
-			g_prefix_error_literal(error, "pxi-tp parse failed: ");
-		g_object_unref(ctn);
-		return NULL;
-	}
-	return FU_PXI_TP_FIRMWARE(ctn);
-}
-
->>>>>>> a23f50a8
+
+	/* success */
+	return TRUE;
+}
+
 static gboolean
 fu_pxi_tp_device_process_section(FuPxiTpDevice *self,
 				 FuPxiTpFirmware *ctn,
@@ -1064,6 +1049,8 @@
 	}
 
 	fu_progress_step_done(prog_write);
+
+	/* success */
 	return TRUE;
 }
 
@@ -1114,6 +1101,7 @@
 
 	fu_progress_step_done(prog_verify);
 
+	/* success */
 	return TRUE;
 }
 
@@ -1209,6 +1197,7 @@
 		total_written_bytes,
 		total_update_bytes);
 
+	/* success */
 	return TRUE;
 }
 
@@ -1284,6 +1273,7 @@
 		}
 	}
 
+	/* success */
 	return TRUE;
 }
 
