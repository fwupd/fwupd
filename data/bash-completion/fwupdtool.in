_fwupdtool_cmd_list=(
	'activate'
	'build-firmware'
	'esp-list'
	'esp-mount'
	'esp-unmount'
<<<<<<< HEAD
=======
	'firmware-build'
>>>>>>> bbb1a813
	'firmware-convert'
	'firmware-extract'
	'firmware-parse'
	'get-updates'
	'get-upgrades'
	'get-details'
	'get-firmware-types'
	'get-device-flags'
	'get-devices'
	'get-history'
	'get-plugins'
	'get-remotes'
	'get-topology'
	'hwids'
	'update'
	'upgrade'
	'install'
	'install-blob'
	'monitor'
	'reinstall'
	'security'
	'switch-branch'
	'self-sign'
	'smbios-dump'
	'attach'
	'detach'
	'firmware-dump'
	'refresh'
	'verify-update'
	'watch'
	'unbind-driver'
	'bind-driver'
)

_fwupdtool_opts=(
	'--verbose'
	'--enable-json-state'
	'--allow-reinstall'
	'--allow-older'
	'--force'
	'--show-all'
	'--plugins'
	'--prepare'
	'--cleanup'
	'--filter'
	'--disable-ssl-strict'
	'--no-safety-check'
	'--ignore-checksum'
	'--ignore-vid-pid'
	'--ignore-power'
)

_show_filters()
{
	local flags
	flags="$(command @libexecdir@/fwupdtool get-device-flags 2>/dev/null)"
	COMPREPLY+=( $(compgen -W "${flags}" -- "$cur") )
}

_show_firmware_types()
{
	local firmware_types
	firmware_types="$(command @libexecdir@/fwupdtool get-firmware-types 2>/dev/null)"
	COMPREPLY+=( $(compgen -W "${firmware_types}" -- "$cur") )
}


_show_plugins()
{
	local plugins
	plugins="$(command @libexecdir@/fwupdtool get-plugins 2>/dev/null)"
	COMPREPLY+=( $(compgen -W "${plugins}" -- "$cur") )
}

_show_modifiers()
{
	COMPREPLY+=( $(compgen -W '${_fwupdtool_opts[@]}' -- "$cur") )
}

_fwupdtool()
{
	local cur prev command
	COMPREPLY=()
	cur=`_get_cword`
	prev=${COMP_WORDS[COMP_CWORD-1]}
	command=${COMP_WORDS[1]}

	case $prev in
	--plugins)
		_show_plugins
		return 0
		;;
	--filter)
		_show_filters
		return 0
		;;
	esac

	case $command in
	get-details|install|install-blob|firmware-dump)
		#find files
		if [[ "$prev" = "$command" ]]; then
			_filedir
		#modifiers
		else
			_show_modifiers
		fi
		;;
	attach|detach|activate|verify-update|reinstall|get-updates)
		if [[ "$prev" = "$command" ]]; then
			_show_device_ids
		#modifiers
		else
			_show_modifiers
		fi
		;;
	build-firmware)
		#file in
		if [[ "$prev" = "$command" ]]; then
			_filedir
		#file out
		elif [[ "$prev" = "${COMP_WORDS[2]}" ]]; then
			_filedir
		#script
		elif [[ "$prev" = "${COMP_WORDS[3]}" ]]; then
			_filedir
		#output
		elif [[ "$prev" = "${COMP_WORDS[4]}" ]]; then
			_filedir
		else
			_show_modifiers
		fi
		;;
	firmware-parse)
		#find files
		if [[ "$prev" = "$command" ]]; then
			_filedir
		#firmware_type
		elif [[ "$prev" = "${COMP_WORDS[2]}" ]]; then
			_show_firmware_types
		else
			_show_modifiers
		fi
		;;
	firmware-convert)
		#file in
		if [[ "$prev" = "$command" ]]; then
			_filedir
		#file out
		elif [[ "$prev" = "${COMP_WORDS[2]}" ]]; then
			_filedir
		#firmware_type in
		elif [[ "$prev" = "${COMP_WORDS[3]}" ]]; then
			_show_firmware_types
		#firmware_type out
		elif [[ "$prev" = "${COMP_WORDS[4]}" ]]; then
			_show_firmware_types
		else
			_show_modifiers
		fi
		;;
	*)
		#find first command
		if [[ ${COMP_CWORD} = 1 ]]; then
			COMPREPLY=( $(compgen -W '${_fwupdtool_cmd_list[@]}' -- "$cur") )
		#modifiers for all commands
		else
			_show_modifiers
		fi
		;;
	esac

	return 0
}

complete -F _fwupdtool fwupdtool<|MERGE_RESOLUTION|>--- conflicted
+++ resolved
@@ -4,10 +4,7 @@
 	'esp-list'
 	'esp-mount'
 	'esp-unmount'
-<<<<<<< HEAD
-=======
 	'firmware-build'
->>>>>>> bbb1a813
 	'firmware-convert'
 	'firmware-extract'
 	'firmware-parse'
