fwupd Release Notes

Write release entries:

<<<<<<< HEAD
git log --format="%s" --cherry-pick --right-only 1.4.5... | grep -i -v trivial | grep -v Merge | sort | uniq
=======
git log --format="%s" --cherry-pick --right-only 1.5.0... | grep -i -v trivial | grep -v Merge | sort | uniq
>>>>>>> bbb1a813
Add any user visible changes into ../data/org.freedesktop.fwupd.metainfo.xml
appstream-util appdata-to-news ../data/org.freedesktop.fwupd.metainfo.xml > NEWS

2. Commit changes to git:

# MAKE SURE THIS IS CORRECT
<<<<<<< HEAD
export release_ver="1.4.6"
=======
export release_ver="1.5.1"
>>>>>>> bbb1a813

git commit -a -m "Release fwupd ${release_ver}"
git tag -s -f -m "Release fwupd ${release_ver}" "${release_ver}"
<wait>
git push --tags
git push

3. Generate the tarball:

ninja dist

3a. Generate the additional verification metadata

gpg -b -a meson-dist/fwupd-${release_ver}.tar.xz

4. Upload tarball:

scp meson-dist/fwupd-${release_ver}.tar.* hughsient@people.freedesktop.org:~/public_html/releases

5. Do post release version bump in meson.build

6. Commit changes:

git commit -a -m "trivial: post release version bump"
git push<|MERGE_RESOLUTION|>--- conflicted
+++ resolved
@@ -2,22 +2,22 @@
 
 Write release entries:
 
-<<<<<<< HEAD
-git log --format="%s" --cherry-pick --right-only 1.4.5... | grep -i -v trivial | grep -v Merge | sort | uniq
-=======
 git log --format="%s" --cherry-pick --right-only 1.5.0... | grep -i -v trivial | grep -v Merge | sort | uniq
->>>>>>> bbb1a813
 Add any user visible changes into ../data/org.freedesktop.fwupd.metainfo.xml
 appstream-util appdata-to-news ../data/org.freedesktop.fwupd.metainfo.xml > NEWS
+
+Update translations:
+
+ninja-build fwupd-pot
+tx push --source
+tx pull --all --force --minimum-perc=5
+ninja-build fix-translations
+git add ../po/*.po
 
 2. Commit changes to git:
 
 # MAKE SURE THIS IS CORRECT
-<<<<<<< HEAD
-export release_ver="1.4.6"
-=======
 export release_ver="1.5.1"
->>>>>>> bbb1a813
 
 git commit -a -m "Release fwupd ${release_ver}"
 git tag -s -f -m "Release fwupd ${release_ver}" "${release_ver}"
